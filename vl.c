/*
 * QEMU System Emulator
 *
 * Copyright (c) 2003-2008 Fabrice Bellard
 *
 * Permission is hereby granted, free of charge, to any person obtaining a copy
 * of this software and associated documentation files (the "Software"), to deal
 * in the Software without restriction, including without limitation the rights
 * to use, copy, modify, merge, publish, distribute, sublicense, and/or sell
 * copies of the Software, and to permit persons to whom the Software is
 * furnished to do so, subject to the following conditions:
 *
 * The above copyright notice and this permission notice shall be included in
 * all copies or substantial portions of the Software.
 *
 * THE SOFTWARE IS PROVIDED "AS IS", WITHOUT WARRANTY OF ANY KIND, EXPRESS OR
 * IMPLIED, INCLUDING BUT NOT LIMITED TO THE WARRANTIES OF MERCHANTABILITY,
 * FITNESS FOR A PARTICULAR PURPOSE AND NONINFRINGEMENT. IN NO EVENT SHALL
 * THE AUTHORS OR COPYRIGHT HOLDERS BE LIABLE FOR ANY CLAIM, DAMAGES OR OTHER
 * LIABILITY, WHETHER IN AN ACTION OF CONTRACT, TORT OR OTHERWISE, ARISING FROM,
 * OUT OF OR IN CONNECTION WITH THE SOFTWARE OR THE USE OR OTHER DEALINGS IN
 * THE SOFTWARE.
 */
#include <unistd.h>
#include <fcntl.h>
#include <signal.h>
#include <time.h>
#include <errno.h>
#include <sys/time.h>
#include <zlib.h>

/* Needed early for CONFIG_BSD etc. */
#include "config-host.h"

#ifndef _WIN32
#include <libgen.h>
#include <sys/times.h>
#include <sys/wait.h>
#include <termios.h>
#include <sys/mman.h>
#include <sys/ioctl.h>
#include <sys/resource.h>
#include <sys/socket.h>
#include <netinet/in.h>
#include <net/if.h>
#include <arpa/inet.h>
#include <dirent.h>
#include <netdb.h>
#include <sys/select.h>

#ifdef CONFIG_BSD
#include <sys/stat.h>
#if defined(__FreeBSD__) || defined(__FreeBSD_kernel__) || defined(__DragonFly__)
#include <libutil.h>
#include <sys/sysctl.h>
#else
#include <util.h>
#endif
#else
#ifdef __linux__
#include <pty.h>
#include <malloc.h>

#include <linux/ppdev.h>
#include <linux/parport.h>
#endif
#ifdef __sun__
#include <sys/stat.h>
#include <sys/ethernet.h>
#include <sys/sockio.h>
#include <netinet/arp.h>
#include <netinet/in_systm.h>
#include <netinet/ip.h>
#include <netinet/ip_icmp.h> // must come after ip.h
#include <netinet/udp.h>
#include <netinet/tcp.h>
#include <net/if.h>
#include <syslog.h>
#include <stropts.h>
#endif
#endif
#endif

#if defined(__OpenBSD__)
#include <util.h>
#endif

#if defined(CONFIG_VDE)
#include <libvdeplug.h>
#endif

#ifdef _WIN32
#include <windows.h>
#endif

#ifdef CONFIG_SDL
#if defined(__APPLE__) || defined(main)
#include <SDL.h>
int qemu_main(int argc, char **argv, char **envp);
int main(int argc, char **argv)
{
    return qemu_main(argc, argv, NULL);
}
#undef main
#define main qemu_main
#endif
#endif /* CONFIG_SDL */

#ifdef CONFIG_COCOA
#undef main
#define main qemu_main
#endif /* CONFIG_COCOA */

#include "hw/hw.h"
#include "hw/boards.h"
#include "hw/usb.h"
#include "hw/pcmcia.h"
#include "hw/pc.h"
#include "hw/isa.h"
#include "hw/baum.h"
#include "hw/bt.h"
#include "hw/watchdog.h"
#include "hw/smbios.h"
#include "hw/xen.h"
#include "hw/qdev.h"
#include "hw/loader.h"
#include "bt-host.h"
#include "net.h"
#include "net/slirp.h"
#include "monitor.h"
#include "console.h"
#include "sysemu.h"
#include "gdbstub.h"
#include "qemu-timer.h"
#include "qemu-char.h"
#include "cache-utils.h"
#include "block.h"
#include "blockdev.h"
#include "block-migration.h"
#include "dma.h"
#include "audio/audio.h"
#include "migration.h"
#include "kvm.h"
#include "qemu-option.h"
#include "qemu-config.h"
#include "qemu-objects.h"
#include "qemu-options.h"
#include "hw/device-assignment.h"
#ifdef CONFIG_VIRTFS
#include "fsdev/qemu-fsdev.h"
#endif

#include "disas.h"

#include "qemu_socket.h"

#include "slirp/libslirp.h"

#include "trace.h"
#include "simpletrace.h"
#include "qemu-queue.h"
#include "cpus.h"
#include "arch_init.h"

#include "ui/qemu-spice.h"

//#define DEBUG_NET
//#define DEBUG_SLIRP

#define DEFAULT_RAM_SIZE 128

#define MAX_VIRTIO_CONSOLES 1

static const char *data_dir;
const char *bios_name = NULL;
enum vga_retrace_method vga_retrace_method = VGA_RETRACE_DUMB;
DisplayType display_type = DT_DEFAULT;
int display_remote = 0;
const char* keyboard_layout = NULL;
ram_addr_t ram_size;
const char *mem_path = NULL;
#ifdef MAP_POPULATE
int mem_prealloc = 0; /* force preallocation of physical target memory */
#endif
int nb_nics;
NICInfo nd_table[MAX_NICS];
int vm_running;
int autostart;
int incoming_expected; /* Started with -incoming and waiting for incoming */
static int rtc_utc = 1;
static int rtc_date_offset = -1; /* -1 means no change */
QEMUClock *rtc_clock;
int vga_interface_type = VGA_NONE;
static int full_screen = 0;
#ifdef CONFIG_SDL
static int no_frame = 0;
#endif
int no_quit = 0;
CharDriverState *serial_hds[MAX_SERIAL_PORTS];
CharDriverState *parallel_hds[MAX_PARALLEL_PORTS];
CharDriverState *virtcon_hds[MAX_VIRTIO_CONSOLES];
int win2k_install_hack = 0;
int rtc_td_hack = 0;
int usb_enabled = 0;
int singlestep = 0;
int smp_cpus = 1;
int max_cpus = 0;
int smp_cores = 1;
int smp_threads = 1;
#ifdef CONFIG_VNC
const char *vnc_display;
#endif
int acpi_enabled = 1;
int no_hpet = 0;
int fd_bootchk = 1;
int no_reboot = 0;
int no_shutdown = 0;
int cursor_hide = 1;
int graphic_rotate = 0;
uint8_t irq0override = 1;
const char *watchdog;
QEMUOptionRom option_rom[MAX_OPTION_ROMS];
int nb_option_roms;
int semihosting_enabled = 0;
int time_drift_fix = 0;
unsigned int kvm_shadow_memory = 0;
int old_param = 0;
const char *qemu_name;
int alt_grab = 0;
int ctrl_grab = 0;
unsigned int nb_prom_envs = 0;
const char *prom_envs[MAX_PROM_ENVS];
const char *nvram = NULL;
int boot_menu;

typedef struct FWBootEntry FWBootEntry;

struct FWBootEntry {
    QTAILQ_ENTRY(FWBootEntry) link;
    int32_t bootindex;
    DeviceState *dev;
    char *suffix;
};

QTAILQ_HEAD(, FWBootEntry) fw_boot_order = QTAILQ_HEAD_INITIALIZER(fw_boot_order);

int nb_numa_nodes;
uint64_t node_mem[MAX_NODES];
uint64_t node_cpumask[MAX_NODES];

static QEMUTimer *nographic_timer;

uint8_t qemu_uuid[16];

static QEMUBootSetHandler *boot_set_handler;
static void *boot_set_opaque;

static NotifierList exit_notifiers =
    NOTIFIER_LIST_INITIALIZER(exit_notifiers);

static NotifierList machine_init_done_notifiers =
    NOTIFIER_LIST_INITIALIZER(machine_init_done_notifiers);

static int tcg_allowed = 1;
int kvm_allowed = 0;
int xen_allowed = 0;
uint32_t xen_domid;
enum xen_mode xen_mode = XEN_EMULATE;

static int default_serial = 1;
static int default_parallel = 1;
static int default_virtcon = 1;
static int default_monitor = 1;
static int default_vga = 1;
static int default_floppy = 1;
static int default_cdrom = 1;
static int default_sdcard = 1;

static struct {
    const char *driver;
    int *flag;
} default_list[] = {
    { .driver = "isa-serial",           .flag = &default_serial    },
    { .driver = "isa-parallel",         .flag = &default_parallel  },
    { .driver = "isa-fdc",              .flag = &default_floppy    },
    { .driver = "ide-drive",            .flag = &default_cdrom     },
    { .driver = "virtio-serial-pci",    .flag = &default_virtcon   },
    { .driver = "virtio-serial-s390",   .flag = &default_virtcon   },
    { .driver = "virtio-serial",        .flag = &default_virtcon   },
    { .driver = "VGA",                  .flag = &default_vga       },
    { .driver = "cirrus-vga",           .flag = &default_vga       },
    { .driver = "vmware-svga",          .flag = &default_vga       },
};

static int default_driver_check(QemuOpts *opts, void *opaque)
{
    const char *driver = qemu_opt_get(opts, "driver");
    int i;

    if (!driver)
        return 0;
    for (i = 0; i < ARRAY_SIZE(default_list); i++) {
        if (strcmp(default_list[i].driver, driver) != 0)
            continue;
        *(default_list[i].flag) = 0;
    }
    return 0;
}

/***********************************************************/
/* real time host monotonic timer */

/***********************************************************/
/* host time/date access */
void qemu_get_timedate(struct tm *tm, int offset)
{
    time_t ti;
    struct tm *ret;

    time(&ti);
    ti += offset;
    if (rtc_date_offset == -1) {
        if (rtc_utc)
            ret = gmtime(&ti);
        else
            ret = localtime(&ti);
    } else {
        ti -= rtc_date_offset;
        ret = gmtime(&ti);
    }

    memcpy(tm, ret, sizeof(struct tm));
}

int qemu_timedate_diff(struct tm *tm)
{
    time_t seconds;

    if (rtc_date_offset == -1)
        if (rtc_utc)
            seconds = mktimegm(tm);
        else
            seconds = mktime(tm);
    else
        seconds = mktimegm(tm) + rtc_date_offset;

    return seconds - time(NULL);
}

void rtc_change_mon_event(struct tm *tm)
{
    QObject *data;

    data = qobject_from_jsonf("{ 'offset': %d }", qemu_timedate_diff(tm));
    monitor_protocol_event(QEVENT_RTC_CHANGE, data);
    qobject_decref(data);
}

static void configure_rtc_date_offset(const char *startdate, int legacy)
{
    time_t rtc_start_date;
    struct tm tm;

    if (!strcmp(startdate, "now") && legacy) {
        rtc_date_offset = -1;
    } else {
        if (sscanf(startdate, "%d-%d-%dT%d:%d:%d",
                   &tm.tm_year,
                   &tm.tm_mon,
                   &tm.tm_mday,
                   &tm.tm_hour,
                   &tm.tm_min,
                   &tm.tm_sec) == 6) {
            /* OK */
        } else if (sscanf(startdate, "%d-%d-%d",
                          &tm.tm_year,
                          &tm.tm_mon,
                          &tm.tm_mday) == 3) {
            tm.tm_hour = 0;
            tm.tm_min = 0;
            tm.tm_sec = 0;
        } else {
            goto date_fail;
        }
        tm.tm_year -= 1900;
        tm.tm_mon--;
        rtc_start_date = mktimegm(&tm);
        if (rtc_start_date == -1) {
        date_fail:
            fprintf(stderr, "Invalid date format. Valid formats are:\n"
                            "'2006-06-17T16:01:21' or '2006-06-17'\n");
            exit(1);
        }
        rtc_date_offset = time(NULL) - rtc_start_date;
    }
}

static void configure_rtc(QemuOpts *opts)
{
    const char *value;

    value = qemu_opt_get(opts, "base");
    if (value) {
        if (!strcmp(value, "utc")) {
            rtc_utc = 1;
        } else if (!strcmp(value, "localtime")) {
            rtc_utc = 0;
        } else {
            configure_rtc_date_offset(value, 0);
        }
    }
    value = qemu_opt_get(opts, "clock");
    if (value) {
        if (!strcmp(value, "host")) {
            rtc_clock = host_clock;
        } else if (!strcmp(value, "vm")) {
            rtc_clock = vm_clock;
        } else {
            fprintf(stderr, "qemu: invalid option value '%s'\n", value);
            exit(1);
        }
    }
    value = qemu_opt_get(opts, "driftfix");
    if (value) {
        if (!strcmp(value, "slew")) {
            rtc_td_hack = 1;
        } else if (!strcmp(value, "none")) {
            rtc_td_hack = 0;
        } else {
            fprintf(stderr, "qemu: invalid option value '%s'\n", value);
            exit(1);
        }
    }
}

/***********************************************************/
/* Bluetooth support */
static int nb_hcis;
static int cur_hci;
static struct HCIInfo *hci_table[MAX_NICS];

static struct bt_vlan_s {
    struct bt_scatternet_s net;
    int id;
    struct bt_vlan_s *next;
} *first_bt_vlan;

/* find or alloc a new bluetooth "VLAN" */
static struct bt_scatternet_s *qemu_find_bt_vlan(int id)
{
    struct bt_vlan_s **pvlan, *vlan;
    for (vlan = first_bt_vlan; vlan != NULL; vlan = vlan->next) {
        if (vlan->id == id)
            return &vlan->net;
    }
    vlan = qemu_mallocz(sizeof(struct bt_vlan_s));
    vlan->id = id;
    pvlan = &first_bt_vlan;
    while (*pvlan != NULL)
        pvlan = &(*pvlan)->next;
    *pvlan = vlan;
    return &vlan->net;
}

static void null_hci_send(struct HCIInfo *hci, const uint8_t *data, int len)
{
}

static int null_hci_addr_set(struct HCIInfo *hci, const uint8_t *bd_addr)
{
    return -ENOTSUP;
}

static struct HCIInfo null_hci = {
    .cmd_send = null_hci_send,
    .sco_send = null_hci_send,
    .acl_send = null_hci_send,
    .bdaddr_set = null_hci_addr_set,
};

struct HCIInfo *qemu_next_hci(void)
{
    if (cur_hci == nb_hcis)
        return &null_hci;

    return hci_table[cur_hci++];
}

static struct HCIInfo *hci_init(const char *str)
{
    char *endp;
    struct bt_scatternet_s *vlan = 0;

    if (!strcmp(str, "null"))
        /* null */
        return &null_hci;
    else if (!strncmp(str, "host", 4) && (str[4] == '\0' || str[4] == ':'))
        /* host[:hciN] */
        return bt_host_hci(str[4] ? str + 5 : "hci0");
    else if (!strncmp(str, "hci", 3)) {
        /* hci[,vlan=n] */
        if (str[3]) {
            if (!strncmp(str + 3, ",vlan=", 6)) {
                vlan = qemu_find_bt_vlan(strtol(str + 9, &endp, 0));
                if (*endp)
                    vlan = 0;
            }
        } else
            vlan = qemu_find_bt_vlan(0);
        if (vlan)
           return bt_new_hci(vlan);
    }

    fprintf(stderr, "qemu: Unknown bluetooth HCI `%s'.\n", str);

    return 0;
}

static int bt_hci_parse(const char *str)
{
    struct HCIInfo *hci;
    bdaddr_t bdaddr;

    if (nb_hcis >= MAX_NICS) {
        fprintf(stderr, "qemu: Too many bluetooth HCIs (max %i).\n", MAX_NICS);
        return -1;
    }

    hci = hci_init(str);
    if (!hci)
        return -1;

    bdaddr.b[0] = 0x52;
    bdaddr.b[1] = 0x54;
    bdaddr.b[2] = 0x00;
    bdaddr.b[3] = 0x12;
    bdaddr.b[4] = 0x34;
    bdaddr.b[5] = 0x56 + nb_hcis;
    hci->bdaddr_set(hci, bdaddr.b);

    hci_table[nb_hcis++] = hci;

    return 0;
}

static void bt_vhci_add(int vlan_id)
{
    struct bt_scatternet_s *vlan = qemu_find_bt_vlan(vlan_id);

    if (!vlan->slave)
        fprintf(stderr, "qemu: warning: adding a VHCI to "
                        "an empty scatternet %i\n", vlan_id);

    bt_vhci_init(bt_new_hci(vlan));
}

static struct bt_device_s *bt_device_add(const char *opt)
{
    struct bt_scatternet_s *vlan;
    int vlan_id = 0;
    char *endp = strstr(opt, ",vlan=");
    int len = (endp ? endp - opt : strlen(opt)) + 1;
    char devname[10];

    pstrcpy(devname, MIN(sizeof(devname), len), opt);

    if (endp) {
        vlan_id = strtol(endp + 6, &endp, 0);
        if (*endp) {
            fprintf(stderr, "qemu: unrecognised bluetooth vlan Id\n");
            return 0;
        }
    }

    vlan = qemu_find_bt_vlan(vlan_id);

    if (!vlan->slave)
        fprintf(stderr, "qemu: warning: adding a slave device to "
                        "an empty scatternet %i\n", vlan_id);

    if (!strcmp(devname, "keyboard"))
        return bt_keyboard_init(vlan);

    fprintf(stderr, "qemu: unsupported bluetooth device `%s'\n", devname);
    return 0;
}

static int bt_parse(const char *opt)
{
    const char *endp, *p;
    int vlan;

    if (strstart(opt, "hci", &endp)) {
        if (!*endp || *endp == ',') {
            if (*endp)
                if (!strstart(endp, ",vlan=", 0))
                    opt = endp + 1;

            return bt_hci_parse(opt);
       }
    } else if (strstart(opt, "vhci", &endp)) {
        if (!*endp || *endp == ',') {
            if (*endp) {
                if (strstart(endp, ",vlan=", &p)) {
                    vlan = strtol(p, (char **) &endp, 0);
                    if (*endp) {
                        fprintf(stderr, "qemu: bad scatternet '%s'\n", p);
                        return 1;
                    }
                } else {
                    fprintf(stderr, "qemu: bad parameter '%s'\n", endp + 1);
                    return 1;
                }
            } else
                vlan = 0;

            bt_vhci_add(vlan);
            return 0;
        }
    } else if (strstart(opt, "device:", &endp))
        return !bt_device_add(endp);

    fprintf(stderr, "qemu: bad bluetooth parameter '%s'\n", opt);
    return 1;
}

/***********************************************************/
/* QEMU Block devices */

#define HD_OPTS "media=disk"
#define CDROM_OPTS "media=cdrom"
#define FD_OPTS ""
#define PFLASH_OPTS ""
#define MTD_OPTS ""
#define SD_OPTS ""

static int drive_init_func(QemuOpts *opts, void *opaque)
{
    int *use_scsi = opaque;

    return drive_init(opts, *use_scsi) == NULL;
}

static int drive_enable_snapshot(QemuOpts *opts, void *opaque)
{
    if (NULL == qemu_opt_get(opts, "snapshot")) {
        qemu_opt_set(opts, "snapshot", "on");
    }
    return 0;
}

static void default_drive(int enable, int snapshot, int use_scsi,
                          BlockInterfaceType type, int index,
                          const char *optstr)
{
    QemuOpts *opts;

    if (type == IF_DEFAULT) {
        type = use_scsi ? IF_SCSI : IF_IDE;
    }

    if (!enable || drive_get_by_index(type, index)) {
        return;
    }

    opts = drive_add(type, index, NULL, optstr);
    if (snapshot) {
        drive_enable_snapshot(opts, NULL);
    }
    if (!drive_init(opts, use_scsi)) {
        exit(1);
    }
}

void qemu_register_boot_set(QEMUBootSetHandler *func, void *opaque)
{
    boot_set_handler = func;
    boot_set_opaque = opaque;
}

int qemu_boot_set(const char *boot_devices)
{
    if (!boot_set_handler) {
        return -EINVAL;
    }
    return boot_set_handler(boot_set_opaque, boot_devices);
}

static void validate_bootdevices(char *devices)
{
    /* We just do some generic consistency checks */
    const char *p;
    int bitmap = 0;

    for (p = devices; *p != '\0'; p++) {
        /* Allowed boot devices are:
         * a-b: floppy disk drives
         * c-f: IDE disk drives
         * g-m: machine implementation dependant drives
         * n-p: network devices
         * It's up to each machine implementation to check if the given boot
         * devices match the actual hardware implementation and firmware
         * features.
         */
        if (*p < 'a' || *p > 'p') {
            fprintf(stderr, "Invalid boot device '%c'\n", *p);
            exit(1);
        }
        if (bitmap & (1 << (*p - 'a'))) {
            fprintf(stderr, "Boot device '%c' was given twice\n", *p);
            exit(1);
        }
        bitmap |= 1 << (*p - 'a');
    }
}

static void restore_boot_devices(void *opaque)
{
    char *standard_boot_devices = opaque;
    static int first = 1;

    /* Restore boot order and remove ourselves after the first boot */
    if (first) {
        first = 0;
        return;
    }

    qemu_boot_set(standard_boot_devices);

    qemu_unregister_reset(restore_boot_devices, standard_boot_devices);
    qemu_free(standard_boot_devices);
}

void add_boot_device_path(int32_t bootindex, DeviceState *dev,
                          const char *suffix)
{
    FWBootEntry *node, *i;

    if (bootindex < 0) {
        return;
    }

    assert(dev != NULL || suffix != NULL);

    node = qemu_mallocz(sizeof(FWBootEntry));
    node->bootindex = bootindex;
    node->suffix = suffix ? qemu_strdup(suffix) : NULL;
    node->dev = dev;

    QTAILQ_FOREACH(i, &fw_boot_order, link) {
        if (i->bootindex == bootindex) {
            fprintf(stderr, "Two devices with same boot index %d\n", bootindex);
            exit(1);
        } else if (i->bootindex < bootindex) {
            continue;
        }
        QTAILQ_INSERT_BEFORE(i, node, link);
        return;
    }
    QTAILQ_INSERT_TAIL(&fw_boot_order, node, link);
}

/*
 * This function returns null terminated string that consist of new line
 * separated device paths.
 *
 * memory pointed by "size" is assigned total length of the array in bytes
 *
 */
char *get_boot_devices_list(uint32_t *size)
{
    FWBootEntry *i;
    uint32_t total = 0;
    char *list = NULL;

    QTAILQ_FOREACH(i, &fw_boot_order, link) {
        char *devpath = NULL, *bootpath;
        int len;

        if (i->dev) {
            devpath = qdev_get_fw_dev_path(i->dev);
            assert(devpath);
        }

        if (i->suffix && devpath) {
            size_t bootpathlen = strlen(devpath) + strlen(i->suffix) + 1;

            bootpath = qemu_malloc(bootpathlen);
            snprintf(bootpath, bootpathlen, "%s%s", devpath, i->suffix);
            qemu_free(devpath);
        } else if (devpath) {
            bootpath = devpath;
        } else {
            bootpath = qemu_strdup(i->suffix);
            assert(bootpath);
        }

        if (total) {
            list[total-1] = '\n';
        }
        len = strlen(bootpath) + 1;
        list = qemu_realloc(list, total + len);
        memcpy(&list[total], bootpath, len);
        total += len;
        qemu_free(bootpath);
    }

    *size = total;

    return list;
}

static void numa_add(const char *optarg)
{
    char option[128];
    char *endptr;
    unsigned long long value, endvalue;
    int nodenr;

    optarg = get_opt_name(option, 128, optarg, ',') + 1;
    if (!strcmp(option, "node")) {
        if (get_param_value(option, 128, "nodeid", optarg) == 0) {
            nodenr = nb_numa_nodes;
        } else {
            nodenr = strtoull(option, NULL, 10);
        }

        if (get_param_value(option, 128, "mem", optarg) == 0) {
            node_mem[nodenr] = 0;
        } else {
            int64_t sval;
            sval = strtosz(option, NULL);
            if (sval < 0) {
                fprintf(stderr, "qemu: invalid numa mem size: %s\n", optarg);
                exit(1);
            }
            node_mem[nodenr] = sval;
        }
        if (get_param_value(option, 128, "cpus", optarg) == 0) {
            node_cpumask[nodenr] = 0;
        } else {
            value = strtoull(option, &endptr, 10);
            if (value >= 64) {
                value = 63;
                fprintf(stderr, "only 64 CPUs in NUMA mode supported.\n");
            } else {
                if (*endptr == '-') {
                    endvalue = strtoull(endptr+1, &endptr, 10);
                    if (endvalue >= 63) {
                        endvalue = 62;
                        fprintf(stderr,
                            "only 63 CPUs in NUMA mode supported.\n");
                    }
                    value = (2ULL << endvalue) - (1ULL << value);
                } else {
                    value = 1ULL << value;
                }
            }
            node_cpumask[nodenr] = value;
        }
        nb_numa_nodes++;
    }
    return;
}

static void smp_parse(const char *optarg)
{
    int smp, sockets = 0, threads = 0, cores = 0;
    char *endptr;
    char option[128];

    smp = strtoul(optarg, &endptr, 10);
    if (endptr != optarg) {
        if (*endptr == ',') {
            endptr++;
        }
    }
    if (get_param_value(option, 128, "sockets", endptr) != 0)
        sockets = strtoull(option, NULL, 10);
    if (get_param_value(option, 128, "cores", endptr) != 0)
        cores = strtoull(option, NULL, 10);
    if (get_param_value(option, 128, "threads", endptr) != 0)
        threads = strtoull(option, NULL, 10);
    if (get_param_value(option, 128, "maxcpus", endptr) != 0)
        max_cpus = strtoull(option, NULL, 10);

    /* compute missing values, prefer sockets over cores over threads */
    if (smp == 0 || sockets == 0) {
        sockets = sockets > 0 ? sockets : 1;
        cores = cores > 0 ? cores : 1;
        threads = threads > 0 ? threads : 1;
        if (smp == 0) {
            smp = cores * threads * sockets;
        }
    } else {
        if (cores == 0) {
            threads = threads > 0 ? threads : 1;
            cores = smp / (sockets * threads);
        } else {
            threads = smp / (cores * sockets);
        }
    }
    smp_cpus = smp;
    smp_cores = cores > 0 ? cores : 1;
    smp_threads = threads > 0 ? threads : 1;
    if (max_cpus == 0)
        max_cpus = smp_cpus;
}

/***********************************************************/
/* USB devices */

static int usb_device_add(const char *devname)
{
    const char *p;
    USBDevice *dev = NULL;

    if (!usb_enabled)
        return -1;

    /* drivers with .usbdevice_name entry in USBDeviceInfo */
    dev = usbdevice_create(devname);
    if (dev)
        goto done;

    /* the other ones */
    if (strstart(devname, "host:", &p)) {
        dev = usb_host_device_open(p);
    } else if (!strcmp(devname, "bt") || strstart(devname, "bt:", &p)) {
        dev = usb_bt_init(devname[2] ? hci_init(p) :
                        bt_new_hci(qemu_find_bt_vlan(0)));
    } else {
        return -1;
    }
    if (!dev)
        return -1;

done:
    return 0;
}

static int usb_device_del(const char *devname)
{
    int bus_num, addr;
    const char *p;

    if (strstart(devname, "host:", &p))
        return usb_host_device_close(p);

    if (!usb_enabled)
        return -1;

    p = strchr(devname, '.');
    if (!p)
        return -1;
    bus_num = strtoul(devname, NULL, 0);
    addr = strtoul(p + 1, NULL, 0);

    return usb_device_delete_addr(bus_num, addr);
}

static int usb_parse(const char *cmdline)
{
    int r;
    r = usb_device_add(cmdline);
    if (r < 0) {
        fprintf(stderr, "qemu: could not add USB device '%s'\n", cmdline);
    }
    return r;
}

void do_usb_add(Monitor *mon, const QDict *qdict)
{
    const char *devname = qdict_get_str(qdict, "devname");
    if (usb_device_add(devname) < 0) {
        error_report("could not add USB device '%s'", devname);
    }
}

void do_usb_del(Monitor *mon, const QDict *qdict)
{
    const char *devname = qdict_get_str(qdict, "devname");
    if (usb_device_del(devname) < 0) {
        error_report("could not delete USB device '%s'", devname);
    }
}

/***********************************************************/
/* PCMCIA/Cardbus */

static struct pcmcia_socket_entry_s {
    PCMCIASocket *socket;
    struct pcmcia_socket_entry_s *next;
} *pcmcia_sockets = 0;

void pcmcia_socket_register(PCMCIASocket *socket)
{
    struct pcmcia_socket_entry_s *entry;

    entry = qemu_malloc(sizeof(struct pcmcia_socket_entry_s));
    entry->socket = socket;
    entry->next = pcmcia_sockets;
    pcmcia_sockets = entry;
}

void pcmcia_socket_unregister(PCMCIASocket *socket)
{
    struct pcmcia_socket_entry_s *entry, **ptr;

    ptr = &pcmcia_sockets;
    for (entry = *ptr; entry; ptr = &entry->next, entry = *ptr)
        if (entry->socket == socket) {
            *ptr = entry->next;
            qemu_free(entry);
        }
}

void pcmcia_info(Monitor *mon)
{
    struct pcmcia_socket_entry_s *iter;

    if (!pcmcia_sockets)
        monitor_printf(mon, "No PCMCIA sockets\n");

    for (iter = pcmcia_sockets; iter; iter = iter->next)
        monitor_printf(mon, "%s: %s\n", iter->socket->slot_string,
                       iter->socket->attached ? iter->socket->card_string :
                       "Empty");
}

/***********************************************************/
/* machine registration */

static QEMUMachine *first_machine = NULL;
QEMUMachine *current_machine = NULL;

int qemu_register_machine(QEMUMachine *m)
{
    QEMUMachine **pm;
    pm = &first_machine;
    while (*pm != NULL)
        pm = &(*pm)->next;
    m->next = NULL;
    *pm = m;
    return 0;
}

static QEMUMachine *find_machine(const char *name)
{
    QEMUMachine *m;

    for(m = first_machine; m != NULL; m = m->next) {
        if (!strcmp(m->name, name))
            return m;
        if (m->alias && !strcmp(m->alias, name))
            return m;
    }
    return NULL;
}

static QEMUMachine *find_default_machine(void)
{
    QEMUMachine *m;

    for(m = first_machine; m != NULL; m = m->next) {
        if (m->is_default) {
            return m;
        }
    }
    return NULL;
}

/***********************************************************/
/* main execution loop */

static void gui_update(void *opaque)
{
    uint64_t interval = GUI_REFRESH_INTERVAL;
    DisplayState *ds = opaque;
    DisplayChangeListener *dcl = ds->listeners;

    qemu_flush_coalesced_mmio_buffer();
    dpy_refresh(ds);

    while (dcl != NULL) {
        if (dcl->gui_timer_interval &&
            dcl->gui_timer_interval < interval)
            interval = dcl->gui_timer_interval;
        dcl = dcl->next;
    }
    qemu_mod_timer(ds->gui_timer, interval + qemu_get_clock_ms(rt_clock));
}

static void nographic_update(void *opaque)
{
    uint64_t interval = GUI_REFRESH_INTERVAL;

    qemu_flush_coalesced_mmio_buffer();
    qemu_mod_timer(nographic_timer, interval + qemu_get_clock_ms(rt_clock));
}

struct vm_change_state_entry {
    VMChangeStateHandler *cb;
    void *opaque;
    QLIST_ENTRY (vm_change_state_entry) entries;
};

static QLIST_HEAD(vm_change_state_head, vm_change_state_entry) vm_change_state_head;

VMChangeStateEntry *qemu_add_vm_change_state_handler(VMChangeStateHandler *cb,
                                                     void *opaque)
{
    VMChangeStateEntry *e;

    e = qemu_mallocz(sizeof (*e));

    e->cb = cb;
    e->opaque = opaque;
    QLIST_INSERT_HEAD(&vm_change_state_head, e, entries);
    return e;
}

void qemu_del_vm_change_state_handler(VMChangeStateEntry *e)
{
    QLIST_REMOVE (e, entries);
    qemu_free (e);
}

void vm_state_notify(int running, int reason)
{
    VMChangeStateEntry *e;

    trace_vm_state_notify(running, reason);

    for (e = vm_change_state_head.lh_first; e; e = e->entries.le_next) {
        e->cb(e->opaque, running, reason);
    }
}

void vm_start(void)
{
    if (!vm_running) {
        cpu_enable_ticks();
        vm_running = 1;
        vm_state_notify(1, 0);
        resume_all_vcpus();
        monitor_protocol_event(QEVENT_RESUME, NULL);
    }
}

/* reset/shutdown handler */

typedef struct QEMUResetEntry {
    QTAILQ_ENTRY(QEMUResetEntry) entry;
    QEMUResetHandler *func;
    void *opaque;
} QEMUResetEntry;

static QTAILQ_HEAD(reset_handlers, QEMUResetEntry) reset_handlers =
    QTAILQ_HEAD_INITIALIZER(reset_handlers);
static int reset_requested;
static int shutdown_requested, shutdown_signal = -1;
static pid_t shutdown_pid;
static int powerdown_requested;
static int debug_requested;
static int vmstop_requested;

<<<<<<< HEAD
int qemu_no_shutdown(void)
{
    int r = no_shutdown;
    no_shutdown = 0;
    return r;
=======
int qemu_shutdown_requested_get(void)
{
    return shutdown_requested;
}

int qemu_reset_requested_get(void)
{
    return reset_requested;
>>>>>>> 1291eb35
}

int qemu_shutdown_requested(void)
{
    int r = shutdown_requested;
    shutdown_requested = 0;
    return r;
}

void qemu_kill_report(void)
{
    if (shutdown_signal != -1) {
        fprintf(stderr, "qemu: terminating on signal %d", shutdown_signal);
        if (shutdown_pid == 0) {
            /* This happens for eg ^C at the terminal, so it's worth
             * avoiding printing an odd message in that case.
             */
            fputc('\n', stderr);
        } else {
            fprintf(stderr, " from pid %d\n", shutdown_pid);
        }
        shutdown_signal = -1;
    }
}

int qemu_reset_requested(void)
{
    int r = reset_requested;
    reset_requested = 0;
    return r;
}

int qemu_powerdown_requested(void)
{
    int r = powerdown_requested;
    powerdown_requested = 0;
    return r;
}

static int qemu_debug_requested(void)
{
    int r = debug_requested;
    debug_requested = 0;
    return r;
}

static int qemu_vmstop_requested(void)
{
    int r = vmstop_requested;
    vmstop_requested = 0;
    return r;
}

void qemu_register_reset(QEMUResetHandler *func, void *opaque)
{
    QEMUResetEntry *re = qemu_mallocz(sizeof(QEMUResetEntry));

    re->func = func;
    re->opaque = opaque;
    QTAILQ_INSERT_TAIL(&reset_handlers, re, entry);
}

void qemu_unregister_reset(QEMUResetHandler *func, void *opaque)
{
    QEMUResetEntry *re;

    QTAILQ_FOREACH(re, &reset_handlers, entry) {
        if (re->func == func && re->opaque == opaque) {
            QTAILQ_REMOVE(&reset_handlers, re, entry);
            qemu_free(re);
            return;
        }
    }
}

void qemu_system_reset(void)
{
    QEMUResetEntry *re, *nre;

    /* reset all devices */
    QTAILQ_FOREACH_SAFE(re, &reset_handlers, entry, nre) {
        re->func(re->opaque);
    }
    monitor_protocol_event(QEVENT_RESET, NULL);
    cpu_synchronize_all_post_reset();
}

void qemu_system_reset_request(void)
{
    if (no_reboot) {
        shutdown_requested = 1;
    } else {
        reset_requested = 1;
    }
    if (cpu_single_env) {
        cpu_single_env->stopped = 1;
        cpu_exit(cpu_single_env);
    }
    cpu_stop_current();
    qemu_notify_event();
}

void qemu_system_killed(int signal, pid_t pid)
{
    shutdown_signal = signal;
    shutdown_pid = pid;
    qemu_system_shutdown_request();
}

void qemu_system_shutdown_request(void)
{
    shutdown_requested = 1;
    qemu_notify_event();
}

void qemu_system_powerdown_request(void)
{
    powerdown_requested = 1;
    qemu_notify_event();
}

void qemu_system_debug_request(void)
{
    debug_requested = 1;
    qemu_notify_event();
}

void qemu_system_vmstop_request(int reason)
{
    vmstop_requested = reason;
    qemu_notify_event();
}

void main_loop_wait(int nonblocking)
{
    fd_set rfds, wfds, xfds;
    int ret, nfds;
    struct timeval tv;
    int timeout;

    if (nonblocking)
        timeout = 0;
    else {
        timeout = qemu_calculate_timeout();
        qemu_bh_update_timeout(&timeout);
    }

    os_host_main_loop_wait(&timeout);

    tv.tv_sec = timeout / 1000;
    tv.tv_usec = (timeout % 1000) * 1000;

    /* poll any events */
    /* XXX: separate device handlers from system ones */
    nfds = -1;
    FD_ZERO(&rfds);
    FD_ZERO(&wfds);
    FD_ZERO(&xfds);
    qemu_iohandler_fill(&nfds, &rfds, &wfds, &xfds);
    slirp_select_fill(&nfds, &rfds, &wfds, &xfds);

    qemu_mutex_unlock_iothread();
    ret = select(nfds + 1, &rfds, &wfds, &xfds, &tv);
    qemu_mutex_lock_iothread();

    qemu_iohandler_poll(&rfds, &wfds, &xfds, ret);
    slirp_select_poll(&rfds, &wfds, &xfds, (ret < 0));

    qemu_run_all_timers();

    /* Check bottom-halves last in case any of the earlier events triggered
       them.  */
    qemu_bh_poll();

}

#ifndef CONFIG_IOTHREAD
static int vm_request_pending(void)
{
    return powerdown_requested ||
           reset_requested ||
           shutdown_requested ||
           debug_requested ||
           vmstop_requested;
}
#endif

qemu_irq qemu_system_powerdown;

static void main_loop(void)
{
    bool nonblocking = false;
#ifdef CONFIG_PROFILER
    int64_t ti;
#endif
    int r;

    if (kvm_enabled()) {
        kvm_main_loop();
        cpu_disable_ticks();
        return;
    }

    qemu_main_loop_start();

    for (;;) {
#ifndef CONFIG_IOTHREAD
        nonblocking = cpu_exec_all();
        if (vm_request_pending()) {
            nonblocking = true;
        }
#endif
#ifdef CONFIG_PROFILER
        ti = profile_getclock();
#endif
        main_loop_wait(nonblocking);
#ifdef CONFIG_PROFILER
        dev_time += profile_getclock() - ti;
#endif

        if (qemu_debug_requested()) {
            vm_stop(VMSTOP_DEBUG);
        }
        if (qemu_shutdown_requested()) {
            qemu_kill_report();
            monitor_protocol_event(QEVENT_SHUTDOWN, NULL);
            if (no_shutdown) {
                vm_stop(VMSTOP_SHUTDOWN);
                no_shutdown = 0;
            } else
                break;
        }
        if (qemu_reset_requested()) {
            pause_all_vcpus();
            cpu_synchronize_all_states();
            qemu_system_reset();
            resume_all_vcpus();
        }
        if (qemu_powerdown_requested()) {
            monitor_protocol_event(QEVENT_POWERDOWN, NULL);
            qemu_irq_raise(qemu_system_powerdown);
        }
        if ((r = qemu_vmstop_requested())) {
            vm_stop(r);
        }
    }
    bdrv_close_all();
    pause_all_vcpus();
}

static void version(void)
{
    printf("QEMU emulator version " QEMU_VERSION QEMU_PKGVERSION ", Copyright (c) 2003-2008 Fabrice Bellard\n");
}

static void help(int exitcode)
{
    const char *options_help =
#define DEF(option, opt_arg, opt_enum, opt_help, arch_mask)     \
        opt_help
#define DEFHEADING(text) stringify(text) "\n"
#include "qemu-options.def"
#undef DEF
#undef DEFHEADING
#undef GEN_DOCS
        ;
    version();
    printf("usage: %s [options] [disk_image]\n"
           "\n"
           "'disk_image' is a raw hard disk image for IDE hard disk 0\n"
           "\n"
           "%s\n"
           "During emulation, the following keys are useful:\n"
           "ctrl-alt-f      toggle full screen\n"
           "ctrl-alt-n      switch to virtual console 'n'\n"
           "ctrl-alt        toggle mouse and keyboard grab\n"
           "\n"
           "When using -nographic, press 'ctrl-a h' to get some help.\n",
           "qemu",
           options_help);
    exit(exitcode);
}

#define HAS_ARG 0x0001

typedef struct QEMUOption {
    const char *name;
    int flags;
    int index;
    uint32_t arch_mask;
} QEMUOption;

static const QEMUOption qemu_options[] = {
    { "h", 0, QEMU_OPTION_h, QEMU_ARCH_ALL },
#define DEF(option, opt_arg, opt_enum, opt_help, arch_mask)     \
    { option, opt_arg, opt_enum, arch_mask },
#define DEFHEADING(text)
#include "qemu-options.def"
#undef DEF
#undef DEFHEADING
#undef GEN_DOCS
    { NULL },
};
static void select_vgahw (const char *p)
{
    const char *opts;

    default_vga = 0;
    vga_interface_type = VGA_NONE;
    if (strstart(p, "std", &opts)) {
        vga_interface_type = VGA_STD;
    } else if (strstart(p, "cirrus", &opts)) {
        vga_interface_type = VGA_CIRRUS;
    } else if (strstart(p, "vmware", &opts)) {
        vga_interface_type = VGA_VMWARE;
    } else if (strstart(p, "xenfb", &opts)) {
        vga_interface_type = VGA_XENFB;
    } else if (strstart(p, "qxl", &opts)) {
        vga_interface_type = VGA_QXL;
    } else if (!strstart(p, "none", &opts)) {
    invalid_vga:
        fprintf(stderr, "Unknown vga type: %s\n", p);
        exit(1);
    }
    while (*opts) {
        const char *nextopt;

        if (strstart(opts, ",retrace=", &nextopt)) {
            opts = nextopt;
            if (strstart(opts, "dumb", &nextopt))
                vga_retrace_method = VGA_RETRACE_DUMB;
            else if (strstart(opts, "precise", &nextopt))
                vga_retrace_method = VGA_RETRACE_PRECISE;
            else goto invalid_vga;
        } else goto invalid_vga;
        opts = nextopt;
    }
}

static DisplayType select_display(const char *p)
{
    const char *opts;
    DisplayType display = DT_DEFAULT;

    if (strstart(p, "sdl", &opts)) {
#ifdef CONFIG_SDL
        display = DT_SDL;
        while (*opts) {
            const char *nextopt;

            if (strstart(opts, ",frame=", &nextopt)) {
                opts = nextopt;
                if (strstart(opts, "on", &nextopt)) {
                    no_frame = 0;
                } else if (strstart(opts, "off", &nextopt)) {
                    no_frame = 1;
                } else {
                    goto invalid_sdl_args;
                }
            } else if (strstart(opts, ",alt_grab=", &nextopt)) {
                opts = nextopt;
                if (strstart(opts, "on", &nextopt)) {
                    alt_grab = 1;
                } else if (strstart(opts, "off", &nextopt)) {
                    alt_grab = 0;
                } else {
                    goto invalid_sdl_args;
                }
            } else if (strstart(opts, ",ctrl_grab=", &nextopt)) {
                opts = nextopt;
                if (strstart(opts, "on", &nextopt)) {
                    ctrl_grab = 1;
                } else if (strstart(opts, "off", &nextopt)) {
                    ctrl_grab = 0;
                } else {
                    goto invalid_sdl_args;
                }
            } else if (strstart(opts, ",window_close=", &nextopt)) {
                opts = nextopt;
                if (strstart(opts, "on", &nextopt)) {
                    no_quit = 0;
                } else if (strstart(opts, "off", &nextopt)) {
                    no_quit = 1;
                } else {
                    goto invalid_sdl_args;
                }
            } else {
            invalid_sdl_args:
                fprintf(stderr, "Invalid SDL option string: %s\n", p);
                exit(1);
            }
            opts = nextopt;
        }
#else
        fprintf(stderr, "SDL support is disabled\n");
        exit(1);
#endif
    } else if (strstart(p, "vnc", &opts)) {
#ifdef CONFIG_VNC
        display_remote++;

        if (*opts) {
            const char *nextopt;

            if (strstart(opts, "=", &nextopt)) {
                vnc_display = nextopt;
            }
        }
        if (!vnc_display) {
            fprintf(stderr, "VNC requires a display argument vnc=<display>\n");
            exit(1);
        }
#else
        fprintf(stderr, "VNC support is disabled\n");
        exit(1);
#endif
    } else if (strstart(p, "curses", &opts)) {
#ifdef CONFIG_CURSES
        display = DT_CURSES;
#else
        fprintf(stderr, "Curses support is disabled\n");
        exit(1);
#endif
    } else if (strstart(p, "none", &opts)) {
        display = DT_NONE;
    } else {
        fprintf(stderr, "Unknown display type: %s\n", p);
        exit(1);
    }

    return display;
}

static int balloon_parse(const char *arg)
{
    QemuOpts *opts;

    if (strcmp(arg, "none") == 0) {
        return 0;
    }

    if (!strncmp(arg, "virtio", 6)) {
        if (arg[6] == ',') {
            /* have params -> parse them */
            opts = qemu_opts_parse(qemu_find_opts("device"), arg+7, 0);
            if (!opts)
                return  -1;
        } else {
            /* create empty opts */
            opts = qemu_opts_create(qemu_find_opts("device"), NULL, 0);
        }
        qemu_opt_set(opts, "driver", "virtio-balloon");
        return 0;
    }

    return -1;
}

char *qemu_find_file(int type, const char *name)
{
    int len;
    const char *subdir;
    char *buf;

    /* If name contains path separators then try it as a straight path.  */
    if ((strchr(name, '/') || strchr(name, '\\'))
        && access(name, R_OK) == 0) {
        return qemu_strdup(name);
    }
    switch (type) {
    case QEMU_FILE_TYPE_BIOS:
        subdir = "";
        break;
    case QEMU_FILE_TYPE_KEYMAP:
        subdir = "keymaps/";
        break;
    default:
        abort();
    }
    len = strlen(data_dir) + strlen(name) + strlen(subdir) + 2;
    buf = qemu_mallocz(len);
    snprintf(buf, len, "%s/%s%s", data_dir, subdir, name);
    if (access(buf, R_OK)) {
        qemu_free(buf);
        return NULL;
    }
    return buf;
}

static int device_help_func(QemuOpts *opts, void *opaque)
{
    return qdev_device_help(opts);
}

static int device_init_func(QemuOpts *opts, void *opaque)
{
    DeviceState *dev;

    dev = qdev_device_add(opts);
    if (!dev)
        return -1;
    return 0;
}

static int chardev_init_func(QemuOpts *opts, void *opaque)
{
    CharDriverState *chr;

    chr = qemu_chr_open_opts(opts, NULL);
    if (!chr)
        return -1;
    return 0;
}

#ifdef CONFIG_VIRTFS
static int fsdev_init_func(QemuOpts *opts, void *opaque)
{
    int ret;
    ret = qemu_fsdev_add(opts);

    return ret;
}
#endif

static int mon_init_func(QemuOpts *opts, void *opaque)
{
    CharDriverState *chr;
    const char *chardev;
    const char *mode;
    int flags;

    mode = qemu_opt_get(opts, "mode");
    if (mode == NULL) {
        mode = "readline";
    }
    if (strcmp(mode, "readline") == 0) {
        flags = MONITOR_USE_READLINE;
    } else if (strcmp(mode, "control") == 0) {
        flags = MONITOR_USE_CONTROL;
    } else {
        fprintf(stderr, "unknown monitor mode \"%s\"\n", mode);
        exit(1);
    }

    if (qemu_opt_get_bool(opts, "pretty", 0))
        flags |= MONITOR_USE_PRETTY;

    if (qemu_opt_get_bool(opts, "default", 0))
        flags |= MONITOR_IS_DEFAULT;

    chardev = qemu_opt_get(opts, "chardev");
    chr = qemu_chr_find(chardev);
    if (chr == NULL) {
        fprintf(stderr, "chardev \"%s\" not found\n", chardev);
        exit(1);
    }

    monitor_init(chr, flags);
    return 0;
}

static void monitor_parse(const char *optarg, const char *mode)
{
    static int monitor_device_index = 0;
    QemuOpts *opts;
    const char *p;
    char label[32];
    int def = 0;

    if (strstart(optarg, "chardev:", &p)) {
        snprintf(label, sizeof(label), "%s", p);
    } else {
        snprintf(label, sizeof(label), "compat_monitor%d",
                 monitor_device_index);
        if (monitor_device_index == 0) {
            def = 1;
        }
        opts = qemu_chr_parse_compat(label, optarg);
        if (!opts) {
            fprintf(stderr, "parse error: %s\n", optarg);
            exit(1);
        }
    }

    opts = qemu_opts_create(qemu_find_opts("mon"), label, 1);
    if (!opts) {
        fprintf(stderr, "duplicate chardev: %s\n", label);
        exit(1);
    }
    qemu_opt_set(opts, "mode", mode);
    qemu_opt_set(opts, "chardev", label);
    if (def)
        qemu_opt_set(opts, "default", "on");
    monitor_device_index++;
}

struct device_config {
    enum {
        DEV_USB,       /* -usbdevice     */
        DEV_BT,        /* -bt            */
        DEV_SERIAL,    /* -serial        */
        DEV_PARALLEL,  /* -parallel      */
        DEV_VIRTCON,   /* -virtioconsole */
        DEV_DEBUGCON,  /* -debugcon */
    } type;
    const char *cmdline;
    QTAILQ_ENTRY(device_config) next;
};
QTAILQ_HEAD(, device_config) device_configs = QTAILQ_HEAD_INITIALIZER(device_configs);

static void add_device_config(int type, const char *cmdline)
{
    struct device_config *conf;

    conf = qemu_mallocz(sizeof(*conf));
    conf->type = type;
    conf->cmdline = cmdline;
    QTAILQ_INSERT_TAIL(&device_configs, conf, next);
}

static int foreach_device_config(int type, int (*func)(const char *cmdline))
{
    struct device_config *conf;
    int rc;

    QTAILQ_FOREACH(conf, &device_configs, next) {
        if (conf->type != type)
            continue;
        rc = func(conf->cmdline);
        if (0 != rc)
            return rc;
    }
    return 0;
}

static int serial_parse(const char *devname)
{
    static int index = 0;
    char label[32];

    if (strcmp(devname, "none") == 0)
        return 0;
    if (index == MAX_SERIAL_PORTS) {
        fprintf(stderr, "qemu: too many serial ports\n");
        exit(1);
    }
    snprintf(label, sizeof(label), "serial%d", index);
    serial_hds[index] = qemu_chr_open(label, devname, NULL);
    if (!serial_hds[index]) {
        fprintf(stderr, "qemu: could not open serial device '%s': %s\n",
                devname, strerror(errno));
        return -1;
    }
    index++;
    return 0;
}

static int parallel_parse(const char *devname)
{
    static int index = 0;
    char label[32];

    if (strcmp(devname, "none") == 0)
        return 0;
    if (index == MAX_PARALLEL_PORTS) {
        fprintf(stderr, "qemu: too many parallel ports\n");
        exit(1);
    }
    snprintf(label, sizeof(label), "parallel%d", index);
    parallel_hds[index] = qemu_chr_open(label, devname, NULL);
    if (!parallel_hds[index]) {
        fprintf(stderr, "qemu: could not open parallel device '%s': %s\n",
                devname, strerror(errno));
        return -1;
    }
    index++;
    return 0;
}

static int virtcon_parse(const char *devname)
{
    QemuOptsList *device = qemu_find_opts("device");
    static int index = 0;
    char label[32];
    QemuOpts *bus_opts, *dev_opts;

    if (strcmp(devname, "none") == 0)
        return 0;
    if (index == MAX_VIRTIO_CONSOLES) {
        fprintf(stderr, "qemu: too many virtio consoles\n");
        exit(1);
    }

    bus_opts = qemu_opts_create(device, NULL, 0);
    qemu_opt_set(bus_opts, "driver", "virtio-serial");

    dev_opts = qemu_opts_create(device, NULL, 0);
    qemu_opt_set(dev_opts, "driver", "virtconsole");

    snprintf(label, sizeof(label), "virtcon%d", index);
    virtcon_hds[index] = qemu_chr_open(label, devname, NULL);
    if (!virtcon_hds[index]) {
        fprintf(stderr, "qemu: could not open virtio console '%s': %s\n",
                devname, strerror(errno));
        return -1;
    }
    qemu_opt_set(dev_opts, "chardev", label);

    index++;
    return 0;
}

static int debugcon_parse(const char *devname)
{   
    QemuOpts *opts;

    if (!qemu_chr_open("debugcon", devname, NULL)) {
        exit(1);
    }
    opts = qemu_opts_create(qemu_find_opts("device"), "debugcon", 1);
    if (!opts) {
        fprintf(stderr, "qemu: already have a debugcon device\n");
        exit(1);
    }
    qemu_opt_set(opts, "driver", "isa-debugcon");
    qemu_opt_set(opts, "chardev", "debugcon");
    return 0;
}

static int tcg_init(void)
{
    return 0;
}

static struct {
    const char *opt_name;
    const char *name;
    int (*available)(void);
    int (*init)(void);
    int *allowed;
} accel_list[] = {
    { "tcg", "tcg", tcg_available, tcg_init, &tcg_allowed },
    { "xen", "Xen", xen_available, xen_init, &xen_allowed },
    { "kvm", "KVM", kvm_available, kvm_init, &kvm_allowed },
};

static int configure_accelerator(void)
{
    const char *p = NULL;
    char buf[10];
    int i, ret;
    bool accel_initalised = 0;
    bool init_failed = 0;

    QemuOptsList *list = qemu_find_opts("machine");
    if (!QTAILQ_EMPTY(&list->head)) {
        p = qemu_opt_get(QTAILQ_FIRST(&list->head), "accel");
    }

    if (p == NULL) {
        /* Use the default "accelerator", kvm */
        p = "kvm";
    }

    while (!accel_initalised && *p != '\0') {
        if (*p == ':') {
            p++;
        }
        p = get_opt_name(buf, sizeof (buf), p, ':');
        for (i = 0; i < ARRAY_SIZE(accel_list); i++) {
            if (strcmp(accel_list[i].opt_name, buf) == 0) {
                ret = accel_list[i].init();
                if (ret < 0) {
                    init_failed = 1;
                    if (!accel_list[i].available()) {
                        printf("%s not supported for this target\n",
                               accel_list[i].name);
                    } else {
                        fprintf(stderr, "failed to initialize %s: %s\n",
                                accel_list[i].name,
                                strerror(-ret));
                    }
                } else {
                    accel_initalised = 1;
                    *(accel_list[i].allowed) = 1;
                }
                break;
            }
        }
        if (i == ARRAY_SIZE(accel_list)) {
            fprintf(stderr, "\"%s\" accelerator does not exist.\n", buf);
        }
    }

    if (!accel_initalised) {
        fprintf(stderr, "No accelerator found!\n");
        exit(1);
    }

    if (init_failed) {
        fprintf(stderr, "Back to %s accelerator.\n", accel_list[i].name);
    }

    return !accel_initalised;
}

void qemu_add_exit_notifier(Notifier *notify)
{
    notifier_list_add(&exit_notifiers, notify);
}

void qemu_remove_exit_notifier(Notifier *notify)
{
    notifier_list_remove(&exit_notifiers, notify);
}

static void qemu_run_exit_notifiers(void)
{
    notifier_list_notify(&exit_notifiers);
}

void qemu_add_machine_init_done_notifier(Notifier *notify)
{
    notifier_list_add(&machine_init_done_notifiers, notify);
}

static void qemu_run_machine_init_done_notifiers(void)
{
    notifier_list_notify(&machine_init_done_notifiers);
}

static const QEMUOption *lookup_opt(int argc, char **argv,
                                    const char **poptarg, int *poptind)
{
    const QEMUOption *popt;
    int optind = *poptind;
    char *r = argv[optind];
    const char *optarg;

    loc_set_cmdline(argv, optind, 1);
    optind++;
    /* Treat --foo the same as -foo.  */
    if (r[1] == '-')
        r++;
    popt = qemu_options;
    for(;;) {
        if (!popt->name) {
            error_report("invalid option");
            exit(1);
        }
        if (!strcmp(popt->name, r + 1))
            break;
        popt++;
    }
    if (popt->flags & HAS_ARG) {
        if (optind >= argc) {
            error_report("requires an argument");
            exit(1);
        }
        optarg = argv[optind++];
        loc_set_cmdline(argv, optind - 2, 2);
    } else {
        optarg = NULL;
    }

    *poptarg = optarg;
    *poptind = optind;

    return popt;
}

int main(int argc, char **argv, char **envp)
{
    const char *gdbstub_dev = NULL;
    int i;
    int snapshot, linux_boot;
    const char *icount_option = NULL;
    const char *initrd_filename;
    const char *kernel_filename, *kernel_cmdline;
    char boot_devices[33] = "cad"; /* default to HD->floppy->CD-ROM */
    DisplayState *ds;
    DisplayChangeListener *dcl;
    int cyls, heads, secs, translation;
    QemuOpts *hda_opts = NULL, *opts;
    QemuOptsList *olist;
    int optind;
    const char *optarg;
    const char *loadvm = NULL;
    QEMUMachine *machine;
    const char *cpu_model;
    int tb_size;
    const char *pid_file = NULL;
    const char *incoming = NULL;
#ifdef CONFIG_VNC
    int show_vnc_port = 0;
#endif
    int defconfig = 1;
    const char *trace_file = NULL;

    atexit(qemu_run_exit_notifiers);
    error_set_progname(argv[0]);

    init_clocks();

    qemu_cache_utils_init(envp);

    QLIST_INIT (&vm_change_state_head);
    os_setup_early_signal_handling();

    module_call_init(MODULE_INIT_MACHINE);
    machine = find_default_machine();
    cpu_model = NULL;
    initrd_filename = NULL;
    ram_size = 0;
    snapshot = 0;
    kernel_filename = NULL;
    kernel_cmdline = "";
    cyls = heads = secs = 0;
    translation = BIOS_ATA_TRANSLATION_AUTO;

    for (i = 0; i < MAX_NODES; i++) {
        node_mem[i] = 0;
        node_cpumask[i] = 0;
    }

    nb_numa_nodes = 0;
    nb_nics = 0;

    tb_size = 0;
    autostart= 1;

    /* first pass of option parsing */
    optind = 1;
    while (optind < argc) {
        if (argv[optind][0] != '-') {
            /* disk image */
            optind++;
            continue;
        } else {
            const QEMUOption *popt;

            popt = lookup_opt(argc, argv, &optarg, &optind);
            switch (popt->index) {
            case QEMU_OPTION_nodefconfig:
                defconfig=0;
                break;
            }
        }
    }

    if (defconfig) {
        int ret;

        ret = qemu_read_config_file(CONFIG_QEMU_CONFDIR "/qemu.conf");
        if (ret < 0 && ret != -ENOENT) {
            exit(1);
        }

        ret = qemu_read_config_file(arch_config_name);
        if (ret < 0 && ret != -ENOENT) {
            exit(1);
        }
    }
    cpudef_init();

    /* second pass of option parsing */
    optind = 1;
    for(;;) {
        if (optind >= argc)
            break;
        if (argv[optind][0] != '-') {
	    hda_opts = drive_add(IF_DEFAULT, 0, argv[optind++], HD_OPTS);
        } else {
            const QEMUOption *popt;

            popt = lookup_opt(argc, argv, &optarg, &optind);
            if (!(popt->arch_mask & arch_type)) {
                printf("Option %s not supported for this target\n", popt->name);
                exit(1);
            }
            switch(popt->index) {
            case QEMU_OPTION_M:
                machine = find_machine(optarg);
                if (!machine) {
                    QEMUMachine *m;
                    printf("Supported machines are:\n");
                    for(m = first_machine; m != NULL; m = m->next) {
                        if (m->alias)
                            printf("%-10s %s (alias of %s)\n",
                                   m->alias, m->desc, m->name);
                        printf("%-10s %s%s\n",
                               m->name, m->desc,
                               m->is_default ? " (default)" : "");
                    }
                    exit(*optarg != '?');
                }
                break;
            case QEMU_OPTION_cpu:
                /* hw initialization will check this */
                if (*optarg == '?') {
                    list_cpus(stdout, &fprintf, optarg);
                    exit(0);
                } else {
                    cpu_model = optarg;
                }
                break;
            case QEMU_OPTION_initrd:
                initrd_filename = optarg;
                break;
            case QEMU_OPTION_hda:
                {
                    char buf[256];
                    if (cyls == 0)
                        snprintf(buf, sizeof(buf), "%s", HD_OPTS);
                    else
                        snprintf(buf, sizeof(buf),
                                 "%s,cyls=%d,heads=%d,secs=%d%s",
                                 HD_OPTS , cyls, heads, secs,
                                 translation == BIOS_ATA_TRANSLATION_LBA ?
                                 ",trans=lba" :
                                 translation == BIOS_ATA_TRANSLATION_NONE ?
                                 ",trans=none" : "");
                    drive_add(IF_DEFAULT, 0, optarg, buf);
                    break;
                }
            case QEMU_OPTION_hdb:
            case QEMU_OPTION_hdc:
            case QEMU_OPTION_hdd:
                drive_add(IF_DEFAULT, popt->index - QEMU_OPTION_hda, optarg,
                          HD_OPTS);
                break;
            case QEMU_OPTION_drive:
                if (drive_def(optarg) == NULL) {
                    exit(1);
                }
	        break;
            case QEMU_OPTION_set:
                if (qemu_set_option(optarg) != 0)
                    exit(1);
	        break;
            case QEMU_OPTION_global:
                if (qemu_global_option(optarg) != 0)
                    exit(1);
	        break;
            case QEMU_OPTION_mtdblock:
                drive_add(IF_MTD, -1, optarg, MTD_OPTS);
                break;
            case QEMU_OPTION_sd:
                drive_add(IF_SD, 0, optarg, SD_OPTS);
                break;
            case QEMU_OPTION_pflash:
                drive_add(IF_PFLASH, -1, optarg, PFLASH_OPTS);
                break;
            case QEMU_OPTION_snapshot:
                snapshot = 1;
                break;
            case QEMU_OPTION_hdachs:
                {
                    const char *p;
                    p = optarg;
                    cyls = strtol(p, (char **)&p, 0);
                    if (cyls < 1 || cyls > 16383)
                        goto chs_fail;
                    if (*p != ',')
                        goto chs_fail;
                    p++;
                    heads = strtol(p, (char **)&p, 0);
                    if (heads < 1 || heads > 16)
                        goto chs_fail;
                    if (*p != ',')
                        goto chs_fail;
                    p++;
                    secs = strtol(p, (char **)&p, 0);
                    if (secs < 1 || secs > 63)
                        goto chs_fail;
                    if (*p == ',') {
                        p++;
                        if (!strcmp(p, "none"))
                            translation = BIOS_ATA_TRANSLATION_NONE;
                        else if (!strcmp(p, "lba"))
                            translation = BIOS_ATA_TRANSLATION_LBA;
                        else if (!strcmp(p, "auto"))
                            translation = BIOS_ATA_TRANSLATION_AUTO;
                        else
                            goto chs_fail;
                    } else if (*p != '\0') {
                    chs_fail:
                        fprintf(stderr, "qemu: invalid physical CHS format\n");
                        exit(1);
                    }
		    if (hda_opts != NULL) {
                        char num[16];
                        snprintf(num, sizeof(num), "%d", cyls);
                        qemu_opt_set(hda_opts, "cyls", num);
                        snprintf(num, sizeof(num), "%d", heads);
                        qemu_opt_set(hda_opts, "heads", num);
                        snprintf(num, sizeof(num), "%d", secs);
                        qemu_opt_set(hda_opts, "secs", num);
                        if (translation == BIOS_ATA_TRANSLATION_LBA)
                            qemu_opt_set(hda_opts, "trans", "lba");
                        if (translation == BIOS_ATA_TRANSLATION_NONE)
                            qemu_opt_set(hda_opts, "trans", "none");
                    }
                }
                break;
            case QEMU_OPTION_numa:
                if (nb_numa_nodes >= MAX_NODES) {
                    fprintf(stderr, "qemu: too many NUMA nodes\n");
                    exit(1);
                }
                numa_add(optarg);
                break;
            case QEMU_OPTION_display:
                display_type = select_display(optarg);
                break;
            case QEMU_OPTION_nographic:
                display_type = DT_NOGRAPHIC;
                break;
            case QEMU_OPTION_curses:
#ifdef CONFIG_CURSES
                display_type = DT_CURSES;
#else
                fprintf(stderr, "Curses support is disabled\n");
                exit(1);
#endif
                break;
            case QEMU_OPTION_portrait:
                graphic_rotate = 1;
                break;
            case QEMU_OPTION_kernel:
                kernel_filename = optarg;
                break;
            case QEMU_OPTION_append:
                kernel_cmdline = optarg;
                break;
            case QEMU_OPTION_cdrom:
                drive_add(IF_DEFAULT, 2, optarg, CDROM_OPTS);
                break;
            case QEMU_OPTION_boot:
                {
                    static const char * const params[] = {
                        "order", "once", "menu", NULL
                    };
                    char buf[sizeof(boot_devices)];
                    char *standard_boot_devices;
                    int legacy = 0;

                    if (!strchr(optarg, '=')) {
                        legacy = 1;
                        pstrcpy(buf, sizeof(buf), optarg);
                    } else if (check_params(buf, sizeof(buf), params, optarg) < 0) {
                        fprintf(stderr,
                                "qemu: unknown boot parameter '%s' in '%s'\n",
                                buf, optarg);
                        exit(1);
                    }

                    if (legacy ||
                        get_param_value(buf, sizeof(buf), "order", optarg)) {
                        validate_bootdevices(buf);
                        pstrcpy(boot_devices, sizeof(boot_devices), buf);
                    }
                    if (!legacy) {
                        if (get_param_value(buf, sizeof(buf),
                                            "once", optarg)) {
                            validate_bootdevices(buf);
                            standard_boot_devices = qemu_strdup(boot_devices);
                            pstrcpy(boot_devices, sizeof(boot_devices), buf);
                            qemu_register_reset(restore_boot_devices,
                                                standard_boot_devices);
                        }
                        if (get_param_value(buf, sizeof(buf),
                                            "menu", optarg)) {
                            if (!strcmp(buf, "on")) {
                                boot_menu = 1;
                            } else if (!strcmp(buf, "off")) {
                                boot_menu = 0;
                            } else {
                                fprintf(stderr,
                                        "qemu: invalid option value '%s'\n",
                                        buf);
                                exit(1);
                            }
                        }
                    }
                }
                break;
            case QEMU_OPTION_fda:
            case QEMU_OPTION_fdb:
                drive_add(IF_FLOPPY, popt->index - QEMU_OPTION_fda,
                          optarg, FD_OPTS);
                break;
            case QEMU_OPTION_no_fd_bootchk:
                fd_bootchk = 0;
                break;
            case QEMU_OPTION_netdev:
                if (net_client_parse(qemu_find_opts("netdev"), optarg) == -1) {
                    exit(1);
                }
                break;
            case QEMU_OPTION_net:
                if (net_client_parse(qemu_find_opts("net"), optarg) == -1) {
                    exit(1);
                }
                break;
#ifdef CONFIG_SLIRP
            case QEMU_OPTION_tftp:
                legacy_tftp_prefix = optarg;
                break;
            case QEMU_OPTION_bootp:
                legacy_bootp_filename = optarg;
                break;
            case QEMU_OPTION_redir:
                if (net_slirp_redir(optarg) < 0)
                    exit(1);
                break;
#endif
            case QEMU_OPTION_bt:
                add_device_config(DEV_BT, optarg);
                break;
            case QEMU_OPTION_audio_help:
                if (!(audio_available())) {
                    printf("Option %s not supported for this target\n", popt->name);
                    exit(1);
                }
                AUD_help ();
                exit (0);
                break;
            case QEMU_OPTION_soundhw:
                if (!(audio_available())) {
                    printf("Option %s not supported for this target\n", popt->name);
                    exit(1);
                }
                select_soundhw (optarg);
                break;
            case QEMU_OPTION_h:
                help(0);
                break;
            case QEMU_OPTION_version:
                version();
                exit(0);
                break;
            case QEMU_OPTION_m: {
                int64_t value;

                value = strtosz(optarg, NULL);
                if (value < 0) {
                    fprintf(stderr, "qemu: invalid ram size: %s\n", optarg);
                    exit(1);
                }

                /* On 32-bit hosts, QEMU is limited by virtual address space */
                if (value > (2047 << 20) && HOST_LONG_BITS == 32) {
                    fprintf(stderr, "qemu: at most 2047 MB RAM can be simulated\n");
                    exit(1);
                }
                if (value != (uint64_t)(ram_addr_t)value) {
                    fprintf(stderr, "qemu: ram size too large\n");
                    exit(1);
                }
                ram_size = value;
                break;
            }
            case QEMU_OPTION_mempath:
                mem_path = optarg;
                break;
#ifdef MAP_POPULATE
            case QEMU_OPTION_mem_prealloc:
                mem_prealloc = 1;
                break;
#endif
            case QEMU_OPTION_d:
                set_cpu_log(optarg);
                break;
            case QEMU_OPTION_s:
                gdbstub_dev = "tcp::" DEFAULT_GDBSTUB_PORT;
                break;
            case QEMU_OPTION_gdb:
                gdbstub_dev = optarg;
                break;
            case QEMU_OPTION_L:
                data_dir = optarg;
                break;
            case QEMU_OPTION_bios:
                bios_name = optarg;
                break;
            case QEMU_OPTION_singlestep:
                singlestep = 1;
                break;
            case QEMU_OPTION_S:
                autostart = 0;
                break;
	    case QEMU_OPTION_k:
		keyboard_layout = optarg;
		break;
            case QEMU_OPTION_localtime:
                rtc_utc = 0;
                break;
            case QEMU_OPTION_vga:
                select_vgahw (optarg);
                break;
            case QEMU_OPTION_g:
                {
                    const char *p;
                    int w, h, depth;
                    p = optarg;
                    w = strtol(p, (char **)&p, 10);
                    if (w <= 0) {
                    graphic_error:
                        fprintf(stderr, "qemu: invalid resolution or depth\n");
                        exit(1);
                    }
                    if (*p != 'x')
                        goto graphic_error;
                    p++;
                    h = strtol(p, (char **)&p, 10);
                    if (h <= 0)
                        goto graphic_error;
                    if (*p == 'x') {
                        p++;
                        depth = strtol(p, (char **)&p, 10);
                        if (depth != 8 && depth != 15 && depth != 16 &&
                            depth != 24 && depth != 32)
                            goto graphic_error;
                    } else if (*p == '\0') {
                        depth = graphic_depth;
                    } else {
                        goto graphic_error;
                    }

                    graphic_width = w;
                    graphic_height = h;
                    graphic_depth = depth;
                }
                break;
            case QEMU_OPTION_echr:
                {
                    char *r;
                    term_escape_char = strtol(optarg, &r, 0);
                    if (r == optarg)
                        printf("Bad argument to echr\n");
                    break;
                }
            case QEMU_OPTION_monitor:
                monitor_parse(optarg, "readline");
                default_monitor = 0;
                break;
            case QEMU_OPTION_qmp:
                monitor_parse(optarg, "control");
                default_monitor = 0;
                break;
            case QEMU_OPTION_mon:
                opts = qemu_opts_parse(qemu_find_opts("mon"), optarg, 1);
                if (!opts) {
                    exit(1);
                }
                default_monitor = 0;
                break;
            case QEMU_OPTION_chardev:
                opts = qemu_opts_parse(qemu_find_opts("chardev"), optarg, 1);
                if (!opts) {
                    exit(1);
                }
                break;
            case QEMU_OPTION_fsdev:
                olist = qemu_find_opts("fsdev");
                if (!olist) {
                    fprintf(stderr, "fsdev is not supported by this qemu build.\n");
                    exit(1);
                }
                opts = qemu_opts_parse(olist, optarg, 1);
                if (!opts) {
                    fprintf(stderr, "parse error: %s\n", optarg);
                    exit(1);
                }
                break;
            case QEMU_OPTION_virtfs: {
                QemuOpts *fsdev;
                QemuOpts *device;

                olist = qemu_find_opts("virtfs");
                if (!olist) {
                    fprintf(stderr, "virtfs is not supported by this qemu build.\n");
                    exit(1);
                }
                opts = qemu_opts_parse(olist, optarg, 1);
                if (!opts) {
                    fprintf(stderr, "parse error: %s\n", optarg);
                    exit(1);
                }

                if (qemu_opt_get(opts, "fstype") == NULL ||
                        qemu_opt_get(opts, "mount_tag") == NULL ||
                        qemu_opt_get(opts, "path") == NULL ||
                        qemu_opt_get(opts, "security_model") == NULL) {
                    fprintf(stderr, "Usage: -virtfs fstype,path=/share_path/,"
                            "security_model=[mapped|passthrough|none],"
                            "mount_tag=tag.\n");
                    exit(1);
                }

                fsdev = qemu_opts_create(qemu_find_opts("fsdev"),
                                         qemu_opt_get(opts, "mount_tag"), 1);
                if (!fsdev) {
                    fprintf(stderr, "duplicate fsdev id: %s\n",
                            qemu_opt_get(opts, "mount_tag"));
                    exit(1);
                }
                qemu_opt_set(fsdev, "fstype", qemu_opt_get(opts, "fstype"));
                qemu_opt_set(fsdev, "path", qemu_opt_get(opts, "path"));
                qemu_opt_set(fsdev, "security_model",
                             qemu_opt_get(opts, "security_model"));

                device = qemu_opts_create(qemu_find_opts("device"), NULL, 0);
                qemu_opt_set(device, "driver", "virtio-9p-pci");
                qemu_opt_set(device, "fsdev",
                             qemu_opt_get(opts, "mount_tag"));
                qemu_opt_set(device, "mount_tag",
                             qemu_opt_get(opts, "mount_tag"));
                break;
            }
            case QEMU_OPTION_serial:
                add_device_config(DEV_SERIAL, optarg);
                default_serial = 0;
                if (strncmp(optarg, "mon:", 4) == 0) {
                    default_monitor = 0;
                }
                break;
            case QEMU_OPTION_watchdog:
                if (watchdog) {
                    fprintf(stderr,
                            "qemu: only one watchdog option may be given\n");
                    return 1;
                }
                watchdog = optarg;
                break;
            case QEMU_OPTION_watchdog_action:
                if (select_watchdog_action(optarg) == -1) {
                    fprintf(stderr, "Unknown -watchdog-action parameter\n");
                    exit(1);
                }
                break;
            case QEMU_OPTION_virtiocon:
                add_device_config(DEV_VIRTCON, optarg);
                default_virtcon = 0;
                if (strncmp(optarg, "mon:", 4) == 0) {
                    default_monitor = 0;
                }
                break;
            case QEMU_OPTION_parallel:
                add_device_config(DEV_PARALLEL, optarg);
                default_parallel = 0;
                if (strncmp(optarg, "mon:", 4) == 0) {
                    default_monitor = 0;
                }
                break;
            case QEMU_OPTION_debugcon:
                add_device_config(DEV_DEBUGCON, optarg);
                break;
	    case QEMU_OPTION_loadvm:
		loadvm = optarg;
		break;
            case QEMU_OPTION_full_screen:
                full_screen = 1;
                break;
#ifdef CONFIG_SDL
            case QEMU_OPTION_no_frame:
                no_frame = 1;
                break;
            case QEMU_OPTION_alt_grab:
                alt_grab = 1;
                break;
            case QEMU_OPTION_ctrl_grab:
                ctrl_grab = 1;
                break;
            case QEMU_OPTION_no_quit:
                no_quit = 1;
                break;
            case QEMU_OPTION_sdl:
                display_type = DT_SDL;
                break;
#else
            case QEMU_OPTION_no_frame:
            case QEMU_OPTION_alt_grab:
            case QEMU_OPTION_ctrl_grab:
            case QEMU_OPTION_no_quit:
            case QEMU_OPTION_sdl:
                fprintf(stderr, "SDL support is disabled\n");
                exit(1);
#endif
            case QEMU_OPTION_pidfile:
                pid_file = optarg;
                break;
            case QEMU_OPTION_win2k_hack:
                win2k_install_hack = 1;
                break;
            case QEMU_OPTION_rtc_td_hack:
                rtc_td_hack = 1;
                break;
            case QEMU_OPTION_acpitable:
                do_acpitable_option(optarg);
                break;
            case QEMU_OPTION_smbios:
                do_smbios_option(optarg);
                break;
            case QEMU_OPTION_enable_kvm:
                olist = qemu_find_opts("machine");
                qemu_opts_reset(olist);
                qemu_opts_parse(olist, "accel=kvm", 0);
                break;
            case QEMU_OPTION_machine:
                olist = qemu_find_opts("machine");
                qemu_opts_reset(olist);
                opts = qemu_opts_parse(olist, optarg, 0);
                if (!opts) {
                    fprintf(stderr, "parse error: %s\n", optarg);
                    exit(1);
                }
                break;
	    case QEMU_OPTION_no_kvm:
                olist = qemu_find_opts("machine");
                qemu_opts_reset(olist);
                qemu_opts_parse(olist, "accel=tcg", 0);
                break;
#ifdef CONFIG_KVM
	    case QEMU_OPTION_no_kvm_irqchip: {
		kvm_irqchip = 0;
		kvm_pit = 0;
		break;
	    }
	    case QEMU_OPTION_no_kvm_pit: {
		kvm_pit = 0;
		break;
	    }
            case QEMU_OPTION_no_kvm_pit_reinjection: {
                kvm_pit_reinject = 0;
                break;
            }
	    case QEMU_OPTION_enable_nesting: {
		kvm_nested = 1;
		break;
	    }
#endif
            case QEMU_OPTION_usb:
                usb_enabled = 1;
                break;
            case QEMU_OPTION_usbdevice:
                usb_enabled = 1;
                add_device_config(DEV_USB, optarg);
                break;
            case QEMU_OPTION_device:
                if (!qemu_opts_parse(qemu_find_opts("device"), optarg, 1)) {
                    exit(1);
                }
                break;
            case QEMU_OPTION_smp:
                smp_parse(optarg);
                if (smp_cpus < 1) {
                    fprintf(stderr, "Invalid number of CPUs\n");
                    exit(1);
                }
                if (max_cpus < smp_cpus) {
                    fprintf(stderr, "maxcpus must be equal to or greater than "
                            "smp\n");
                    exit(1);
                }
                if (max_cpus > 255) {
                    fprintf(stderr, "Unsupported number of maxcpus\n");
                    exit(1);
                }
                break;
	    case QEMU_OPTION_vnc:
#ifdef CONFIG_VNC
                display_remote++;
                vnc_display = optarg;
#else
                fprintf(stderr, "VNC support is disabled\n");
                exit(1);
#endif
                break;
            case QEMU_OPTION_no_acpi:
                acpi_enabled = 0;
                break;
            case QEMU_OPTION_no_hpet:
                no_hpet = 1;
                break;
            case QEMU_OPTION_balloon:
                if (balloon_parse(optarg) < 0) {
                    fprintf(stderr, "Unknown -balloon argument %s\n", optarg);
                    exit(1);
                }
                break;
            case QEMU_OPTION_no_reboot:
                no_reboot = 1;
                break;
            case QEMU_OPTION_no_shutdown:
                no_shutdown = 1;
                break;
            case QEMU_OPTION_show_cursor:
                cursor_hide = 0;
                break;
            case QEMU_OPTION_uuid:
                if(qemu_uuid_parse(optarg, qemu_uuid) < 0) {
                    fprintf(stderr, "Fail to parse UUID string."
                            " Wrong format.\n");
                    exit(1);
                }
                break;
	    case QEMU_OPTION_option_rom:
		if (nb_option_roms >= MAX_OPTION_ROMS) {
		    fprintf(stderr, "Too many option ROMs\n");
		    exit(1);
		}
                opts = qemu_opts_parse(qemu_find_opts("option-rom"), optarg, 1);
                option_rom[nb_option_roms].name = qemu_opt_get(opts, "romfile");
                option_rom[nb_option_roms].bootindex =
                    qemu_opt_get_number(opts, "bootindex", -1);
                if (!option_rom[nb_option_roms].name) {
                    fprintf(stderr, "Option ROM file is not specified\n");
                    exit(1);
                }
		nb_option_roms++;
		break;
            case QEMU_OPTION_semihosting:
                semihosting_enabled = 1;
                break;
            case QEMU_OPTION_tdf:
                time_drift_fix = 1;
		break;
            case QEMU_OPTION_kvm_shadow_memory:
                kvm_shadow_memory = (int64_t)atoi(optarg) * 1024 * 1024 / 4096;
                break;
            case QEMU_OPTION_name:
                qemu_name = qemu_strdup(optarg);
		 {
		     char *p = strchr(qemu_name, ',');
		     if (p != NULL) {
		        *p++ = 0;
			if (strncmp(p, "process=", 8)) {
			    fprintf(stderr, "Unknown subargument %s to -name\n", p);
			    exit(1);
			}
			p += 8;
			os_set_proc_name(p);
		     }	
		 }	
                break;
            case QEMU_OPTION_prom_env:
                if (nb_prom_envs >= MAX_PROM_ENVS) {
                    fprintf(stderr, "Too many prom variables\n");
                    exit(1);
                }
                prom_envs[nb_prom_envs] = optarg;
                nb_prom_envs++;
                break;
            case QEMU_OPTION_old_param:
                old_param = 1;
                break;
            case QEMU_OPTION_clock:
                configure_alarms(optarg);
                break;
            case QEMU_OPTION_startdate:
                configure_rtc_date_offset(optarg, 1);
                break;
            case QEMU_OPTION_rtc:
                opts = qemu_opts_parse(qemu_find_opts("rtc"), optarg, 0);
                if (!opts) {
                    exit(1);
                }
                configure_rtc(opts);
                break;
            case QEMU_OPTION_tb_size:
                tb_size = strtol(optarg, NULL, 0);
                if (tb_size < 0)
                    tb_size = 0;
                break;
            case QEMU_OPTION_icount:
                icount_option = optarg;
                break;
            case QEMU_OPTION_incoming:
                incoming = optarg;
                incoming_expected = true;
                break;
            case QEMU_OPTION_nodefaults:
                default_serial = 0;
                default_parallel = 0;
                default_virtcon = 0;
                default_monitor = 0;
                default_vga = 0;
                default_net = 0;
                default_floppy = 0;
                default_cdrom = 0;
                default_sdcard = 0;
                break;
#ifndef _WIN32
            case QEMU_OPTION_nvram:
                nvram = optarg;
                break;
#endif
            case QEMU_OPTION_xen_domid:
                if (!(xen_available())) {
                    printf("Option %s not supported for this target\n", popt->name);
                    exit(1);
                }
                xen_domid = atoi(optarg);
                break;
            case QEMU_OPTION_xen_create:
                if (!(xen_available())) {
                    printf("Option %s not supported for this target\n", popt->name);
                    exit(1);
                }
                xen_mode = XEN_CREATE;
                break;
            case QEMU_OPTION_xen_attach:
                if (!(xen_available())) {
                    printf("Option %s not supported for this target\n", popt->name);
                    exit(1);
                }
                xen_mode = XEN_ATTACH;
                break;
#ifdef CONFIG_SIMPLE_TRACE
            case QEMU_OPTION_trace:
                opts = qemu_opts_parse(qemu_find_opts("trace"), optarg, 0);
                if (opts) {
                    trace_file = qemu_opt_get(opts, "file");
                }
                break;
#endif
            case QEMU_OPTION_readconfig:
                {
                    int ret = qemu_read_config_file(optarg);
                    if (ret < 0) {
                        fprintf(stderr, "read config %s: %s\n", optarg,
                            strerror(-ret));
                        exit(1);
                    }
                    break;
                }
            case QEMU_OPTION_spice:
                olist = qemu_find_opts("spice");
                if (!olist) {
                    fprintf(stderr, "spice is not supported by this qemu build.\n");
                    exit(1);
                }
                opts = qemu_opts_parse(olist, optarg, 0);
                if (!opts) {
                    fprintf(stderr, "parse error: %s\n", optarg);
                    exit(1);
                }
                break;
            case QEMU_OPTION_writeconfig:
                {
                    FILE *fp;
                    if (strcmp(optarg, "-") == 0) {
                        fp = stdout;
                    } else {
                        fp = fopen(optarg, "w");
                        if (fp == NULL) {
                            fprintf(stderr, "open %s: %s\n", optarg, strerror(errno));
                            exit(1);
                        }
                    }
                    qemu_config_write(fp);
                    fclose(fp);
                    break;
                }
            default:
                os_parse_cmd_args(popt->index, optarg);
            }
        }
    }
    loc_set_none();

    if (!st_init(trace_file)) {
        fprintf(stderr, "warning: unable to initialize simple trace backend\n");
    }

    /* If no data_dir is specified then try to find it relative to the
       executable path.  */
    if (!data_dir) {
        data_dir = os_find_datadir(argv[0]);
    }
    /* If all else fails use the install patch specified when building.  */
    if (!data_dir) {
        data_dir = CONFIG_QEMU_DATADIR;
    }

    /*
     * Default to max_cpus = smp_cpus, in case the user doesn't
     * specify a max_cpus value.
     */
    if (!max_cpus)
        max_cpus = smp_cpus;

    machine->max_cpus = machine->max_cpus ?: 1; /* Default to UP */
    if (smp_cpus > machine->max_cpus) {
        fprintf(stderr, "Number of SMP cpus requested (%d), exceeds max cpus "
                "supported by machine `%s' (%d)\n", smp_cpus,  machine->name,
                machine->max_cpus);
        exit(1);
    }

    /*
     * Get the default machine options from the machine if it is not already
     * specified either by the configuration file or by the command line.
     */
    if (machine->default_machine_opts) {
        QemuOptsList *list = qemu_find_opts("machine");
        const char *p = NULL;

        if (!QTAILQ_EMPTY(&list->head)) {
            p = qemu_opt_get(QTAILQ_FIRST(&list->head), "accel");
        }
        if (p == NULL) {
            opts = qemu_opts_parse(qemu_find_opts("machine"),
                                   machine->default_machine_opts, 0);
            if (!opts) {
                fprintf(stderr, "parse error for machine %s: %s\n",
                        machine->name, machine->default_machine_opts);
                exit(1);
            }
        }
    }

    qemu_opts_foreach(qemu_find_opts("device"), default_driver_check, NULL, 0);
    qemu_opts_foreach(qemu_find_opts("global"), default_driver_check, NULL, 0);

    if (machine->no_serial) {
        default_serial = 0;
    }
    if (machine->no_parallel) {
        default_parallel = 0;
    }
    if (!machine->use_virtcon) {
        default_virtcon = 0;
    }
    if (machine->no_vga) {
        default_vga = 0;
    }
    if (machine->no_floppy) {
        default_floppy = 0;
    }
    if (machine->no_cdrom) {
        default_cdrom = 0;
    }
    if (machine->no_sdcard) {
        default_sdcard = 0;
    }

    if (display_type == DT_NOGRAPHIC) {
        if (default_parallel)
            add_device_config(DEV_PARALLEL, "null");
        if (default_serial && default_monitor) {
            add_device_config(DEV_SERIAL, "mon:stdio");
        } else if (default_virtcon && default_monitor) {
            add_device_config(DEV_VIRTCON, "mon:stdio");
        } else {
            if (default_serial)
                add_device_config(DEV_SERIAL, "stdio");
            if (default_virtcon)
                add_device_config(DEV_VIRTCON, "stdio");
            if (default_monitor)
                monitor_parse("stdio", "readline");
        }
    } else {
        if (default_serial)
            add_device_config(DEV_SERIAL, "vc:80Cx24C");
        if (default_parallel)
            add_device_config(DEV_PARALLEL, "vc:80Cx24C");
        if (default_monitor)
            monitor_parse("vc:80Cx24C", "readline");
        if (default_virtcon)
            add_device_config(DEV_VIRTCON, "vc:80Cx24C");
    }
    if (default_vga)
        vga_interface_type = VGA_CIRRUS;

    socket_init();

    if (qemu_opts_foreach(qemu_find_opts("chardev"), chardev_init_func, NULL, 1) != 0)
        exit(1);
#ifdef CONFIG_VIRTFS
    if (qemu_opts_foreach(qemu_find_opts("fsdev"), fsdev_init_func, NULL, 1) != 0) {
        exit(1);
    }
#endif

    os_daemonize();

    if (pid_file && qemu_create_pidfile(pid_file) != 0) {
        os_pidfile_error();
        exit(1);
    }

    configure_accelerator();

    if (qemu_init_main_loop()) {
        fprintf(stderr, "qemu_init_main_loop failed\n");
        exit(1);
    }
    linux_boot = (kernel_filename != NULL);

    if (!linux_boot && *kernel_cmdline != '\0') {
        fprintf(stderr, "-append only allowed with -kernel option\n");
        exit(1);
    }

    if (!linux_boot && initrd_filename != NULL) {
        fprintf(stderr, "-initrd only allowed with -kernel option\n");
        exit(1);
    }

    os_set_line_buffering();

    if (init_timer_alarm() < 0) {
        fprintf(stderr, "could not initialize alarm timer\n");
        exit(1);
    }
    configure_icount(icount_option);

    if (net_init_clients() < 0) {
        exit(1);
    }

    /* init the bluetooth world */
    if (foreach_device_config(DEV_BT, bt_parse))
        exit(1);

    /* init the memory */
    if (ram_size == 0)
        ram_size = DEFAULT_RAM_SIZE * 1024 * 1024;

    /* init the dynamic translator */
    cpu_exec_init_all(tb_size * 1024 * 1024);

    bdrv_init_with_whitelist();

    blk_mig_init();

    /* open the virtual block devices */
    if (snapshot)
        qemu_opts_foreach(qemu_find_opts("drive"), drive_enable_snapshot, NULL, 0);
    if (qemu_opts_foreach(qemu_find_opts("drive"), drive_init_func, &machine->use_scsi, 1) != 0)
        exit(1);

    default_drive(default_cdrom, snapshot, machine->use_scsi,
                  IF_DEFAULT, 2, CDROM_OPTS);
    default_drive(default_floppy, snapshot, machine->use_scsi,
                  IF_FLOPPY, 0, FD_OPTS);
    default_drive(default_sdcard, snapshot, machine->use_scsi,
                  IF_SD, 0, SD_OPTS);

    register_savevm_live(NULL, "ram", 0, 4, NULL, ram_save_live, NULL,
                         ram_load, NULL);

    if (nb_numa_nodes > 0) {
        int i;

        if (nb_numa_nodes > smp_cpus) {
            nb_numa_nodes = smp_cpus;
        }

        /* If no memory size if given for any node, assume the default case
         * and distribute the available memory equally across all nodes
         */
        for (i = 0; i < nb_numa_nodes; i++) {
            if (node_mem[i] != 0)
                break;
        }
        if (i == nb_numa_nodes) {
            uint64_t usedmem = 0;

            /* On Linux, the each node's border has to be 8MB aligned,
             * the final node gets the rest.
             */
            for (i = 0; i < nb_numa_nodes - 1; i++) {
                node_mem[i] = (ram_size / nb_numa_nodes) & ~((1 << 23UL) - 1);
                usedmem += node_mem[i];
            }
            node_mem[i] = ram_size - usedmem;
        }

        for (i = 0; i < nb_numa_nodes; i++) {
            if (node_cpumask[i] != 0)
                break;
        }
        /* assigning the VCPUs round-robin is easier to implement, guest OSes
         * must cope with this anyway, because there are BIOSes out there in
         * real machines which also use this scheme.
         */
        if (i == nb_numa_nodes) {
            for (i = 0; i < smp_cpus; i++) {
                node_cpumask[i % nb_numa_nodes] |= 1 << i;
            }
        }
    }

    if (qemu_opts_foreach(qemu_find_opts("mon"), mon_init_func, NULL, 1) != 0) {
        exit(1);
    }

    if (foreach_device_config(DEV_SERIAL, serial_parse) < 0)
        exit(1);
    if (foreach_device_config(DEV_PARALLEL, parallel_parse) < 0)
        exit(1);
    if (foreach_device_config(DEV_VIRTCON, virtcon_parse) < 0)
        exit(1);
    if (foreach_device_config(DEV_DEBUGCON, debugcon_parse) < 0)
        exit(1);

    module_call_init(MODULE_INIT_DEVICE);

    if (qemu_opts_foreach(qemu_find_opts("device"), device_help_func, NULL, 0) != 0)
        exit(0);

    if (watchdog) {
        i = select_watchdog(watchdog);
        if (i > 0)
            exit (i == 1 ? 1 : 0);
    }

    if (machine->compat_props) {
        qdev_prop_register_global_list(machine->compat_props);
    }
    qemu_add_globals();

    machine->init(ram_size, boot_devices,
                  kernel_filename, kernel_cmdline, initrd_filename, cpu_model);

    cpu_synchronize_all_post_init();

    set_numa_modes();

    current_machine = machine;

    /* init USB devices */
    if (usb_enabled) {
        if (foreach_device_config(DEV_USB, usb_parse) < 0)
            exit(1);
    }

    /* init generic devices */
    if (qemu_opts_foreach(qemu_find_opts("device"), device_init_func, NULL, 1) != 0)
        exit(1);

    net_check_clients();

    /* just use the first displaystate for the moment */
    ds = get_displaystate();

    if (using_spice)
        display_remote++;
    if (display_type == DT_DEFAULT && !display_remote) {
#if defined(CONFIG_SDL) || defined(CONFIG_COCOA)
        display_type = DT_SDL;
#elif defined(CONFIG_VNC)
        vnc_display = "localhost:0,to=99";
        show_vnc_port = 1;
#else
        display_type = DT_NONE;
#endif
    }


    /* init local displays */
    switch (display_type) {
    case DT_NOGRAPHIC:
        break;
#if defined(CONFIG_CURSES)
    case DT_CURSES:
        curses_display_init(ds, full_screen);
        break;
#endif
#if defined(CONFIG_SDL)
    case DT_SDL:
        sdl_display_init(ds, full_screen, no_frame);
        break;
#elif defined(CONFIG_COCOA)
    case DT_SDL:
        cocoa_display_init(ds, full_screen);
        break;
#endif
    default:
        break;
    }

    /* must be after terminal init, SDL library changes signal handlers */
    os_setup_signal_handling();

#ifdef CONFIG_VNC
    /* init remote displays */
    if (vnc_display) {
        vnc_display_init(ds);
        if (vnc_display_open(ds, vnc_display) < 0)
            exit(1);

        if (show_vnc_port) {
            printf("VNC server running on `%s'\n", vnc_display_local_addr(ds));
        }
    }
#endif
#ifdef CONFIG_SPICE
    if (using_spice && !qxl_enabled) {
        qemu_spice_display_init(ds);
    }
#endif

    /* display setup */
    dpy_resize(ds);
    dcl = ds->listeners;
    while (dcl != NULL) {
        if (dcl->dpy_refresh != NULL) {
            ds->gui_timer = qemu_new_timer_ms(rt_clock, gui_update, ds);
            qemu_mod_timer(ds->gui_timer, qemu_get_clock_ms(rt_clock));
            break;
        }
        dcl = dcl->next;
    }
    if (ds->gui_timer == NULL) {
        nographic_timer = qemu_new_timer_ms(rt_clock, nographic_update, NULL);
        qemu_mod_timer(nographic_timer, qemu_get_clock_ms(rt_clock));
    }
    text_consoles_set_display(ds);

    if (gdbstub_dev && gdbserver_start(gdbstub_dev) < 0) {
        fprintf(stderr, "qemu: could not open gdbserver on device '%s'\n",
                gdbstub_dev);
        exit(1);
    }

    qdev_machine_creation_done();

    if (rom_load_all() != 0) {
        fprintf(stderr, "rom loading failed\n");
        exit(1);
    }

    /* TODO: once all bus devices are qdevified, this should be done
     * when bus is created by qdev.c */
    qemu_register_reset(qbus_reset_all_fn, sysbus_get_default());
    qemu_run_machine_init_done_notifiers();

    qemu_system_reset();
    if (loadvm) {
        if (load_vmstate(loadvm) < 0) {
            autostart = 0;
        }
    }

    if (incoming) {
        int ret = qemu_start_incoming_migration(incoming);
        if (ret < 0) {
            fprintf(stderr, "Migration failed. Exit code %s(%d), exiting.\n",
                    incoming, ret);
            exit(ret);
        }
    } else if (autostart) {
        vm_start();
    }

    os_setup_post();

    main_loop();
    quit_timers();
    net_cleanup();

    return 0;
}<|MERGE_RESOLUTION|>--- conflicted
+++ resolved
@@ -1165,13 +1165,13 @@
 static int debug_requested;
 static int vmstop_requested;
 
-<<<<<<< HEAD
 int qemu_no_shutdown(void)
 {
     int r = no_shutdown;
     no_shutdown = 0;
     return r;
-=======
+}
+
 int qemu_shutdown_requested_get(void)
 {
     return shutdown_requested;
@@ -1180,7 +1180,6 @@
 int qemu_reset_requested_get(void)
 {
     return reset_requested;
->>>>>>> 1291eb35
 }
 
 int qemu_shutdown_requested(void)
