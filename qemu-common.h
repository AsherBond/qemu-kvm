--- conflicted
+++ resolved
@@ -186,7 +186,6 @@
 /* Force QEMU to stop what it's doing and service IO */
 void qemu_service_io(void);
 
-<<<<<<< HEAD
 /* work queue */
 struct qemu_work_item {
     struct qemu_work_item *next;
@@ -194,7 +193,7 @@
     void *data;
     int done;
 };
-=======
+
 /* Force QEMU to process pending events */
 void qemu_notify_event(void);
 
@@ -207,7 +206,6 @@
 #else
 void qemu_init_vcpu(void *env);
 #endif
->>>>>>> 72af9170
 
 typedef struct QEMUIOVector {
     struct iovec *iov;
