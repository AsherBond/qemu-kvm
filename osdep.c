--- conflicted
+++ resolved
@@ -61,98 +61,6 @@
 #include "sysemu.h"
 #include "qemu_socket.h"
 
-<<<<<<< HEAD
-#if !defined(_POSIX_C_SOURCE) || defined(_WIN32) || defined(__sun__)
-static void *oom_check(void *ptr)
-{
-    if (ptr == NULL) {
-#if defined(_WIN32)
-        fprintf(stderr, "Failed to allocate memory: %lu\n", GetLastError());
-#else
-        fprintf(stderr, "Failed to allocate memory: %s\n", strerror(errno));
-#endif
-        abort();
-    }
-    return ptr;
-}
-#endif
-
-#if defined(_WIN32)
-void *qemu_memalign(size_t alignment, size_t size)
-{
-    void *ptr;
-
-    if (!size) {
-        abort();
-    }
-    ptr = oom_check(VirtualAlloc(NULL, size, MEM_COMMIT, PAGE_READWRITE));
-    trace_qemu_memalign(alignment, size, ptr);
-    return ptr;
-}
-
-void *qemu_vmalloc(size_t size)
-{
-    void *ptr;
-
-    /* FIXME: this is not exactly optimal solution since VirtualAlloc
-       has 64Kb granularity, but at least it guarantees us that the
-       memory is page aligned. */
-    if (!size) {
-        abort();
-    }
-    ptr = oom_check(VirtualAlloc(NULL, size, MEM_COMMIT, PAGE_READWRITE));
-    trace_qemu_vmalloc(size, ptr);
-    return ptr;
-}
-
-void qemu_vfree(void *ptr)
-{
-    trace_qemu_vfree(ptr);
-    VirtualFree(ptr, 0, MEM_RELEASE);
-}
-
-#else
-
-void *qemu_memalign(size_t alignment, size_t size)
-{
-    void *ptr;
-#if defined(_POSIX_C_SOURCE) && !defined(__sun__)
-    int ret;
-    ret = posix_memalign(&ptr, alignment, size);
-    if (ret != 0) {
-        fprintf(stderr, "Failed to allocate %zu B: %s\n",
-                size, strerror(ret));
-        abort();
-    }
-#elif defined(CONFIG_BSD)
-    ptr = oom_check(valloc(size));
-#else
-    ptr = oom_check(memalign(alignment, size));
-#endif
-    trace_qemu_memalign(alignment, size, ptr);
-    return ptr;
-}
-
-/* alloc shared memory pages */
-void *qemu_vmalloc(size_t size)
-{
-#ifndef __ia64__
-    return qemu_memalign(getpagesize(), size);
-#else
-    return qemu_memalign(65536, size);
-#endif
-}
-
-void qemu_vfree(void *ptr)
-{
-    trace_qemu_vfree(ptr);
-    free(ptr);
-}
-
-#endif
-
-=======
->>>>>>> c1b0b93b
 int qemu_madvise(void *addr, size_t len, int advice)
 {
     if (advice == QEMU_MADV_INVALID) {
