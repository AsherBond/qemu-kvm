--- conflicted
+++ resolved
@@ -112,12 +112,7 @@
 
 int kvm_arch_handle_exit(CPUState *env, struct kvm_run *run);
 
-<<<<<<< HEAD
-int kvm_arch_pre_run(CPUState *env, struct kvm_run *run);
-
 #ifdef OBSOLETE_KVM_IMPL
-=======
->>>>>>> 7a39fe58
 int kvm_arch_process_irqchip_events(CPUState *env);
 #endif
 
