/*
 * QEMU PC System Emulator
 *
 * Copyright (c) 2003-2004 Fabrice Bellard
 *
 * Permission is hereby granted, free of charge, to any person obtaining a copy
 * of this software and associated documentation files (the "Software"), to deal
 * in the Software without restriction, including without limitation the rights
 * to use, copy, modify, merge, publish, distribute, sublicense, and/or sell
 * copies of the Software, and to permit persons to whom the Software is
 * furnished to do so, subject to the following conditions:
 *
 * The above copyright notice and this permission notice shall be included in
 * all copies or substantial portions of the Software.
 *
 * THE SOFTWARE IS PROVIDED "AS IS", WITHOUT WARRANTY OF ANY KIND, EXPRESS OR
 * IMPLIED, INCLUDING BUT NOT LIMITED TO THE WARRANTIES OF MERCHANTABILITY,
 * FITNESS FOR A PARTICULAR PURPOSE AND NONINFRINGEMENT. IN NO EVENT SHALL
 * THE AUTHORS OR COPYRIGHT HOLDERS BE LIABLE FOR ANY CLAIM, DAMAGES OR OTHER
 * LIABILITY, WHETHER IN AN ACTION OF CONTRACT, TORT OR OTHERWISE, ARISING FROM,
 * OUT OF OR IN CONNECTION WITH THE SOFTWARE OR THE USE OR OTHER DEALINGS IN
 * THE SOFTWARE.
 */
#include "hw.h"
#include "pc.h"
#include "fdc.h"
#include "pci.h"
#include "block.h"
#include "sysemu.h"
#include "audio/audio.h"
#include "net.h"
#include "smbus.h"
#include "boards.h"
#include "monitor.h"
#include "fw_cfg.h"
#include "hpet_emul.h"
#include "watchdog.h"
#include "smbios.h"
#include "ide.h"
#include "loader.h"
#include "elf.h"
#include "device-assignment.h"

#include "qemu-kvm.h"

/* output Bochs bios info messages */
//#define DEBUG_BIOS

/* Show multiboot debug output */
//#define DEBUG_MULTIBOOT

#define BIOS_FILENAME "bios.bin"
#define VGABIOS_FILENAME "vgabios.bin"
#define VGABIOS_CIRRUS_FILENAME "vgabios-cirrus.bin"
#define EXTBOOT_FILENAME "extboot.bin"

#define PC_MAX_BIOS_SIZE (4 * 1024 * 1024)

/* Leave a chunk of memory at the top of RAM for the BIOS ACPI tables.  */
#define ACPI_DATA_SIZE       0x10000
#define BIOS_CFG_IOPORT 0x510
#define FW_CFG_ACPI_TABLES (FW_CFG_ARCH_LOCAL + 0)
#define FW_CFG_SMBIOS_ENTRIES (FW_CFG_ARCH_LOCAL + 1)
#define FW_CFG_IRQ0_OVERRIDE (FW_CFG_ARCH_LOCAL + 2)

#define MAX_IDE_BUS 2

static fdctrl_t *floppy_controller;
static RTCState *rtc_state;
static PITState *pit;
static PCII440FXState *i440fx_state;

qemu_irq *ioapic_irq_hack;

typedef struct rom_reset_data {
    uint8_t *data;
    target_phys_addr_t addr;
    unsigned size;
} RomResetData;

static void option_rom_reset(void *_rrd)
{
    RomResetData *rrd = _rrd;

    cpu_physical_memory_write_rom(rrd->addr, rrd->data, rrd->size);
}

static void option_rom_setup_reset(target_phys_addr_t addr, unsigned size)
{
    RomResetData *rrd = qemu_malloc(sizeof *rrd);

    rrd->data = qemu_malloc(size);
    cpu_physical_memory_read(addr, rrd->data, size);
    rrd->addr = addr;
    rrd->size = size;
    qemu_register_reset(option_rom_reset, rrd);
}

typedef struct isa_irq_state {
    qemu_irq *i8259;
    qemu_irq *ioapic;
} IsaIrqState;

static void isa_irq_handler(void *opaque, int n, int level)
{
    IsaIrqState *isa = (IsaIrqState *)opaque;

    if (n < 16) {
        qemu_set_irq(isa->i8259[n], level);
    }
    if (isa->ioapic)
        qemu_set_irq(isa->ioapic[n], level);
};

static void ioport80_write(void *opaque, uint32_t addr, uint32_t data)
{
}

/* MSDOS compatibility mode FPU exception support */
static qemu_irq ferr_irq;
/* XXX: add IGNNE support */
void cpu_set_ferr(CPUX86State *s)
{
    qemu_irq_raise(ferr_irq);
}

static void ioportF0_write(void *opaque, uint32_t addr, uint32_t data)
{
    qemu_irq_lower(ferr_irq);
}

/* TSC handling */
uint64_t cpu_get_tsc(CPUX86State *env)
{
    return cpu_get_ticks();
}

/* SMM support */
void cpu_smm_update(CPUState *env)
{
    if (i440fx_state && env == first_cpu)
        i440fx_set_smm(i440fx_state, (env->hflags >> HF_SMM_SHIFT) & 1);
}


/* IRQ handling */
int cpu_get_pic_interrupt(CPUState *env)
{
    int intno;

    intno = apic_get_interrupt(env);
    if (intno >= 0) {
        /* set irq request if a PIC irq is still pending */
        /* XXX: improve that */
        pic_update_irq(isa_pic);
        return intno;
    }
    /* read the irq from the PIC */
    if (!apic_accept_pic_intr(env))
        return -1;

    intno = pic_read_irq(isa_pic);
    return intno;
}

static void pic_irq_request(void *opaque, int irq, int level)
{
    CPUState *env = first_cpu;

    if (env->apic_state) {
        while (env) {
            if (apic_accept_pic_intr(env))
                apic_deliver_pic_intr(env, level);
            env = env->next_cpu;
        }
    } else {
        if (level)
            cpu_interrupt(env, CPU_INTERRUPT_HARD);
        else
            cpu_reset_interrupt(env, CPU_INTERRUPT_HARD);
    }
}

/* PC cmos mappings */

#define REG_EQUIPMENT_BYTE          0x14

static int cmos_get_fd_drive_type(int fd0)
{
    int val;

    switch (fd0) {
    case 0:
        /* 1.44 Mb 3"5 drive */
        val = 4;
        break;
    case 1:
        /* 2.88 Mb 3"5 drive */
        val = 5;
        break;
    case 2:
        /* 1.2 Mb 5"5 drive */
        val = 2;
        break;
    default:
        val = 0;
        break;
    }
    return val;
}

static void cmos_init_hd(int type_ofs, int info_ofs, BlockDriverState *hd)
{
    RTCState *s = rtc_state;
    int cylinders, heads, sectors;
    bdrv_get_geometry_hint(hd, &cylinders, &heads, &sectors);
    rtc_set_memory(s, type_ofs, 47);
    rtc_set_memory(s, info_ofs, cylinders);
    rtc_set_memory(s, info_ofs + 1, cylinders >> 8);
    rtc_set_memory(s, info_ofs + 2, heads);
    rtc_set_memory(s, info_ofs + 3, 0xff);
    rtc_set_memory(s, info_ofs + 4, 0xff);
    rtc_set_memory(s, info_ofs + 5, 0xc0 | ((heads > 8) << 3));
    rtc_set_memory(s, info_ofs + 6, cylinders);
    rtc_set_memory(s, info_ofs + 7, cylinders >> 8);
    rtc_set_memory(s, info_ofs + 8, sectors);
}

/* convert boot_device letter to something recognizable by the bios */
static int boot_device2nibble(char boot_device)
{
    switch(boot_device) {
    case 'a':
    case 'b':
        return 0x01; /* floppy boot */
    case 'c':
        return 0x02; /* hard drive boot */
    case 'd':
        return 0x03; /* CD-ROM boot */
    case 'n':
        return 0x04; /* Network boot */
    }
    return 0;
}

/* copy/pasted from cmos_init, should be made a general function
 and used there as well */
static int pc_boot_set(void *opaque, const char *boot_device)
{
    Monitor *mon = cur_mon;
#define PC_MAX_BOOT_DEVICES 3
    RTCState *s = (RTCState *)opaque;
    int nbds, bds[3] = { 0, };
    int i;

    nbds = strlen(boot_device);
    if (nbds > PC_MAX_BOOT_DEVICES) {
        monitor_printf(mon, "Too many boot devices for PC\n");
        return(1);
    }
    for (i = 0; i < nbds; i++) {
        bds[i] = boot_device2nibble(boot_device[i]);
        if (bds[i] == 0) {
            monitor_printf(mon, "Invalid boot device for PC: '%c'\n",
                           boot_device[i]);
            return(1);
        }
    }
    rtc_set_memory(s, 0x3d, (bds[1] << 4) | bds[0]);
    rtc_set_memory(s, 0x38, (bds[2] << 4));
    return(0);
}

/* hd_table must contain 4 block drivers */
static void cmos_init(ram_addr_t ram_size, ram_addr_t above_4g_mem_size,
                      const char *boot_device, DriveInfo **hd_table)
{
    RTCState *s = rtc_state;
    int nbds, bds[3] = { 0, };
    int val;
    int fd0, fd1, nb;
    int i;

    /* various important CMOS locations needed by PC/Bochs bios */

    /* memory size */
    val = 640; /* base memory in K */
    rtc_set_memory(s, 0x15, val);
    rtc_set_memory(s, 0x16, val >> 8);

    val = (ram_size / 1024) - 1024;
    if (val > 65535)
        val = 65535;
    rtc_set_memory(s, 0x17, val);
    rtc_set_memory(s, 0x18, val >> 8);
    rtc_set_memory(s, 0x30, val);
    rtc_set_memory(s, 0x31, val >> 8);

    if (above_4g_mem_size) {
        rtc_set_memory(s, 0x5b, (unsigned int)above_4g_mem_size >> 16);
        rtc_set_memory(s, 0x5c, (unsigned int)above_4g_mem_size >> 24);
        rtc_set_memory(s, 0x5d, (uint64_t)above_4g_mem_size >> 32);
    }

    if (ram_size > (16 * 1024 * 1024))
        val = (ram_size / 65536) - ((16 * 1024 * 1024) / 65536);
    else
        val = 0;
    if (val > 65535)
        val = 65535;
    rtc_set_memory(s, 0x34, val);
    rtc_set_memory(s, 0x35, val >> 8);

    /* set the number of CPU */
    rtc_set_memory(s, 0x5f, smp_cpus - 1);

    /* set boot devices, and disable floppy signature check if requested */
#define PC_MAX_BOOT_DEVICES 3
    nbds = strlen(boot_device);
    if (nbds > PC_MAX_BOOT_DEVICES) {
        fprintf(stderr, "Too many boot devices for PC\n");
        exit(1);
    }
    for (i = 0; i < nbds; i++) {
        bds[i] = boot_device2nibble(boot_device[i]);
        if (bds[i] == 0) {
            fprintf(stderr, "Invalid boot device for PC: '%c'\n",
                    boot_device[i]);
            exit(1);
        }
    }
    rtc_set_memory(s, 0x3d, (bds[1] << 4) | bds[0]);
    rtc_set_memory(s, 0x38, (bds[2] << 4) | (fd_bootchk ?  0x0 : 0x1));

    /* floppy type */

    fd0 = fdctrl_get_drive_type(floppy_controller, 0);
    fd1 = fdctrl_get_drive_type(floppy_controller, 1);

    val = (cmos_get_fd_drive_type(fd0) << 4) | cmos_get_fd_drive_type(fd1);
    rtc_set_memory(s, 0x10, val);

    val = 0;
    nb = 0;
    if (fd0 < 3)
        nb++;
    if (fd1 < 3)
        nb++;
    switch (nb) {
    case 0:
        break;
    case 1:
        val |= 0x01; /* 1 drive, ready for boot */
        break;
    case 2:
        val |= 0x41; /* 2 drives, ready for boot */
        break;
    }
    val |= 0x02; /* FPU is there */
    val |= 0x04; /* PS/2 mouse installed */
    rtc_set_memory(s, REG_EQUIPMENT_BYTE, val);

    /* hard drives */

    rtc_set_memory(s, 0x12, (hd_table[0] ? 0xf0 : 0) | (hd_table[1] ? 0x0f : 0));
    if (hd_table[0])
        cmos_init_hd(0x19, 0x1b, hd_table[0]->bdrv);
    if (hd_table[1])
        cmos_init_hd(0x1a, 0x24, hd_table[1]->bdrv);

    val = 0;
    for (i = 0; i < 4; i++) {
        if (hd_table[i]) {
            int cylinders, heads, sectors, translation;
            /* NOTE: bdrv_get_geometry_hint() returns the physical
                geometry.  It is always such that: 1 <= sects <= 63, 1
                <= heads <= 16, 1 <= cylinders <= 16383. The BIOS
                geometry can be different if a translation is done. */
            translation = bdrv_get_translation_hint(hd_table[i]->bdrv);
            if (translation == BIOS_ATA_TRANSLATION_AUTO) {
                bdrv_get_geometry_hint(hd_table[i]->bdrv, &cylinders, &heads, &sectors);
                if (cylinders <= 1024 && heads <= 16 && sectors <= 63) {
                    /* No translation. */
                    translation = 0;
                } else {
                    /* LBA translation. */
                    translation = 1;
                }
            } else {
                translation--;
            }
            val |= translation << (i * 2);
        }
    }
    rtc_set_memory(s, 0x39, val);
}

void ioport_set_a20(int enable)
{
    /* XXX: send to all CPUs ? */
    cpu_x86_set_a20(first_cpu, enable);
}

int ioport_get_a20(void)
{
    return ((first_cpu->a20_mask >> 20) & 1);
}

static void ioport92_write(void *opaque, uint32_t addr, uint32_t val)
{
    ioport_set_a20((val >> 1) & 1);
    /* XXX: bit 0 is fast reset */
}

static uint32_t ioport92_read(void *opaque, uint32_t addr)
{
    return ioport_get_a20() << 1;
}

/***********************************************************/
/* Bochs BIOS debug ports */

static void bochs_bios_write(void *opaque, uint32_t addr, uint32_t val)
{
    static const char shutdown_str[8] = "Shutdown";
    static int shutdown_index = 0;

    switch(addr) {
        /* Bochs BIOS messages */
    case 0x400:
    case 0x401:
        fprintf(stderr, "BIOS panic at rombios.c, line %d\n", val);
        exit(1);
    case 0x402:
    case 0x403:
#ifdef DEBUG_BIOS
        fprintf(stderr, "%c", val);
#endif
        break;
    case 0x8900:
        /* same as Bochs power off */
        if (val == shutdown_str[shutdown_index]) {
            shutdown_index++;
            if (shutdown_index == 8) {
                shutdown_index = 0;
                qemu_system_shutdown_request();
            }
        } else {
            shutdown_index = 0;
        }
        break;

        /* LGPL'ed VGA BIOS messages */
    case 0x501:
    case 0x502:
        fprintf(stderr, "VGA BIOS panic, line %d\n", val);
        exit(1);
    case 0x500:
    case 0x503:
#ifdef DEBUG_BIOS
        fprintf(stderr, "%c", val);
#endif
        break;
    }
}

static void *bochs_bios_init(void)
{
    void *fw_cfg;
    uint8_t *smbios_table;
    size_t smbios_len;
    uint64_t *numa_fw_cfg;
    int i, j;

    register_ioport_write(0x400, 1, 2, bochs_bios_write, NULL);
    register_ioport_write(0x401, 1, 2, bochs_bios_write, NULL);
    register_ioport_write(0x402, 1, 1, bochs_bios_write, NULL);
    register_ioport_write(0x403, 1, 1, bochs_bios_write, NULL);
    register_ioport_write(0x8900, 1, 1, bochs_bios_write, NULL);

    register_ioport_write(0x501, 1, 2, bochs_bios_write, NULL);
    register_ioport_write(0x502, 1, 2, bochs_bios_write, NULL);
    register_ioport_write(0x500, 1, 1, bochs_bios_write, NULL);
    register_ioport_write(0x503, 1, 1, bochs_bios_write, NULL);

    fw_cfg = fw_cfg_init(BIOS_CFG_IOPORT, BIOS_CFG_IOPORT + 1, 0, 0);

    fw_cfg_add_i32(fw_cfg, FW_CFG_ID, 1);
    fw_cfg_add_i64(fw_cfg, FW_CFG_RAM_SIZE, (uint64_t)ram_size);
    fw_cfg_add_bytes(fw_cfg, FW_CFG_ACPI_TABLES, (uint8_t *)acpi_tables,
                     acpi_tables_len);
    fw_cfg_add_bytes(fw_cfg, FW_CFG_IRQ0_OVERRIDE, &irq0override, 1);

    smbios_table = smbios_get_table(&smbios_len);
    if (smbios_table)
        fw_cfg_add_bytes(fw_cfg, FW_CFG_SMBIOS_ENTRIES,
                         smbios_table, smbios_len);

    /* allocate memory for the NUMA channel: one (64bit) word for the number
     * of nodes, one word for each VCPU->node and one word for each node to
     * hold the amount of memory.
     */
    numa_fw_cfg = qemu_mallocz((1 + smp_cpus + nb_numa_nodes) * 8);
    numa_fw_cfg[0] = cpu_to_le64(nb_numa_nodes);
    for (i = 0; i < smp_cpus; i++) {
        for (j = 0; j < nb_numa_nodes; j++) {
            if (node_cpumask[j] & (1 << i)) {
                numa_fw_cfg[i + 1] = cpu_to_le64(j);
                break;
            }
        }
    }
    for (i = 0; i < nb_numa_nodes; i++) {
        numa_fw_cfg[smp_cpus + 1 + i] = cpu_to_le64(node_mem[i]);
    }
    fw_cfg_add_bytes(fw_cfg, FW_CFG_NUMA, (uint8_t *)numa_fw_cfg,
                     (1 + smp_cpus + nb_numa_nodes) * 8);

    return fw_cfg;
}

/* Generate an initial boot sector which sets state and jump to
   a specified vector */
static void generate_bootsect(target_phys_addr_t option_rom,
                              uint32_t gpr[8], uint16_t segs[6], uint16_t ip)
{
    uint8_t rom[512], *p, *reloc;
    uint8_t sum;
    int i;

    memset(rom, 0, sizeof(rom));

    p = rom;
    /* Make sure we have an option rom signature */
    *p++ = 0x55;
    *p++ = 0xaa;

    /* ROM size in sectors*/
    *p++ = 1;

    /* Hook int19 */

    *p++ = 0x50;		/* push ax */
    *p++ = 0x1e;		/* push ds */
    *p++ = 0x31; *p++ = 0xc0;	/* xor ax, ax */
    *p++ = 0x8e; *p++ = 0xd8;	/* mov ax, ds */

    *p++ = 0xc7; *p++ = 0x06;   /* movvw _start,0x64 */
    *p++ = 0x64; *p++ = 0x00;
    reloc = p;
    *p++ = 0x00; *p++ = 0x00;

    *p++ = 0x8c; *p++ = 0x0e;   /* mov cs,0x66 */
    *p++ = 0x66; *p++ = 0x00;

    *p++ = 0x1f;		/* pop ds */
    *p++ = 0x58;		/* pop ax */
    *p++ = 0xcb;		/* lret */

    /* Actual code */
    *reloc = (p - rom);

    *p++ = 0xfa;		/* CLI */
    *p++ = 0xfc;		/* CLD */

    for (i = 0; i < 6; i++) {
	if (i == 1)		/* Skip CS */
	    continue;

	*p++ = 0xb8;		/* MOV AX,imm16 */
	*p++ = segs[i];
	*p++ = segs[i] >> 8;
	*p++ = 0x8e;		/* MOV <seg>,AX */
	*p++ = 0xc0 + (i << 3);
    }

    for (i = 0; i < 8; i++) {
	*p++ = 0x66;		/* 32-bit operand size */
	*p++ = 0xb8 + i;	/* MOV <reg>,imm32 */
	*p++ = gpr[i];
	*p++ = gpr[i] >> 8;
	*p++ = gpr[i] >> 16;
	*p++ = gpr[i] >> 24;
    }

    *p++ = 0xea;		/* JMP FAR */
    *p++ = ip;			/* IP */
    *p++ = ip >> 8;
    *p++ = segs[1];		/* CS */
    *p++ = segs[1] >> 8;

    /* sign rom */
    sum = 0;
    for (i = 0; i < (sizeof(rom) - 1); i++)
        sum += rom[i];
    rom[sizeof(rom) - 1] = -sum;

    cpu_physical_memory_write_rom(option_rom, rom, sizeof(rom));
    option_rom_setup_reset(option_rom, sizeof (rom));
}

static long get_file_size(FILE *f)
{
    long where, size;

    /* XXX: on Unix systems, using fstat() probably makes more sense */

    where = ftell(f);
    fseek(f, 0, SEEK_END);
    size = ftell(f);
    fseek(f, where, SEEK_SET);

    return size;
}

#define MULTIBOOT_STRUCT_ADDR 0x9000

#if MULTIBOOT_STRUCT_ADDR > 0xf0000
#error multiboot struct needs to fit in 16 bit real mode
#endif

static int load_multiboot(void *fw_cfg,
                          FILE *f,
                          const char *kernel_filename,
                          const char *initrd_filename,
                          const char *kernel_cmdline,
                          uint8_t *header)
{
    int i, t, is_multiboot = 0;
    uint32_t flags = 0;
    uint32_t mh_entry_addr;
    uint32_t mh_load_addr;
    uint32_t mb_kernel_size;
    uint32_t mmap_addr = MULTIBOOT_STRUCT_ADDR;
    uint32_t mb_bootinfo = MULTIBOOT_STRUCT_ADDR + 0x500;
    uint32_t mb_cmdline = mb_bootinfo + 0x200;
    uint32_t mb_mod_end;

    /* Ok, let's see if it is a multiboot image.
       The header is 12x32bit long, so the latest entry may be 8192 - 48. */
    for (i = 0; i < (8192 - 48); i += 4) {
        if (ldl_p(header+i) == 0x1BADB002) {
            uint32_t checksum = ldl_p(header+i+8);
            flags = ldl_p(header+i+4);
            checksum += flags;
            checksum += (uint32_t)0x1BADB002;
            if (!checksum) {
                is_multiboot = 1;
                break;
            }
        }
    }

    if (!is_multiboot)
        return 0; /* no multiboot */

#ifdef DEBUG_MULTIBOOT
    fprintf(stderr, "qemu: I believe we found a multiboot image!\n");
#endif

    if (flags & 0x00000004) { /* MULTIBOOT_HEADER_HAS_VBE */
        fprintf(stderr, "qemu: multiboot knows VBE. we don't.\n");
    }
    if (!(flags & 0x00010000)) { /* MULTIBOOT_HEADER_HAS_ADDR */
        uint64_t elf_entry;
        int kernel_size;
        fclose(f);
        kernel_size = load_elf(kernel_filename, 0, &elf_entry, NULL, NULL,
                               0, ELF_MACHINE, 0);
        if (kernel_size < 0) {
            fprintf(stderr, "Error while loading elf kernel\n");
            exit(1);
        }
        mh_load_addr = mh_entry_addr = elf_entry;
        mb_kernel_size = kernel_size;

#ifdef DEBUG_MULTIBOOT
        fprintf(stderr, "qemu: loading multiboot-elf kernel (%#x bytes) with entry %#zx\n",
                mb_kernel_size, (size_t)mh_entry_addr);
#endif
    } else {
        /* Valid if mh_flags sets MULTIBOOT_HEADER_HAS_ADDR. */
        uint32_t mh_header_addr = ldl_p(header+i+12);
        mh_load_addr = ldl_p(header+i+16);
#ifdef DEBUG_MULTIBOOT
        uint32_t mh_load_end_addr = ldl_p(header+i+20);
        uint32_t mh_bss_end_addr = ldl_p(header+i+24);
#endif
        uint32_t mb_kernel_text_offset = i - (mh_header_addr - mh_load_addr);

        mh_entry_addr = ldl_p(header+i+28);
        mb_kernel_size = get_file_size(f) - mb_kernel_text_offset;

        /* Valid if mh_flags sets MULTIBOOT_HEADER_HAS_VBE.
        uint32_t mh_mode_type = ldl_p(header+i+32);
        uint32_t mh_width = ldl_p(header+i+36);
        uint32_t mh_height = ldl_p(header+i+40);
        uint32_t mh_depth = ldl_p(header+i+44); */

#ifdef DEBUG_MULTIBOOT
        fprintf(stderr, "multiboot: mh_header_addr = %#x\n", mh_header_addr);
        fprintf(stderr, "multiboot: mh_load_addr = %#x\n", mh_load_addr);
        fprintf(stderr, "multiboot: mh_load_end_addr = %#x\n", mh_load_end_addr);
        fprintf(stderr, "multiboot: mh_bss_end_addr = %#x\n", mh_bss_end_addr);
#endif

        fseek(f, mb_kernel_text_offset, SEEK_SET);

#ifdef DEBUG_MULTIBOOT
        fprintf(stderr, "qemu: loading multiboot kernel (%#x bytes) at %#x\n",
                mb_kernel_size, mh_load_addr);
#endif

        if (!fread_targphys_ok(mh_load_addr, mb_kernel_size, f)) {
            fprintf(stderr, "qemu: read error on multiboot kernel '%s' (%#x)\n",
                    kernel_filename, mb_kernel_size);
            exit(1);
        }
        fclose(f);
    }

    /* blob size is only the kernel for now */
    mb_mod_end = mh_load_addr + mb_kernel_size;

    /* load modules */
    stl_phys(mb_bootinfo + 20, 0x0); /* mods_count */
    if (initrd_filename) {
        uint32_t mb_mod_info = mb_bootinfo + 0x100;
        uint32_t mb_mod_cmdline = mb_bootinfo + 0x300;
        uint32_t mb_mod_start = mh_load_addr;
        uint32_t mb_mod_length = mb_kernel_size;
        char *next_initrd;
        char *next_space;
        int mb_mod_count = 0;

        do {
            next_initrd = strchr(initrd_filename, ',');
            if (next_initrd)
                *next_initrd = '\0';
            /* if a space comes after the module filename, treat everything
               after that as parameters */
            cpu_physical_memory_write(mb_mod_cmdline, (uint8_t*)initrd_filename,
                                      strlen(initrd_filename) + 1);
            stl_phys(mb_mod_info + 8, mb_mod_cmdline); /* string */
            mb_mod_cmdline += strlen(initrd_filename) + 1;
            if ((next_space = strchr(initrd_filename, ' ')))
                *next_space = '\0';
#ifdef DEBUG_MULTIBOOT
            printf("multiboot loading module: %s\n", initrd_filename);
#endif
            f = fopen(initrd_filename, "rb");
            if (f) {
                mb_mod_start = (mb_mod_start + mb_mod_length + (TARGET_PAGE_SIZE - 1))
                             & (TARGET_PAGE_MASK);
                mb_mod_length = get_file_size(f);
                mb_mod_end = mb_mod_start + mb_mod_length;

                if (!fread_targphys_ok(mb_mod_start, mb_mod_length, f)) {
                    fprintf(stderr, "qemu: read error on multiboot module '%s' (%#x)\n",
                            initrd_filename, mb_mod_length);
                    exit(1);
                }

                mb_mod_count++;
                stl_phys(mb_mod_info + 0, mb_mod_start);
                stl_phys(mb_mod_info + 4, mb_mod_start + mb_mod_length);
#ifdef DEBUG_MULTIBOOT
                printf("mod_start: %#x\nmod_end:   %#x\n", mb_mod_start,
                       mb_mod_start + mb_mod_length);
#endif
                stl_phys(mb_mod_info + 12, 0x0); /* reserved */
            }
            initrd_filename = next_initrd+1;
            mb_mod_info += 16;
        } while (next_initrd);
        stl_phys(mb_bootinfo + 20, mb_mod_count); /* mods_count */
        stl_phys(mb_bootinfo + 24, mb_bootinfo + 0x100); /* mods_addr */
    }

    /* Make sure we're getting kernel + modules back after reset */
    option_rom_setup_reset(mh_load_addr, mb_mod_end - mh_load_addr);

    /* Commandline support */
    stl_phys(mb_bootinfo + 16, mb_cmdline);
    t = strlen(kernel_filename);
    cpu_physical_memory_write(mb_cmdline, (uint8_t*)kernel_filename, t);
    mb_cmdline += t;
    stb_phys(mb_cmdline++, ' ');
    t = strlen(kernel_cmdline) + 1;
    cpu_physical_memory_write(mb_cmdline, (uint8_t*)kernel_cmdline, t);

    /* the kernel is where we want it to be now */

#define MULTIBOOT_FLAGS_MEMORY (1 << 0)
#define MULTIBOOT_FLAGS_BOOT_DEVICE (1 << 1)
#define MULTIBOOT_FLAGS_CMDLINE (1 << 2)
#define MULTIBOOT_FLAGS_MODULES (1 << 3)
#define MULTIBOOT_FLAGS_MMAP (1 << 6)
    stl_phys(mb_bootinfo, MULTIBOOT_FLAGS_MEMORY
                        | MULTIBOOT_FLAGS_BOOT_DEVICE
                        | MULTIBOOT_FLAGS_CMDLINE
                        | MULTIBOOT_FLAGS_MODULES
                        | MULTIBOOT_FLAGS_MMAP);
    stl_phys(mb_bootinfo + 4, 640); /* mem_lower */
    stl_phys(mb_bootinfo + 8, ram_size / 1024); /* mem_upper */
    stl_phys(mb_bootinfo + 12, 0x8001ffff); /* XXX: use the -boot switch? */
    stl_phys(mb_bootinfo + 48, mmap_addr); /* mmap_addr */

#ifdef DEBUG_MULTIBOOT
    fprintf(stderr, "multiboot: mh_entry_addr = %#x\n", mh_entry_addr);
#endif

    /* Pass variables to option rom */
    fw_cfg_add_i32(fw_cfg, FW_CFG_KERNEL_ADDR, mh_entry_addr);
    fw_cfg_add_i32(fw_cfg, FW_CFG_INITRD_ADDR, mb_bootinfo);
    fw_cfg_add_i32(fw_cfg, FW_CFG_INITRD_SIZE, mmap_addr);

    /* Make sure we're getting the config space back after reset */
    option_rom_setup_reset(mb_bootinfo, 0x500);

    option_rom[nb_option_roms] = "multiboot.bin";
    nb_option_roms++;

    return 1; /* yes, we are multiboot */
}

static void load_linux(void *fw_cfg,
                       target_phys_addr_t option_rom,
                       const char *kernel_filename,
		       const char *initrd_filename,
		       const char *kernel_cmdline,
               target_phys_addr_t max_ram_size)
{
    uint16_t protocol;
    uint32_t gpr[8];
    uint16_t seg[6];
    uint16_t real_seg;
    int setup_size, kernel_size, initrd_size = 0, cmdline_size;
    uint32_t initrd_max;
    uint8_t header[8192];
    target_phys_addr_t real_addr, prot_addr, cmdline_addr, initrd_addr = 0;
    FILE *f, *fi;
    char *vmode;

    /* Align to 16 bytes as a paranoia measure */
    cmdline_size = (strlen(kernel_cmdline)+16) & ~15;

    /* load the kernel header */
    f = fopen(kernel_filename, "rb");
    if (!f || !(kernel_size = get_file_size(f)) ||
	fread(header, 1, MIN(ARRAY_SIZE(header), kernel_size), f) !=
	MIN(ARRAY_SIZE(header), kernel_size)) {
	fprintf(stderr, "qemu: could not load kernel '%s'\n",
		kernel_filename);
	exit(1);
    }

    /* kernel protocol version */
#if 0
    fprintf(stderr, "header magic: %#x\n", ldl_p(header+0x202));
#endif
    if (ldl_p(header+0x202) == 0x53726448)
	protocol = lduw_p(header+0x206);
    else {
	/* This looks like a multiboot kernel. If it is, let's stop
	   treating it like a Linux kernel. */
	if (load_multiboot(fw_cfg, f, kernel_filename,
                           initrd_filename, kernel_cmdline, header))
            return;
	protocol = 0;
    }

    if (protocol < 0x200 || !(header[0x211] & 0x01)) {
	/* Low kernel */
	real_addr    = 0x90000;
	cmdline_addr = 0x9a000 - cmdline_size;
	prot_addr    = 0x10000;
    } else if (protocol < 0x202) {
	/* High but ancient kernel */
	real_addr    = 0x90000;
	cmdline_addr = 0x9a000 - cmdline_size;
	prot_addr    = 0x100000;
    } else {
	/* High and recent kernel */
	real_addr    = 0x10000;
	cmdline_addr = 0x20000;
	prot_addr    = 0x100000;
    }

#if 0
    fprintf(stderr,
	    "qemu: real_addr     = 0x" TARGET_FMT_plx "\n"
	    "qemu: cmdline_addr  = 0x" TARGET_FMT_plx "\n"
	    "qemu: prot_addr     = 0x" TARGET_FMT_plx "\n",
	    real_addr,
	    cmdline_addr,
	    prot_addr);
#endif

    /* highest address for loading the initrd */
    if (protocol >= 0x203)
	initrd_max = ldl_p(header+0x22c);
    else
	initrd_max = 0x37ffffff;

    if (initrd_max >= max_ram_size-ACPI_DATA_SIZE)
    	initrd_max = max_ram_size-ACPI_DATA_SIZE-1;

    /* kernel command line */
    pstrcpy_targphys(cmdline_addr, 4096, kernel_cmdline);

    if (protocol >= 0x202) {
	stl_p(header+0x228, cmdline_addr);
    } else {
	stw_p(header+0x20, 0xA33F);
	stw_p(header+0x22, cmdline_addr-real_addr);
    }

    /* handle vga= parameter */
    vmode = strstr(kernel_cmdline, "vga=");
    if (vmode) {
        unsigned int video_mode;
        /* skip "vga=" */
        vmode += 4;
        if (!strncmp(vmode, "normal", 6)) {
            video_mode = 0xffff;
        } else if (!strncmp(vmode, "ext", 3)) {
            video_mode = 0xfffe;
        } else if (!strncmp(vmode, "ask", 3)) {
            video_mode = 0xfffd;
        } else {
            video_mode = strtol(vmode, NULL, 0);
        }
        stw_p(header+0x1fa, video_mode);
    }

    /* loader type */
    /* High nybble = B reserved for Qemu; low nybble is revision number.
       If this code is substantially changed, you may want to consider
       incrementing the revision. */
    if (protocol >= 0x200)
	header[0x210] = 0xB0;

    /* heap */
    if (protocol >= 0x201) {
	header[0x211] |= 0x80;	/* CAN_USE_HEAP */
	stw_p(header+0x224, cmdline_addr-real_addr-0x200);
    }

    /* load initrd */
    if (initrd_filename) {
	if (protocol < 0x200) {
	    fprintf(stderr, "qemu: linux kernel too old to load a ram disk\n");
	    exit(1);
	}

	fi = fopen(initrd_filename, "rb");
	if (!fi) {
	    fprintf(stderr, "qemu: could not load initial ram disk '%s'\n",
		    initrd_filename);
	    exit(1);
	}

	initrd_size = get_file_size(fi);
	initrd_addr = (initrd_max-initrd_size) & ~4095;

	if (!fread_targphys_ok(initrd_addr, initrd_size, fi)) {
	    fprintf(stderr, "qemu: read error on initial ram disk '%s'\n",
		    initrd_filename);
	    exit(1);
	}
	fclose(fi);

	stl_p(header+0x218, initrd_addr);
	stl_p(header+0x21c, initrd_size);
    }

    /* store the finalized header and load the rest of the kernel */
    cpu_physical_memory_write(real_addr, header, ARRAY_SIZE(header));

    setup_size = header[0x1f1];
    if (setup_size == 0)
	setup_size = 4;

    setup_size = (setup_size+1)*512;
    /* Size of protected-mode code */
    kernel_size -= (setup_size > ARRAY_SIZE(header)) ? setup_size : ARRAY_SIZE(header);

    /* In case we have read too much already, copy that over */
    if (setup_size < ARRAY_SIZE(header)) {
        cpu_physical_memory_write(prot_addr, header + setup_size, ARRAY_SIZE(header) - setup_size);
        prot_addr += (ARRAY_SIZE(header) - setup_size);
        setup_size = ARRAY_SIZE(header);
    }

    if (!fread_targphys_ok(real_addr + ARRAY_SIZE(header),
                           setup_size - ARRAY_SIZE(header), f) ||
	!fread_targphys_ok(prot_addr, kernel_size, f)) {
	fprintf(stderr, "qemu: read error on kernel '%s'\n",
		kernel_filename);
	exit(1);
    }
    fclose(f);

    /* generate bootsector to set up the initial register state */
    real_seg = real_addr >> 4;
    seg[0] = seg[2] = seg[3] = seg[4] = seg[4] = real_seg;
    seg[1] = real_seg+0x20;	/* CS */
    memset(gpr, 0, sizeof gpr);
    gpr[4] = cmdline_addr-real_addr-16;	/* SP (-16 is paranoia) */

    option_rom_setup_reset(real_addr, setup_size);
    option_rom_setup_reset(prot_addr, kernel_size);
    option_rom_setup_reset(cmdline_addr, cmdline_size);
    if (initrd_filename)
        option_rom_setup_reset(initrd_addr, initrd_size);

    generate_bootsect(option_rom, gpr, seg, 0);
}

static const int ide_iobase[2] = { 0x1f0, 0x170 };
static const int ide_iobase2[2] = { 0x3f6, 0x376 };
static const int ide_irq[2] = { 14, 15 };

#define NE2000_NB_MAX 6

static const int ne2000_io[NE2000_NB_MAX] = { 0x300, 0x320, 0x340, 0x360,
                                              0x280, 0x380 };
static const int ne2000_irq[NE2000_NB_MAX] = { 9, 10, 11, 3, 4, 5 };

static const int parallel_io[MAX_PARALLEL_PORTS] = { 0x378, 0x278, 0x3bc };
static const int parallel_irq[MAX_PARALLEL_PORTS] = { 7, 7, 7 };

#ifdef HAS_AUDIO
static void audio_init (PCIBus *pci_bus, qemu_irq *pic)
{
    struct soundhw *c;

    for (c = soundhw; c->name; ++c) {
        if (c->enabled) {
            if (c->isa) {
                c->init.init_isa(pic);
            } else {
                if (pci_bus) {
                    c->init.init_pci(pci_bus);
                }
            }
        }
    }
}
#endif

static void pc_init_ne2k_isa(NICInfo *nd)
{
    static int nb_ne2k = 0;

    if (nb_ne2k == NE2000_NB_MAX)
        return;
    isa_ne2000_init(ne2000_io[nb_ne2k],
                    ne2000_irq[nb_ne2k], nd);
    nb_ne2k++;
}

static int load_option_rom(const char *oprom, target_phys_addr_t start,
                           target_phys_addr_t end)
{
    int size;
    char *filename;

    filename = qemu_find_file(QEMU_FILE_TYPE_BIOS, oprom);
    if (filename) {
        size = get_image_size(filename);
        if (size > 0 && start + size > end) {
            fprintf(stderr, "Not enough space to load option rom '%s'\n",
                    oprom);
            exit(1);
        }
        size = load_image_targphys(filename, start, end - start);
        qemu_free(filename);
    } else {
        size = -1;
    }
    if (size < 0) {
        fprintf(stderr, "Could not load option rom '%s'\n", oprom);
        exit(1);
    }
    /* Round up optiom rom size to the next 2k boundary */
    size = (size + 2047) & ~2047;
    option_rom_setup_reset(start, size);
    return size;
}

int cpu_is_bsp(CPUState *env)
{
    return env->cpuid_apic_id == 0;
}

CPUState *pc_new_cpu(const char *cpu_model)
{
    CPUState *env;

    env = cpu_init(cpu_model);
    if (!env) {
        fprintf(stderr, "Unable to find x86 CPU definition\n");
        exit(1);
    }
    env->kvm_cpu_state.regs_modified = 1;
    if ((env->cpuid_features & CPUID_APIC) || smp_cpus > 1) {
        env->cpuid_apic_id = env->cpu_index;
        /* APIC reset callback resets cpu */
        apic_init(env);
    } else {
        qemu_register_reset((QEMUResetHandler*)cpu_reset, env);
    }

    /* kvm needs this to run after the apic is initialized. Otherwise,
     * it can access invalid state and crash.
     */
    qemu_init_vcpu(env);
    return env;
}

/* PC hardware initialisation */
static void pc_init1(ram_addr_t ram_size,
                     const char *boot_device,
                     const char *kernel_filename,
                     const char *kernel_cmdline,
                     const char *initrd_filename,
                     const char *cpu_model,
                     int pci_enabled)
{
    char *filename;
    int ret, linux_boot, i;
    ram_addr_t ram_addr, bios_offset, option_rom_offset;
    ram_addr_t below_4g_mem_size, above_4g_mem_size = 0;
    int bios_size, isa_bios_size, oprom_area_size;
    int pci_option_rom_offset = 0;
    PCIBus *pci_bus;
    ISADevice *isa_dev;
    int piix3_devfn = -1;
    CPUState *env;
    qemu_irq *cpu_irq;
    qemu_irq *isa_irq;
    qemu_irq *i8259;
    IsaIrqState *isa_irq_state;
    DriveInfo *hd[MAX_IDE_BUS * MAX_IDE_DEVS];
    DriveInfo *fd[MAX_FD];
    int using_vga = cirrus_vga_enabled || std_vga_enabled || vmsvga_enabled;
    void *fw_cfg;

    if (ram_size >= 0xe0000000 ) {
        above_4g_mem_size = ram_size - 0xe0000000;
        below_4g_mem_size = 0xe0000000;
    } else {
        below_4g_mem_size = ram_size;
    }

    linux_boot = (kernel_filename != NULL);

    /* init CPUs */
    if (cpu_model == NULL) {
#ifdef TARGET_X86_64
        cpu_model = "qemu64";
#else
        cpu_model = "qemu32";
#endif
    }

    if (kvm_enabled()) {
        kvm_set_boot_cpu_id(0);
    }
    for (i = 0; i < smp_cpus; i++) {
        env = pc_new_cpu(cpu_model);
    }

    vmport_init();

    /* allocate RAM */
    ram_addr = qemu_ram_alloc(below_4g_mem_size);
    cpu_register_physical_memory(0, 0xa0000, ram_addr);
    cpu_register_physical_memory(0x100000,
                 below_4g_mem_size - 0x100000,
                 ram_addr + 0x100000);

    /* above 4giga memory allocation */
    if (above_4g_mem_size > 0) {
#if TARGET_PHYS_ADDR_BITS == 32
        hw_error("To much RAM for 32-bit physical address");
#else
        ram_addr = qemu_ram_alloc(above_4g_mem_size);
        cpu_register_physical_memory(0x100000000ULL,
                                     above_4g_mem_size,
                                     ram_addr);
#endif
    }


    /* BIOS load */
    if (bios_name == NULL)
        bios_name = BIOS_FILENAME;
    filename = qemu_find_file(QEMU_FILE_TYPE_BIOS, bios_name);
    if (filename) {
        bios_size = get_image_size(filename);
    } else {
        bios_size = -1;
    }
    if (bios_size <= 0 ||
        (bios_size % 65536) != 0) {
        goto bios_error;
    }
    bios_offset = qemu_ram_alloc(bios_size);
    ret = load_image(filename, qemu_get_ram_ptr(bios_offset));
    if (ret != bios_size) {
    bios_error:
        fprintf(stderr, "qemu: could not load PC BIOS '%s'\n", bios_name);
        exit(1);
    }
    if (filename) {
        qemu_free(filename);
    }
    /* map the last 128KB of the BIOS in ISA space */
    isa_bios_size = bios_size;
    if (isa_bios_size > (128 * 1024))
        isa_bios_size = 128 * 1024;
    cpu_register_physical_memory(0xd0000, (192 * 1024) - isa_bios_size,
                                 IO_MEM_UNASSIGNED);
    /* kvm tpr optimization needs the bios accessible for write, at least to qemu itself */
    cpu_register_physical_memory(0x100000 - isa_bios_size,
                                 isa_bios_size,
                                 (bios_offset + bios_size - isa_bios_size) /* | IO_MEM_ROM */);

    if (extboot_drive) {
        option_rom[nb_option_roms++] = qemu_strdup(EXTBOOT_FILENAME);
    }

    option_rom_offset = qemu_ram_alloc(0x20000);
    oprom_area_size = 0;
    cpu_register_physical_memory(0xc0000, 0x20000, option_rom_offset);

    if (using_vga) {
        const char *vgabios_filename;
        /* VGA BIOS load */
        if (cirrus_vga_enabled) {
            vgabios_filename = VGABIOS_CIRRUS_FILENAME;
        } else {
            vgabios_filename = VGABIOS_FILENAME;
        }
        oprom_area_size = load_option_rom(vgabios_filename, 0xc0000, 0xe0000);
        pci_option_rom_offset = oprom_area_size;
    }
    /* Although video roms can grow larger than 0x8000, the area between
     * 0xc0000 - 0xc8000 is reserved for them. It means we won't be looking
     * for any other kind of option rom inside this area */
    if (oprom_area_size < 0x8000)
        oprom_area_size = 0x8000;

    /* map all the bios at the top of memory */
    cpu_register_physical_memory((uint32_t)(-bios_size),
                                 bios_size, bios_offset | IO_MEM_ROM);

    fw_cfg = bochs_bios_init();

    if (linux_boot) {
        load_linux(fw_cfg, 0xc0000 + oprom_area_size,
                   kernel_filename, initrd_filename, kernel_cmdline, below_4g_mem_size);
        oprom_area_size += 2048;
    }

    for (i = 0; i < nb_option_roms; i++) {
        oprom_area_size += load_option_rom(option_rom[i], 0xc0000 + oprom_area_size,
                                           0xe0000);
    }

    for (i = 0; i < nb_nics; i++) {
        char nic_oprom[1024];
        const char *model = nd_table[i].model;

        if (!nd_table[i].bootable)
            continue;

        if (model == NULL)
            model = "rtl8139";
        snprintf(nic_oprom, sizeof(nic_oprom), "pxe-%s.bin", model);

        oprom_area_size += load_option_rom(nic_oprom, 0xc0000 + oprom_area_size,
                                           0xe0000);
    }

    cpu_irq = qemu_allocate_irqs(pic_irq_request, NULL, 1);
#ifdef KVM_CAP_IRQCHIP
    if (kvm_enabled() && qemu_kvm_irqchip_in_kernel()) {
        isa_irq_state = qemu_mallocz(sizeof(*isa_irq_state));
        isa_irq = i8259 = kvm_i8259_init(cpu_irq[0]);
    } else
#endif
    {
        i8259 = i8259_init(cpu_irq[0]);
        isa_irq_state = qemu_mallocz(sizeof(*isa_irq_state));
        isa_irq_state->i8259 = i8259;
        isa_irq = qemu_allocate_irqs(isa_irq_handler, isa_irq_state, 24);
    }

    if (pci_enabled) {
        pci_bus = i440fx_init(&i440fx_state, &piix3_devfn, isa_irq);
    } else {
        pci_bus = NULL;
        isa_bus_new(NULL);
    }
    isa_bus_irqs(isa_irq);

    ferr_irq = isa_reserve_irq(13);

    /* init basic PC hardware */
    register_ioport_write(0x80, 1, 1, ioport80_write, NULL);

    register_ioport_write(0xf0, 1, 1, ioportF0_write, NULL);

    if (cirrus_vga_enabled) {
        if (pci_enabled) {
            pci_cirrus_vga_init(pci_bus);
        } else {
            isa_cirrus_vga_init();
        }
    } else if (vmsvga_enabled) {
        if (pci_enabled)
            pci_vmsvga_init(pci_bus);
        else
            fprintf(stderr, "%s: vmware_vga: no PCI bus\n", __FUNCTION__);
    } else if (std_vga_enabled) {
        if (pci_enabled) {
            pci_vga_init(pci_bus, 0, 0);
        } else {
            isa_vga_init();
        }
    }

    rtc_state = rtc_init(2000);

    qemu_register_boot_set(pc_boot_set, rtc_state);

    register_ioport_read(0x92, 1, 1, ioport92_read, NULL);
    register_ioport_write(0x92, 1, 1, ioport92_write, NULL);

    if (pci_enabled) {
        isa_irq_state->ioapic = ioapic_init();
        ioapic_irq_hack = isa_irq;
    }
#ifdef CONFIG_KVM_PIT
    if (kvm_enabled() && qemu_kvm_pit_in_kernel())
	pit = kvm_pit_init(0x40, isa_reserve_irq(0));
    else
#endif
	pit = pit_init(0x40, isa_reserve_irq(0));
    pcspk_init(pit);
    if (!no_hpet) {
        hpet_init(isa_irq);
    }

    for(i = 0; i < MAX_SERIAL_PORTS; i++) {
        if (serial_hds[i]) {
            serial_isa_init(i, serial_hds[i]);
        }
    }

    for(i = 0; i < MAX_PARALLEL_PORTS; i++) {
        if (parallel_hds[i]) {
            parallel_init(i, parallel_hds[i]);
        }
    }

    for(i = 0; i < nb_nics; i++) {
        NICInfo *nd = &nd_table[i];

        if (!pci_enabled || (nd->model && strcmp(nd->model, "ne2k_isa") == 0))
            pc_init_ne2k_isa(nd);
        else
<<<<<<< HEAD
            pci_nic_init(nd, "rtl8139", NULL);
=======
            pci_nic_init_nofail(nd, "e1000", NULL);
>>>>>>> 07caea31
    }

    if (drive_get_max_bus(IF_IDE) >= MAX_IDE_BUS) {
        fprintf(stderr, "qemu: too many IDE bus\n");
        exit(1);
    }

    for(i = 0; i < MAX_IDE_BUS * MAX_IDE_DEVS; i++) {
        hd[i] = drive_get(IF_IDE, i / MAX_IDE_DEVS, i % MAX_IDE_DEVS);
    }

    if (pci_enabled) {
        pci_piix3_ide_init(pci_bus, hd, piix3_devfn + 1);
    } else {
        for(i = 0; i < MAX_IDE_BUS; i++) {
            isa_ide_init(ide_iobase[i], ide_iobase2[i], ide_irq[i],
	                 hd[MAX_IDE_DEVS * i], hd[MAX_IDE_DEVS * i + 1]);
        }
    }

    isa_dev = isa_create_simple("i8042");
    DMA_init(0);
#ifdef HAS_AUDIO
    audio_init(pci_enabled ? pci_bus : NULL, isa_irq);
#endif

    for(i = 0; i < MAX_FD; i++) {
        fd[i] = drive_get(IF_FLOPPY, 0, i);
    }
    floppy_controller = fdctrl_init_isa(fd);

    cmos_init(below_4g_mem_size, above_4g_mem_size, boot_device, hd);

    if (pci_enabled && usb_enabled) {
        usb_uhci_piix3_init(pci_bus, piix3_devfn + 2);
    }

    if (pci_enabled && acpi_enabled) {
        uint8_t *eeprom_buf = qemu_mallocz(8 * 256); /* XXX: make this persistent */
        i2c_bus *smbus;

        /* TODO: Populate SPD eeprom data.  */
        smbus = piix4_pm_init(pci_bus, piix3_devfn + 3, 0xb100,
                              isa_reserve_irq(9));
        for (i = 0; i < 8; i++) {
            DeviceState *eeprom;
            eeprom = qdev_create((BusState *)smbus, "smbus-eeprom");
            qdev_prop_set_uint8(eeprom, "address", 0x50 + i);
            qdev_prop_set_ptr(eeprom, "data", eeprom_buf + (i * 256));
            qdev_init(eeprom);
        }
        piix4_acpi_system_hot_add_init(pci_bus, cpu_model);
    }

    if (i440fx_state) {
        i440fx_init_memory_mappings(i440fx_state);
    }

    if (pci_enabled) {
	int max_bus;
        int bus;

        max_bus = drive_get_max_bus(IF_SCSI);
	for (bus = 0; bus <= max_bus; bus++) {
            pci_create_simple(pci_bus, -1, "lsi53c895a");
        }
    }

    if (extboot_drive) {
	DriveInfo *info = extboot_drive;
	int cyls, heads, secs;

	if (info->type != IF_IDE && info->type != IF_VIRTIO) {
	    bdrv_guess_geometry(info->bdrv, &cyls, &heads, &secs);
	    bdrv_set_geometry_hint(info->bdrv, cyls, heads, secs);
	}

	extboot_init(info->bdrv, 1);
    }

    /* Add virtio console devices */
    if (pci_enabled) {
        for(i = 0; i < MAX_VIRTIO_CONSOLES; i++) {
            if (virtcon_hds[i]) {
                pci_create_simple(pci_bus, -1, "virtio-console-pci");
            }
        }
    }

#ifdef CONFIG_KVM_DEVICE_ASSIGNMENT
    if (kvm_enabled()) {
        add_assigned_devices(pci_bus, assigned_devices, assigned_devices_index);
        assigned_dev_load_option_roms(pci_option_rom_offset);
    }
#endif /* CONFIG_KVM_DEVICE_ASSIGNMENT */
}

static void pc_init_pci(ram_addr_t ram_size,
                        const char *boot_device,
                        const char *kernel_filename,
                        const char *kernel_cmdline,
                        const char *initrd_filename,
                        const char *cpu_model)
{
    pc_init1(ram_size, boot_device,
             kernel_filename, kernel_cmdline,
             initrd_filename, cpu_model, 1);
}

static void pc_init_isa(ram_addr_t ram_size,
                        const char *boot_device,
                        const char *kernel_filename,
                        const char *kernel_cmdline,
                        const char *initrd_filename,
                        const char *cpu_model)
{
    if (cpu_model == NULL)
        cpu_model = "486";
    pc_init1(ram_size, boot_device,
             kernel_filename, kernel_cmdline,
             initrd_filename, cpu_model, 0);
}

/* set CMOS shutdown status register (index 0xF) as S3_resume(0xFE)
   BIOS will read it and start S3 resume at POST Entry */
void cmos_set_s3_resume(void)
{
    if (rtc_state)
        rtc_set_memory(rtc_state, 0xF, 0xFE);
}

static QEMUMachine pc_machine = {
    .name = "pc-0.11",
    .alias = "pc",
    .desc = "Standard PC",
    .init = pc_init_pci,
    .max_cpus = 255,
    .is_default = 1,
};

static QEMUMachine pc_machine_v0_10 = {
    .name = "pc-0.10",
    .desc = "Standard PC, qemu 0.10",
    .init = pc_init_pci,
    .max_cpus = 255,
    .compat_props = (CompatProperty[]) {
        {
            .driver   = "virtio-blk-pci",
            .property = "class",
            .value    = stringify(PCI_CLASS_STORAGE_OTHER),
        },{
            .driver   = "virtio-console-pci",
            .property = "class",
            .value    = stringify(PCI_CLASS_DISPLAY_OTHER),
        },{
            .driver   = "virtio-net-pci",
            .property = "vectors",
            .value    = stringify(0),
        },{
            .driver   = "virtio-blk-pci",
            .property = "vectors",
            .value    = stringify(0),
        },
        { /* end of list */ }
    },
};

static QEMUMachine isapc_machine = {
    .name = "isapc",
    .desc = "ISA-only PC",
    .init = pc_init_isa,
    .max_cpus = 1,
};

static void pc_machine_init(void)
{
    qemu_register_machine(&pc_machine);
    qemu_register_machine(&pc_machine_v0_10);
    qemu_register_machine(&isapc_machine);
}

machine_init(pc_machine_init);<|MERGE_RESOLUTION|>--- conflicted
+++ resolved
@@ -1374,11 +1374,7 @@
         if (!pci_enabled || (nd->model && strcmp(nd->model, "ne2k_isa") == 0))
             pc_init_ne2k_isa(nd);
         else
-<<<<<<< HEAD
-            pci_nic_init(nd, "rtl8139", NULL);
-=======
-            pci_nic_init_nofail(nd, "e1000", NULL);
->>>>>>> 07caea31
+            pci_nic_init_nofail(nd, "rtl8139", NULL);
     }
 
     if (drive_get_max_bus(IF_IDE) >= MAX_IDE_BUS) {
