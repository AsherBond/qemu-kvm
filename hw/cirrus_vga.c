--- conflicted
+++ resolved
@@ -2594,12 +2594,8 @@
 
 static void unmap_linear_vram(CirrusVGAState *s)
 {
-<<<<<<< HEAD
     vga_dirty_log_stop(&s->vga);
-    if (s->vga.map_addr && s->vga.lfb_addr && s->vga.lfb_end)
-=======
     if (s->vga.map_addr && s->vga.lfb_addr && s->vga.lfb_end) {
->>>>>>> 299e0bc5
         s->vga.map_addr = s->vga.map_end = 0;
          cpu_register_physical_memory(s->vga.lfb_addr, s->vga.vram_size,
                                       s->cirrus_linear_io_addr);
