/*
 * QEMU PCI hotplug support
 *
 * Copyright (c) 2004 Fabrice Bellard
 *
 * Permission is hereby granted, free of charge, to any person obtaining a copy
 * of this software and associated documentation files (the "Software"), to deal
 * in the Software without restriction, including without limitation the rights
 * to use, copy, modify, merge, publish, distribute, sublicense, and/or sell
 * copies of the Software, and to permit persons to whom the Software is
 * furnished to do so, subject to the following conditions:
 *
 * The above copyright notice and this permission notice shall be included in
 * all copies or substantial portions of the Software.
 *
 * THE SOFTWARE IS PROVIDED "AS IS", WITHOUT WARRANTY OF ANY KIND, EXPRESS OR
 * IMPLIED, INCLUDING BUT NOT LIMITED TO THE WARRANTIES OF MERCHANTABILITY,
 * FITNESS FOR A PARTICULAR PURPOSE AND NONINFRINGEMENT. IN NO EVENT SHALL
 * THE AUTHORS OR COPYRIGHT HOLDERS BE LIABLE FOR ANY CLAIM, DAMAGES OR OTHER
 * LIABILITY, WHETHER IN AN ACTION OF CONTRACT, TORT OR OTHERWISE, ARISING FROM,
 * OUT OF OR IN CONNECTION WITH THE SOFTWARE OR THE USE OR OTHER DEALINGS IN
 * THE SOFTWARE.
 */

#include "hw.h"
#include "boards.h"
#include "pci.h"
#include "net.h"
#include "sysemu.h"
#include "pc.h"
#include "monitor.h"
#include "block_int.h"
#include "scsi-disk.h"
#include "virtio-blk.h"
#include "device-assignment.h"

#if defined(TARGET_I386) || defined(TARGET_X86_64)
static PCIDevice *qemu_pci_hot_add_nic(Monitor *mon,
                                       const char *devaddr, const char *opts)
{
    int ret;

    ret = net_client_init(mon, "nic", opts);
    if (ret < 0)
        return NULL;
    if (nd_table[ret].devaddr) {
        monitor_printf(mon, "Parameter addr not supported\n");
        return NULL;
    }

    if (nd_table[ret].model && !pci_nic_supported(nd_table[ret].model))
        return NULL;

    return pci_nic_init(&nd_table[ret], "rtl8139", devaddr);
}

void drive_hot_add(Monitor *mon, const QDict *qdict)
{
    int dom, pci_bus;
    unsigned slot;
    int type, bus;
    int success = 0;
    PCIDevice *dev;
    DriveInfo *dinfo;
    const char *pci_addr = qdict_get_str(qdict, "pci_addr");
    const char *opts = qdict_get_str(qdict, "opts");
    BusState *scsibus;

    if (pci_read_devaddr(mon, pci_addr, &dom, &pci_bus, &slot)) {
        return;
    }

    dev = pci_find_device(pci_bus, slot, 0);
    if (!dev) {
        monitor_printf(mon, "no pci device with address %s\n", pci_addr);
        return;
    }

    dinfo = add_init_drive(opts);
    if (!dinfo)
        return;
    if (dinfo->devaddr) {
        monitor_printf(mon, "Parameter addr not supported\n");
        return;
    }
    type = dinfo->type;
    bus = drive_get_max_bus (type);

    switch (type) {
    case IF_SCSI:
        success = 1;
        scsibus = QLIST_FIRST(&dev->qdev.child_bus);
        scsi_bus_legacy_add_drive(DO_UPCAST(SCSIBus, qbus, scsibus),
                                  dinfo, dinfo->unit);
        break;
    default:
        monitor_printf(mon, "Can't hot-add drive to type %d\n", type);
    }

    if (success)
        monitor_printf(mon, "OK bus %d, unit %d\n",
                       dinfo->bus,
                       dinfo->unit);
    return;
}

static PCIDevice *qemu_pci_hot_add_storage(Monitor *mon,
                                           const char *devaddr,
                                           const char *opts)
{
    PCIDevice *dev;
    DriveInfo *dinfo = NULL;
    int type = -1;
    char buf[128];

    if (get_param_value(buf, sizeof(buf), "if", opts)) {
        if (!strcmp(buf, "scsi"))
            type = IF_SCSI;
        else if (!strcmp(buf, "virtio")) {
            type = IF_VIRTIO;
        } else {
            monitor_printf(mon, "type %s not a hotpluggable PCI device.\n", buf);
            return NULL;
        }
    } else {
        monitor_printf(mon, "no if= specified\n");
        return NULL;
    }

    if (get_param_value(buf, sizeof(buf), "file", opts)) {
        dinfo = add_init_drive(opts);
        if (!dinfo)
            return NULL;
        if (dinfo->devaddr) {
            monitor_printf(mon, "Parameter addr not supported\n");
            return NULL;
        }
    } else {
        dinfo = NULL;
    }

    switch (type) {
    case IF_SCSI:
        dev = pci_create("lsi53c895a", devaddr);
        break;
    case IF_VIRTIO:
        if (!dinfo) {
            monitor_printf(mon, "virtio requires a backing file/device.\n");
            return NULL;
        }
        dev = pci_create("virtio-blk-pci", devaddr);
        qdev_prop_set_drive(&dev->qdev, "drive", dinfo);
        break;
    default:
        dev = NULL;
    }
    if (dev)
        qdev_init(&dev->qdev);
    return dev;
}

#ifdef CONFIG_KVM_DEVICE_ASSIGNMENT
static PCIDevice *qemu_pci_hot_assign_device(Monitor *mon,
                                             const char *devaddr,
                                             const char *opts)
{
    AssignedDevInfo *adev;
    PCIDevice *ret;

    adev = add_assigned_device(opts);
    if (adev == NULL) {
        monitor_printf(mon, "Error adding device; check syntax\n");
        return NULL;
    }

    ret = init_assigned_device(adev, devaddr);
    if (ret == NULL) {
        monitor_printf(mon, "Failed to assign device\n");
        return NULL;
    }

    monitor_printf(mon,
                   "Registered host PCI device %02x:%02x.%1x "
                   "(\"%s\") as guest device %s\n",
                   adev->bus, adev->dev, adev->func, adev->name, devaddr);

    return ret;
}

static void qemu_pci_hot_deassign_device(Monitor *mon, AssignedDevInfo *adev)
{
    remove_assigned_device(adev);

    monitor_printf(mon,
                   "Unregister host PCI device %02x:%02x.%1x "
                   "(\"%s\") from guest\n",
                   adev->bus, adev->dev, adev->func, adev->name);
}
#endif /* CONFIG_KVM_DEVICE_ASSIGNMENT */

void pci_device_hot_add(Monitor *mon, const QDict *qdict)
{
    PCIDevice *dev = NULL;
    const char *pci_addr = qdict_get_str(qdict, "pci_addr");
    const char *type = qdict_get_str(qdict, "type");
    const char *opts = qdict_get_try_str(qdict, "opts");

    /* strip legacy tag */
    if (!strncmp(pci_addr, "pci_addr=", 9)) {
        pci_addr += 9;
    }

    if (!opts) {
        opts = "";
    }

    if (!strcmp(pci_addr, "auto"))
        pci_addr = NULL;

    if (strcmp(type, "nic") == 0)
        dev = qemu_pci_hot_add_nic(mon, pci_addr, opts);
    else if (strcmp(type, "storage") == 0)
        dev = qemu_pci_hot_add_storage(mon, pci_addr, opts);
#ifdef CONFIG_KVM_DEVICE_ASSIGNMENT
    else if (strcmp(type, "host") == 0)
        dev = qemu_pci_hot_assign_device(mon, pci_addr, opts);
#endif /* CONFIG_KVM_DEVICE_ASSIGNMENT */
    else
        monitor_printf(mon, "invalid type: %s\n", type);

    if (dev) {
        monitor_printf(mon, "OK domain %d, bus %d, slot %d, function %d\n",
                       0, pci_bus_num(dev->bus), PCI_SLOT(dev->devfn),
                       PCI_FUNC(dev->devfn));
    } else
        monitor_printf(mon, "failed to add %s\n", opts);
}
#endif

void pci_device_hot_remove(Monitor *mon, const char *pci_addr)
{
    PCIDevice *d;
    int dom, bus;
    unsigned slot;

    if (pci_read_devaddr(mon, pci_addr, &dom, &bus, &slot)) {
        return;
    }

    d = pci_find_device(bus, slot, 0);
    if (!d) {
        monitor_printf(mon, "slot %d empty\n", slot);
        return;
    }
    qdev_unplug(&d->qdev);
}

void do_pci_device_hot_remove(Monitor *mon, const QDict *qdict)
{
    pci_device_hot_remove(mon, qdict_get_str(qdict, "pci_addr"));
}

static int pci_match_fn(void *dev_private, void *arg)
{
    PCIDevice *dev = dev_private;
    PCIDevice *match = arg;

    return (dev == match);
}

/*
 * OS has executed _EJ0 method, we now can remove the device
 */
void pci_device_hot_remove_success(PCIDevice *d)
{
    int class_code;
#ifdef CONFIG_KVM_DEVICE_ASSIGNMENT
    AssignedDevInfo *adev;
#endif

<<<<<<< HEAD
    if (!d) {
        monitor_printf(cur_mon, "invalid slot %d\n", slot);
        return;
    }

#ifdef CONFIG_KVM_DEVICE_ASSIGNMENT
    adev = get_assigned_device(pcibus, slot);
    if (adev) {
        qemu_pci_hot_deassign_device(cur_mon, adev);
        return;
    }
#endif /* CONFIG_KVM_DEVICE_ASSIGNMENT */

=======
>>>>>>> 3f84865a
    class_code = d->config_read(d, PCI_CLASS_DEVICE+1, 1);

    switch(class_code) {
    case PCI_BASE_CLASS_STORAGE:
        destroy_bdrvs(pci_match_fn, d);
        break;
    case PCI_BASE_CLASS_NETWORK:
        destroy_nic(pci_match_fn, d);
        break;
    }
}
<|MERGE_RESOLUTION|>--- conflicted
+++ resolved
@@ -278,22 +278,14 @@
     AssignedDevInfo *adev;
 #endif
 
-<<<<<<< HEAD
-    if (!d) {
-        monitor_printf(cur_mon, "invalid slot %d\n", slot);
-        return;
-    }
-
-#ifdef CONFIG_KVM_DEVICE_ASSIGNMENT
-    adev = get_assigned_device(pcibus, slot);
+#ifdef CONFIG_KVM_DEVICE_ASSIGNMENT
+    adev = get_assigned_device(pci_bus_num(d->bus), d->devfn >> 3);
     if (adev) {
         qemu_pci_hot_deassign_device(cur_mon, adev);
         return;
     }
 #endif /* CONFIG_KVM_DEVICE_ASSIGNMENT */
 
-=======
->>>>>>> 3f84865a
     class_code = d->config_read(d, PCI_CLASS_DEVICE+1, 1);
 
     switch(class_code) {
