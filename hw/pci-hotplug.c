/*
 * QEMU PCI hotplug support
 *
 * Copyright (c) 2004 Fabrice Bellard
 *
 * Permission is hereby granted, free of charge, to any person obtaining a copy
 * of this software and associated documentation files (the "Software"), to deal
 * in the Software without restriction, including without limitation the rights
 * to use, copy, modify, merge, publish, distribute, sublicense, and/or sell
 * copies of the Software, and to permit persons to whom the Software is
 * furnished to do so, subject to the following conditions:
 *
 * The above copyright notice and this permission notice shall be included in
 * all copies or substantial portions of the Software.
 *
 * THE SOFTWARE IS PROVIDED "AS IS", WITHOUT WARRANTY OF ANY KIND, EXPRESS OR
 * IMPLIED, INCLUDING BUT NOT LIMITED TO THE WARRANTIES OF MERCHANTABILITY,
 * FITNESS FOR A PARTICULAR PURPOSE AND NONINFRINGEMENT. IN NO EVENT SHALL
 * THE AUTHORS OR COPYRIGHT HOLDERS BE LIABLE FOR ANY CLAIM, DAMAGES OR OTHER
 * LIABILITY, WHETHER IN AN ACTION OF CONTRACT, TORT OR OTHERWISE, ARISING FROM,
 * OUT OF OR IN CONNECTION WITH THE SOFTWARE OR THE USE OR OTHER DEALINGS IN
 * THE SOFTWARE.
 */

#include "hw.h"
#include "boards.h"
#include "pci.h"
#include "net.h"
#include "sysemu.h"
#include "pc.h"
#include "monitor.h"
#include "block_int.h"
#include "scsi.h"
#include "virtio-blk.h"
#include "qemu-config.h"
<<<<<<< HEAD
#include "device-assignment.h"
=======
#include "qemu-objects.h"
>>>>>>> 7a344f7a

#if defined(TARGET_I386)
static PCIDevice *qemu_pci_hot_add_nic(Monitor *mon,
                                       const char *devaddr,
                                       const char *opts_str)
{
    QemuOpts *opts;
    PCIBus *bus;
    int ret, devfn;

    bus = pci_get_bus_devfn(&devfn, devaddr);
    if (!bus) {
        monitor_printf(mon, "Invalid PCI device address %s\n", devaddr);
        return NULL;
    }
    if (!((BusState*)bus)->allow_hotplug) {
        monitor_printf(mon, "PCI bus doesn't support hotplug\n");
        return NULL;
    }

    opts = qemu_opts_parse(&qemu_net_opts, opts_str ? opts_str : "", NULL);
    if (!opts) {
        monitor_printf(mon, "parsing network options '%s' failed\n",
                       opts_str ? opts_str : "");
        return NULL;
    }

    qemu_opt_set(opts, "type", "nic");

    ret = net_client_init(mon, opts, 0);
    if (ret < 0)
        return NULL;
    if (nd_table[ret].devaddr) {
        monitor_printf(mon, "Parameter addr not supported\n");
        return NULL;
    }
    return pci_nic_init(&nd_table[ret], "rtl8139", devaddr);
}

static int scsi_hot_add(DeviceState *adapter, DriveInfo *dinfo, int printinfo)
{
    SCSIBus *scsibus;
    SCSIDevice *scsidev;

    scsibus = DO_UPCAST(SCSIBus, qbus, QLIST_FIRST(&adapter->child_bus));
    if (!scsibus || strcmp(scsibus->qbus.info->name, "SCSI") != 0) {
        qemu_error("Device is not a SCSI adapter\n");
        return -1;
    }

    /*
     * drive_init() tries to find a default for dinfo->unit.  Doesn't
     * work at all for hotplug though as we assign the device to a
     * specific bus instead of the first bus with spare scsi ids.
     *
     * Ditch the calculated value and reload from option string (if
     * specified).
     */
    dinfo->unit = qemu_opt_get_number(dinfo->opts, "unit", -1);
    scsidev = scsi_bus_legacy_add_drive(scsibus, dinfo, dinfo->unit);
    dinfo->unit = scsidev->id;

    if (printinfo)
        qemu_error("OK bus %d, unit %d\n", scsibus->busnr, scsidev->id);
    return 0;
}

void drive_hot_add(Monitor *mon, const QDict *qdict)
{
    int dom, pci_bus;
    unsigned slot;
    int type, bus;
    PCIDevice *dev;
    DriveInfo *dinfo = NULL;
    const char *pci_addr = qdict_get_str(qdict, "pci_addr");
    const char *opts = qdict_get_str(qdict, "opts");

    dinfo = add_init_drive(opts);
    if (!dinfo)
        goto err;
    if (dinfo->devaddr) {
        monitor_printf(mon, "Parameter addr not supported\n");
        goto err;
    }
    type = dinfo->type;
    bus = drive_get_max_bus (type);

    switch (type) {
    case IF_SCSI:
        if (pci_read_devaddr(mon, pci_addr, &dom, &pci_bus, &slot)) {
            goto err;
        }
        dev = pci_find_device(pci_find_root_bus(0), pci_bus, slot, 0);
        if (!dev) {
            monitor_printf(mon, "no pci device with address %s\n", pci_addr);
            goto err;
        }
        if (scsi_hot_add(&dev->qdev, dinfo, 1) != 0) {
            goto err;
        }
        break;
    case IF_NONE:
        monitor_printf(mon, "OK\n");
        break;
    default:
        monitor_printf(mon, "Can't hot-add drive to type %d\n", type);
        goto err;
    }
    return;

err:
    if (dinfo)
        drive_uninit(dinfo);
    return;
}

static PCIDevice *qemu_pci_hot_add_storage(Monitor *mon,
                                           const char *devaddr,
                                           const char *opts)
{
    PCIDevice *dev;
    DriveInfo *dinfo = NULL;
    int type = -1;
    char buf[128];
    PCIBus *bus;
    int devfn;

    if (get_param_value(buf, sizeof(buf), "if", opts)) {
        if (!strcmp(buf, "scsi"))
            type = IF_SCSI;
        else if (!strcmp(buf, "virtio")) {
            type = IF_VIRTIO;
        } else {
            monitor_printf(mon, "type %s not a hotpluggable PCI device.\n", buf);
            return NULL;
        }
    } else {
        monitor_printf(mon, "no if= specified\n");
        return NULL;
    }

    if (get_param_value(buf, sizeof(buf), "file", opts)) {
        dinfo = add_init_drive(opts);
        if (!dinfo)
            return NULL;
        if (dinfo->devaddr) {
            monitor_printf(mon, "Parameter addr not supported\n");
            return NULL;
        }
    } else {
        dinfo = NULL;
    }

    bus = pci_get_bus_devfn(&devfn, devaddr);
    if (!bus) {
        monitor_printf(mon, "Invalid PCI device address %s\n", devaddr);
        return NULL;
    }
    if (!((BusState*)bus)->allow_hotplug) {
        monitor_printf(mon, "PCI bus doesn't support hotplug\n");
        return NULL;
    }

    switch (type) {
    case IF_SCSI:
        if (!dinfo) {
            monitor_printf(mon, "scsi requires a backing file/device.\n");
            return NULL;
        }
        dev = pci_create(bus, devfn, "lsi53c895a");
        if (qdev_init(&dev->qdev) < 0)
            dev = NULL;
        if (dev) {
            if (scsi_hot_add(&dev->qdev, dinfo, 0) != 0) {
                qdev_unplug(&dev->qdev);
                dev = NULL;
            }
        }
        break;
    case IF_VIRTIO:
        if (!dinfo) {
            monitor_printf(mon, "virtio requires a backing file/device.\n");
            return NULL;
        }
        dev = pci_create(bus, devfn, "virtio-blk-pci");
        qdev_prop_set_drive(&dev->qdev, "drive", dinfo);
        if (qdev_init(&dev->qdev) < 0)
            dev = NULL;
        break;
    default:
        dev = NULL;
    }
    return dev;
}

<<<<<<< HEAD
#ifdef CONFIG_KVM_DEVICE_ASSIGNMENT
static PCIDevice *qemu_pci_hot_assign_device(Monitor *mon,
                                             const char *devaddr,
                                             const char *opts_str)
{
    QemuOpts *opts;
    DeviceState *dev;

    opts = add_assigned_device(opts_str);
    if (opts == NULL) {
        monitor_printf(mon, "Error adding device; check syntax\n");
        return NULL;
    }
    dev = qdev_device_add(opts);
    return DO_UPCAST(PCIDevice, qdev, dev);
}
#endif /* CONFIG_KVM_DEVICE_ASSIGNMENT */

void pci_device_hot_add(Monitor *mon, const QDict *qdict)
=======
void pci_device_hot_add_print(Monitor *mon, const QObject *data)
{
    QDict *qdict;

    assert(qobject_type(data) == QTYPE_QDICT);
    qdict = qobject_to_qdict(data);

    monitor_printf(mon, "OK domain %d, bus %d, slot %d, function %d\n",
                   (int) qdict_get_int(qdict, "domain"),
                   (int) qdict_get_int(qdict, "bus"),
                   (int) qdict_get_int(qdict, "slot"),
                   (int) qdict_get_int(qdict, "function"));

}

/**
 * pci_device_hot_add(): Hot add a PCI device
 *
 * Return a QDict with the following device information:
 *
 * - "domain": domain number
 * - "bus": bus number
 * - "slot": slot number
 * - "function": function number
 *
 * Example:
 *
 * { "domain": 0, "bus": 0, "slot": 5, "function": 0 }
 */
void pci_device_hot_add(Monitor *mon, const QDict *qdict, QObject **ret_data)
>>>>>>> 7a344f7a
{
    PCIDevice *dev = NULL;
    const char *pci_addr = qdict_get_str(qdict, "pci_addr");
    const char *type = qdict_get_str(qdict, "type");
    const char *opts = qdict_get_try_str(qdict, "opts");

    /* strip legacy tag */
    if (!strncmp(pci_addr, "pci_addr=", 9)) {
        pci_addr += 9;
    }

    if (!opts) {
        opts = "";
    }

    if (!strcmp(pci_addr, "auto"))
        pci_addr = NULL;

    if (strcmp(type, "nic") == 0)
        dev = qemu_pci_hot_add_nic(mon, pci_addr, opts);
    else if (strcmp(type, "storage") == 0)
        dev = qemu_pci_hot_add_storage(mon, pci_addr, opts);
#ifdef CONFIG_KVM_DEVICE_ASSIGNMENT
    else if (strcmp(type, "host") == 0)
        dev = qemu_pci_hot_assign_device(mon, pci_addr, opts);
#endif /* CONFIG_KVM_DEVICE_ASSIGNMENT */
    else
        monitor_printf(mon, "invalid type: %s\n", type);

    if (dev) {
        *ret_data =
        qobject_from_jsonf("{ 'domain': 0, 'bus': %d, 'slot': %d, "
                           "'function': %d }", pci_bus_num(dev->bus),
                           PCI_SLOT(dev->devfn), PCI_FUNC(dev->devfn));
        assert(*ret_data != NULL);
    } else
        monitor_printf(mon, "failed to add %s\n", opts);
}
#endif

void pci_device_hot_remove(Monitor *mon, const char *pci_addr)
{
    PCIDevice *d;
    int dom, bus;
    unsigned slot;

    if (pci_read_devaddr(mon, pci_addr, &dom, &bus, &slot)) {
        return;
    }

    d = pci_find_device(pci_find_root_bus(0), bus, slot, 0);
    if (!d) {
        monitor_printf(mon, "slot %d empty\n", slot);
        return;
    }
    qdev_unplug(&d->qdev);
}

void do_pci_device_hot_remove(Monitor *mon, const QDict *qdict,
                              QObject **ret_data)
{
    pci_device_hot_remove(mon, qdict_get_str(qdict, "pci_addr"));
}<|MERGE_RESOLUTION|>--- conflicted
+++ resolved
@@ -33,11 +33,8 @@
 #include "scsi.h"
 #include "virtio-blk.h"
 #include "qemu-config.h"
-<<<<<<< HEAD
+#include "qemu-objects.h"
 #include "device-assignment.h"
-=======
-#include "qemu-objects.h"
->>>>>>> 7a344f7a
 
 #if defined(TARGET_I386)
 static PCIDevice *qemu_pci_hot_add_nic(Monitor *mon,
@@ -233,7 +230,6 @@
     return dev;
 }
 
-<<<<<<< HEAD
 #ifdef CONFIG_KVM_DEVICE_ASSIGNMENT
 static PCIDevice *qemu_pci_hot_assign_device(Monitor *mon,
                                              const char *devaddr,
@@ -252,8 +248,6 @@
 }
 #endif /* CONFIG_KVM_DEVICE_ASSIGNMENT */
 
-void pci_device_hot_add(Monitor *mon, const QDict *qdict)
-=======
 void pci_device_hot_add_print(Monitor *mon, const QObject *data)
 {
     QDict *qdict;
@@ -284,7 +278,6 @@
  * { "domain": 0, "bus": 0, "slot": 5, "function": 0 }
  */
 void pci_device_hot_add(Monitor *mon, const QDict *qdict, QObject **ret_data)
->>>>>>> 7a344f7a
 {
     PCIDevice *dev = NULL;
     const char *pci_addr = qdict_get_str(qdict, "pci_addr");
