--- conflicted
+++ resolved
@@ -309,10 +309,7 @@
     int (*pre_load)(void *opaque);
     int (*post_load)(void *opaque);
     void (*pre_save)(const void *opaque);
-<<<<<<< HEAD
-=======
     void (*post_save)(const void *opaque);
->>>>>>> 8fb0791d
     VMStateField *fields;
 };
 
