/*
 * ACPI implementation
 *
 * Copyright (c) 2006 Fabrice Bellard
 *
 * This library is free software; you can redistribute it and/or
 * modify it under the terms of the GNU Lesser General Public
 * License version 2 as published by the Free Software Foundation.
 *
 * This library is distributed in the hope that it will be useful,
 * but WITHOUT ANY WARRANTY; without even the implied warranty of
 * MERCHANTABILITY or FITNESS FOR A PARTICULAR PURPOSE.  See the GNU
 * Lesser General Public License for more details.
 *
 * You should have received a copy of the GNU Lesser General Public
 * License along with this library; if not, see <http://www.gnu.org/licenses/>
 */
#include "hw.h"
#include "pc.h"
#include "apm.h"
#include "pm_smbus.h"
#include "pci.h"
#include "sysemu.h"
#include "i2c.h"
#include "smbus.h"
#include "acpi.h"

//#define DEBUG

#define ACPI_DBG_IO_ADDR  0xb044

typedef struct PIIX4PMState {
    PCIDevice dev;
    uint16_t pmsts;
    uint16_t pmen;
    uint16_t pmcntrl;

    APMState apm;

    QEMUTimer *tmr_timer;
    int64_t tmr_overflow_time;

    PMSMBus smb;
    uint32_t smb_io_base;

    qemu_irq irq;
    qemu_irq cmos_s3;
    qemu_irq smi_irq;
    int kvm_enabled;
} PIIX4PMState;

#define ACPI_ENABLE 0xf1
#define ACPI_DISABLE 0xf0

static PIIX4PMState *pm_state;

static uint32_t get_pmtmr(PIIX4PMState *s)
{
    uint32_t d;
    d = muldiv64(qemu_get_clock(vm_clock), PM_TIMER_FREQUENCY, get_ticks_per_sec());
    return d & 0xffffff;
}

static int get_pmsts(PIIX4PMState *s)
{
    int64_t d;

    d = muldiv64(qemu_get_clock(vm_clock), PM_TIMER_FREQUENCY,
                 get_ticks_per_sec());
    if (d >= s->tmr_overflow_time)
        s->pmsts |= ACPI_BITMASK_TIMER_STATUS;
    return s->pmsts;
}

static void pm_update_sci(PIIX4PMState *s)
{
    int sci_level, pmsts;
    int64_t expire_time;

    pmsts = get_pmsts(s);
    sci_level = (((pmsts & s->pmen) &
                  (ACPI_BITMASK_RT_CLOCK_ENABLE |
                   ACPI_BITMASK_POWER_BUTTON_ENABLE |
                   ACPI_BITMASK_GLOBAL_LOCK_ENABLE |
                   ACPI_BITMASK_TIMER_ENABLE)) != 0);
    qemu_set_irq(s->irq, sci_level);
    /* schedule a timer interruption if needed */
    if ((s->pmen & ACPI_BITMASK_TIMER_ENABLE) &&
        !(pmsts & ACPI_BITMASK_TIMER_STATUS)) {
        expire_time = muldiv64(s->tmr_overflow_time, get_ticks_per_sec(),
                               PM_TIMER_FREQUENCY);
        qemu_mod_timer(s->tmr_timer, expire_time);
    } else {
        qemu_del_timer(s->tmr_timer);
    }
}

static void pm_tmr_timer(void *opaque)
{
    PIIX4PMState *s = opaque;
    pm_update_sci(s);
}

static void pm_ioport_writew(void *opaque, uint32_t addr, uint32_t val)
{
    PIIX4PMState *s = opaque;
    addr &= 0x3f;
    switch(addr) {
    case 0x00:
        {
            int64_t d;
            int pmsts;
            pmsts = get_pmsts(s);
            if (pmsts & val & ACPI_BITMASK_TIMER_STATUS) {
                /* if TMRSTS is reset, then compute the new overflow time */
                d = muldiv64(qemu_get_clock(vm_clock), PM_TIMER_FREQUENCY,
                             get_ticks_per_sec());
                s->tmr_overflow_time = (d + 0x800000LL) & ~0x7fffffLL;
            }
            s->pmsts &= ~val;
            pm_update_sci(s);
        }
        break;
    case 0x02:
        s->pmen = val;
        pm_update_sci(s);
        break;
    case 0x04:
        {
            int sus_typ;
            s->pmcntrl = val & ~(ACPI_BITMASK_SLEEP_ENABLE);
            if (val & ACPI_BITMASK_SLEEP_ENABLE) {
                /* change suspend type */
                sus_typ = (val >> 10) & 7;
                switch(sus_typ) {
                case 0: /* soft power off */
                    qemu_system_shutdown_request();
                    break;
                case 1:
                    /* ACPI_BITMASK_WAKE_STATUS should be set on resume.
                       Pretend that resume was caused by power button */
                    s->pmsts |= (ACPI_BITMASK_WAKE_STATUS |
                                 ACPI_BITMASK_POWER_BUTTON_STATUS);
                    qemu_system_reset_request();
                    if (s->cmos_s3) {
                        qemu_irq_raise(s->cmos_s3);
                    }
                default:
                    break;
                }
            }
        }
        break;
    default:
        break;
    }
#ifdef DEBUG
    printf("PM writew port=0x%04x val=0x%04x\n", addr, val);
#endif
}

static uint32_t pm_ioport_readw(void *opaque, uint32_t addr)
{
    PIIX4PMState *s = opaque;
    uint32_t val;

    addr &= 0x3f;
    switch(addr) {
    case 0x00:
        val = get_pmsts(s);
        break;
    case 0x02:
        val = s->pmen;
        break;
    case 0x04:
        val = s->pmcntrl;
        break;
    default:
        val = 0;
        break;
    }
#ifdef DEBUG
    printf("PM readw port=0x%04x val=0x%04x\n", addr, val);
#endif
    return val;
}

static void pm_ioport_writel(void *opaque, uint32_t addr, uint32_t val)
{
    //    PIIX4PMState *s = opaque;
#ifdef DEBUG
    addr &= 0x3f;
    printf("PM writel port=0x%04x val=0x%08x\n", addr, val);
#endif
}

static uint32_t pm_ioport_readl(void *opaque, uint32_t addr)
{
    PIIX4PMState *s = opaque;
    uint32_t val;

    addr &= 0x3f;
    switch(addr) {
    case 0x08:
        val = get_pmtmr(s);
        break;
    default:
        val = 0;
        break;
    }
#ifdef DEBUG
    printf("PM readl port=0x%04x val=0x%08x\n", addr, val);
#endif
    return val;
}

static void apm_ctrl_changed(uint32_t val, void *arg)
{
    PIIX4PMState *s = arg;

    /* ACPI specs 3.0, 4.7.2.5 */
    if (val == ACPI_ENABLE) {
        s->pmcntrl |= ACPI_BITMASK_SCI_ENABLE;
    } else if (val == ACPI_DISABLE) {
        s->pmcntrl &= ~ACPI_BITMASK_SCI_ENABLE;
    }

    if (s->dev.config[0x5b] & (1 << 1)) {
        if (s->smi_irq) {
            qemu_irq_raise(s->smi_irq);
        }
    }
}

static void acpi_dbg_writel(void *opaque, uint32_t addr, uint32_t val)
{
#if defined(DEBUG)
    printf("ACPI: DBG: 0x%08x\n", val);
#endif
}

static void pm_io_space_update(PIIX4PMState *s)
{
    uint32_t pm_io_base;

    if (s->dev.config[0x80] & 1) {
        pm_io_base = le32_to_cpu(*(uint32_t *)(s->dev.config + 0x40));
        pm_io_base &= 0xffc0;

        /* XXX: need to improve memory and ioport allocation */
#if defined(DEBUG)
        printf("PM: mapping to 0x%x\n", pm_io_base);
#endif
        register_ioport_write(pm_io_base, 64, 2, pm_ioport_writew, s);
        register_ioport_read(pm_io_base, 64, 2, pm_ioport_readw, s);
        register_ioport_write(pm_io_base, 64, 4, pm_ioport_writel, s);
        register_ioport_read(pm_io_base, 64, 4, pm_ioport_readl, s);
    }
}

static void pm_write_config(PCIDevice *d,
                            uint32_t address, uint32_t val, int len)
{
    pci_default_write_config(d, address, val, len);
    if (range_covers_byte(address, len, 0x80))
        pm_io_space_update((PIIX4PMState *)d);
}

static int vmstate_acpi_post_load(void *opaque, int version_id)
{
    PIIX4PMState *s = opaque;

    pm_io_space_update(s);
    return 0;
}

static const VMStateDescription vmstate_acpi = {
    .name = "piix4_pm",
    .version_id = 1,
    .minimum_version_id = 1,
    .minimum_version_id_old = 1,
    .post_load = vmstate_acpi_post_load,
    .fields      = (VMStateField []) {
        VMSTATE_PCI_DEVICE(dev, PIIX4PMState),
        VMSTATE_UINT16(pmsts, PIIX4PMState),
        VMSTATE_UINT16(pmen, PIIX4PMState),
        VMSTATE_UINT16(pmcntrl, PIIX4PMState),
        VMSTATE_STRUCT(apm, PIIX4PMState, 0, vmstate_apm, APMState),
        VMSTATE_TIMER(tmr_timer, PIIX4PMState),
        VMSTATE_INT64(tmr_overflow_time, PIIX4PMState),
        VMSTATE_END_OF_LIST()
    }
};

static void piix4_reset(void *opaque)
{
    PIIX4PMState *s = opaque;
    uint8_t *pci_conf = s->dev.config;

    pci_conf[0x58] = 0;
    pci_conf[0x59] = 0;
    pci_conf[0x5a] = 0;
    pci_conf[0x5b] = 0;

    if (s->kvm_enabled) {
        /* Mark SMM as already inited (until KVM supports SMM). */
        pci_conf[0x5B] = 0x02;
    }
}

static void piix4_powerdown(void *opaque, int irq, int power_failing)
{
    PIIX4PMState *s = opaque;

    if (!s) {
        qemu_system_shutdown_request();
    } else if (s->pmen & ACPI_BITMASK_POWER_BUTTON_ENABLE) {
        s->pmsts |= ACPI_BITMASK_POWER_BUTTON_STATUS;
        pm_update_sci(s);
    }
}

static int piix4_pm_initfn(PCIDevice *dev)
{
    PIIX4PMState *s = DO_UPCAST(PIIX4PMState, dev, dev);
    uint8_t *pci_conf;

    pm_state = s;
    pci_conf = s->dev.config;
    pci_config_set_vendor_id(pci_conf, PCI_VENDOR_ID_INTEL);
    pci_config_set_device_id(pci_conf, PCI_DEVICE_ID_INTEL_82371AB_3);
    pci_conf[0x06] = 0x80;
    pci_conf[0x07] = 0x02;
    pci_conf[0x08] = 0x03; // revision number
    pci_conf[0x09] = 0x00;
    pci_config_set_class(pci_conf, PCI_CLASS_BRIDGE_OTHER);
    pci_conf[PCI_HEADER_TYPE] = PCI_HEADER_TYPE_NORMAL; // header_type
    pci_conf[0x3d] = 0x01; // interrupt pin 1

    pci_conf[0x40] = 0x01; /* PM io base read only bit */

#if defined(TARGET_IA64)
    pci_conf[0x40] = 0x41; /* PM io base read only bit */
    pci_conf[0x41] = 0x1f;
    pm_write_config(s, 0x80, 0x01, 1); /*Set default pm_io_base 0x1f40*/
    s->pmcntrl = SCI_EN;
#endif

    /* APM */
    apm_init(&s->apm, apm_ctrl_changed, s);

    register_ioport_write(ACPI_DBG_IO_ADDR, 4, 4, acpi_dbg_writel, s);

    if (s->kvm_enabled) {
        /* Mark SMM as already inited to prevent SMM from running.  KVM does not
         * support SMM mode. */
        pci_conf[0x5B] = 0x02;
    }

    /* XXX: which specification is used ? The i82731AB has different
       mappings */
    pci_conf[0x5f] = (parallel_hds[0] != NULL ? 0x80 : 0) | 0x10;
    pci_conf[0x63] = 0x60;
    pci_conf[0x67] = (serial_hds[0] != NULL ? 0x08 : 0) |
	(serial_hds[1] != NULL ? 0x90 : 0);

    pci_conf[0x90] = s->smb_io_base | 1;
    pci_conf[0x91] = s->smb_io_base >> 8;
    pci_conf[0xd2] = 0x09;
    register_ioport_write(s->smb_io_base, 64, 1, smb_ioport_writeb, &s->smb);
    register_ioport_read(s->smb_io_base, 64, 1, smb_ioport_readb, &s->smb);

    s->tmr_timer = qemu_new_timer(vm_clock, pm_tmr_timer, s);

    qemu_system_powerdown = *qemu_allocate_irqs(piix4_powerdown, s, 1);

    pm_smbus_init(&s->dev.qdev, &s->smb);
    qemu_register_reset(piix4_reset, s);

    return 0;
}

i2c_bus *piix4_pm_init(PCIBus *bus, int devfn, uint32_t smb_io_base,
                       qemu_irq sci_irq, qemu_irq cmos_s3, qemu_irq smi_irq,
                       int kvm_enabled)
{
    PCIDevice *dev;
    PIIX4PMState *s;

    dev = pci_create(bus, devfn, "PIIX4_PM");
    qdev_prop_set_uint32(&dev->qdev, "smb_io_base", smb_io_base);

    s = DO_UPCAST(PIIX4PMState, dev, dev);
    s->irq = sci_irq;
    s->cmos_s3 = cmos_s3;
    s->smi_irq = smi_irq;
    s->kvm_enabled = kvm_enabled;

    qdev_init_nofail(&dev->qdev);

    return s->smb.smbus;
}

static PCIDeviceInfo piix4_pm_info = {
    .qdev.name          = "PIIX4_PM",
    .qdev.desc          = "PM",
    .qdev.size          = sizeof(PIIX4PMState),
    .qdev.vmsd          = &vmstate_acpi,
    .init               = piix4_pm_initfn,
    .config_write       = pm_write_config,
    .qdev.props         = (Property[]) {
        DEFINE_PROP_UINT32("smb_io_base", PIIX4PMState, smb_io_base, 0),
        DEFINE_PROP_END_OF_LIST(),
    }
};

static void piix4_pm_register(void)
{
    pci_qdev_register(&piix4_pm_info);
}

device_init(piix4_pm_register);

#define GPE_BASE 0xafe0
#define PROC_BASE 0xaf00
#define PCI_BASE 0xae00
#define PCI_EJ_BASE 0xae08

struct gpe_regs {
    uint16_t sts; /* status */
    uint16_t en;  /* enabled */
    uint8_t cpus_sts[32];
};

struct pci_status {
    uint32_t up;
    uint32_t down;
};

static struct gpe_regs gpe;
static struct pci_status pci0_status;

static uint32_t gpe_read_val(uint16_t val, uint32_t addr)
{
    if (addr & 1)
        return (val >> 8) & 0xff;
    return val & 0xff;
}

static uint32_t gpe_readb(void *opaque, uint32_t addr)
{
    uint32_t val = 0;
    struct gpe_regs *g = opaque;
    switch (addr) {
        case PROC_BASE ... PROC_BASE+31:
            val = g->cpus_sts[addr - PROC_BASE];
            break;

        case GPE_BASE:
        case GPE_BASE + 1:
            val = gpe_read_val(g->sts, addr);
            break;
        case GPE_BASE + 2:
        case GPE_BASE + 3:
            val = gpe_read_val(g->en, addr);
            break;
        default:
            break;
    }

#if defined(DEBUG)
    printf("gpe read %x == %x\n", addr, val);
#endif
    return val;
}

static void gpe_write_val(uint16_t *cur, int addr, uint32_t val)
{
    if (addr & 1)
        *cur = (*cur & 0xff) | (val << 8);
    else
        *cur = (*cur & 0xff00) | (val & 0xff);
}

static void gpe_reset_val(uint16_t *cur, int addr, uint32_t val)
{
    uint16_t x1, x0 = val & 0xff;
    int shift = (addr & 1) ? 8 : 0;

    x1 = (*cur >> shift) & 0xff;

    x1 = x1 & ~x0;

    *cur = (*cur & (0xff << (8 - shift))) | (x1 << shift);
}

static void gpe_writeb(void *opaque, uint32_t addr, uint32_t val)
{
    struct gpe_regs *g = opaque;
    switch (addr) {
        case GPE_BASE:
        case GPE_BASE + 1:
            gpe_reset_val(&g->sts, addr, val);
            break;
        case GPE_BASE + 2:
        case GPE_BASE + 3:
            gpe_write_val(&g->en, addr, val);
            break;
        default:
            break;
   }

#if defined(DEBUG)
    printf("gpe write %x <== %d\n", addr, val);
#endif
}

static uint32_t pcihotplug_read(void *opaque, uint32_t addr)
{
    uint32_t val = 0;
    struct pci_status *g = opaque;
    switch (addr) {
        case PCI_BASE:
            val = g->up;
            break;
        case PCI_BASE + 4:
            val = g->down;
            break;
        default:
            break;
    }

#if defined(DEBUG)
    printf("pcihotplug read %x == %x\n", addr, val);
#endif
    return val;
}

static void pcihotplug_write(void *opaque, uint32_t addr, uint32_t val)
{
    struct pci_status *g = opaque;
    switch (addr) {
        case PCI_BASE:
            g->up = val;
            break;
        case PCI_BASE + 4:
            g->down = val;
            break;
   }

#if defined(DEBUG)
    printf("pcihotplug write %x <== %d\n", addr, val);
#endif
}

static uint32_t pciej_read(void *opaque, uint32_t addr)
{
#if defined(DEBUG)
    printf("pciej read %x\n", addr);
#endif
    return 0;
}

static void pciej_write(void *opaque, uint32_t addr, uint32_t val)
{
    BusState *bus = opaque;
    DeviceState *qdev, *next;
    PCIDevice *dev;
    int slot = ffs(val) - 1;

    QLIST_FOREACH_SAFE(qdev, &bus->children, sibling, next) {
        dev = DO_UPCAST(PCIDevice, qdev, qdev);
        if (PCI_SLOT(dev->devfn) == slot) {
            qdev_free(qdev);
        }
    }


#if defined(DEBUG)
    printf("pciej write %x <== %d\n", addr, val);
#endif
}

<<<<<<< HEAD
static const char *model;

static int piix4_device_hotplug(PCIDevice *dev, int state);
=======
static int piix4_device_hotplug(DeviceState *qdev, PCIDevice *dev, int state);
>>>>>>> 87c30546

void piix4_acpi_system_hot_add_init(PCIBus *bus, const char *cpu_model)
{
    int i = 0, cpus = smp_cpus;

    while (cpus > 0) {
        gpe.cpus_sts[i++] = (cpus < 8) ? (1 << cpus) - 1 : 0xff;
        cpus -= 8;
    }
    register_ioport_write(GPE_BASE, 4, 1, gpe_writeb, &gpe);
    register_ioport_read(GPE_BASE, 4, 1,  gpe_readb, &gpe);

    register_ioport_write(PROC_BASE, 32, 1, gpe_writeb, &gpe);
    register_ioport_read(PROC_BASE, 32, 1,  gpe_readb, &gpe);

    register_ioport_write(PCI_BASE, 8, 4, pcihotplug_write, &pci0_status);
    register_ioport_read(PCI_BASE, 8, 4,  pcihotplug_read, &pci0_status);

    register_ioport_write(PCI_EJ_BASE, 4, 4, pciej_write, bus);
    register_ioport_read(PCI_EJ_BASE, 4, 4,  pciej_read, bus);

<<<<<<< HEAD
    model = cpu_model;

    pci_bus_hotplug(bus, piix4_device_hotplug);
=======
    pci_bus_hotplug(bus, piix4_device_hotplug, NULL);
>>>>>>> 87c30546
}

#if defined(TARGET_I386)
static void enable_processor(struct gpe_regs *g, int cpu)
{
    g->sts |= 4;
    g->cpus_sts[cpu/8] |= (1 << (cpu%8));
}

static void disable_processor(struct gpe_regs *g, int cpu)
{
    g->sts |= 4;
    g->cpus_sts[cpu/8] &= ~(1 << (cpu%8));
}

void qemu_system_cpu_hot_add(int cpu, int state)
{
    CPUState *env;

    if (state && !qemu_get_cpu(cpu)) {
        env = pc_new_cpu(model);
        if (!env) {
            fprintf(stderr, "cpu %d creation failed\n", cpu);
            return;
        }
        env->cpuid_apic_id = cpu;
    }

    if (state)
        enable_processor(&gpe, cpu);
    else
        disable_processor(&gpe, cpu);
    if (gpe.en & 4) {
        qemu_set_irq(pm_state->irq, 1);
        qemu_set_irq(pm_state->irq, 0);
    }
}
#endif

static void enable_device(struct pci_status *p, struct gpe_regs *g, int slot)
{
    g->sts |= 2;
    p->up |= (1 << slot);
}

static void disable_device(struct pci_status *p, struct gpe_regs *g, int slot)
{
    g->sts |= 2;
    p->down |= (1 << slot);
}

static int piix4_device_hotplug(DeviceState *qdev, PCIDevice *dev, int state)
{
    int slot = PCI_SLOT(dev->devfn);

    pci0_status.up = 0;
    pci0_status.down = 0;
    if (state)
        enable_device(&pci0_status, &gpe, slot);
    else
        disable_device(&pci0_status, &gpe, slot);
    if (gpe.en & 2) {
        qemu_set_irq(pm_state->irq, 1);
        qemu_set_irq(pm_state->irq, 0);
    }
    return 0;
}<|MERGE_RESOLUTION|>--- conflicted
+++ resolved
@@ -581,13 +581,9 @@
 #endif
 }
 
-<<<<<<< HEAD
 static const char *model;
 
-static int piix4_device_hotplug(PCIDevice *dev, int state);
-=======
 static int piix4_device_hotplug(DeviceState *qdev, PCIDevice *dev, int state);
->>>>>>> 87c30546
 
 void piix4_acpi_system_hot_add_init(PCIBus *bus, const char *cpu_model)
 {
@@ -609,13 +605,9 @@
     register_ioport_write(PCI_EJ_BASE, 4, 4, pciej_write, bus);
     register_ioport_read(PCI_EJ_BASE, 4, 4,  pciej_read, bus);
 
-<<<<<<< HEAD
     model = cpu_model;
 
-    pci_bus_hotplug(bus, piix4_device_hotplug);
-=======
     pci_bus_hotplug(bus, piix4_device_hotplug, NULL);
->>>>>>> 87c30546
 }
 
 #if defined(TARGET_I386)
