/*
 * QEMU VGA Emulator.
 *
 * Copyright (c) 2003 Fabrice Bellard
 *
 * Permission is hereby granted, free of charge, to any person obtaining a copy
 * of this software and associated documentation files (the "Software"), to deal
 * in the Software without restriction, including without limitation the rights
 * to use, copy, modify, merge, publish, distribute, sublicense, and/or sell
 * copies of the Software, and to permit persons to whom the Software is
 * furnished to do so, subject to the following conditions:
 *
 * The above copyright notice and this permission notice shall be included in
 * all copies or substantial portions of the Software.
 *
 * THE SOFTWARE IS PROVIDED "AS IS", WITHOUT WARRANTY OF ANY KIND, EXPRESS OR
 * IMPLIED, INCLUDING BUT NOT LIMITED TO THE WARRANTIES OF MERCHANTABILITY,
 * FITNESS FOR A PARTICULAR PURPOSE AND NONINFRINGEMENT. IN NO EVENT SHALL
 * THE AUTHORS OR COPYRIGHT HOLDERS BE LIABLE FOR ANY CLAIM, DAMAGES OR OTHER
 * LIABILITY, WHETHER IN AN ACTION OF CONTRACT, TORT OR OTHERWISE, ARISING FROM,
 * OUT OF OR IN CONNECTION WITH THE SOFTWARE OR THE USE OR OTHER DEALINGS IN
 * THE SOFTWARE.
 */
#include "hw.h"
#include "console.h"
#include "pc.h"
#include "pci.h"
#include "vga_int.h"
#include "pixel_ops.h"
#include "qemu-timer.h"
#include "kvm.h"

//#define DEBUG_VGA
//#define DEBUG_VGA_MEM
//#define DEBUG_VGA_REG

//#define DEBUG_BOCHS_VBE

/* force some bits to zero */
const uint8_t sr_mask[8] = {
    0x03,
    0x3d,
    0x0f,
    0x3f,
    0x0e,
    0x00,
    0x00,
    0xff,
};

const uint8_t gr_mask[16] = {
    0x0f, /* 0x00 */
    0x0f, /* 0x01 */
    0x0f, /* 0x02 */
    0x1f, /* 0x03 */
    0x03, /* 0x04 */
    0x7b, /* 0x05 */
    0x0f, /* 0x06 */
    0x0f, /* 0x07 */
    0xff, /* 0x08 */
    0x00, /* 0x09 */
    0x00, /* 0x0a */
    0x00, /* 0x0b */
    0x00, /* 0x0c */
    0x00, /* 0x0d */
    0x00, /* 0x0e */
    0x00, /* 0x0f */
};

#define cbswap_32(__x) \
((uint32_t)( \
		(((uint32_t)(__x) & (uint32_t)0x000000ffUL) << 24) | \
		(((uint32_t)(__x) & (uint32_t)0x0000ff00UL) <<  8) | \
		(((uint32_t)(__x) & (uint32_t)0x00ff0000UL) >>  8) | \
		(((uint32_t)(__x) & (uint32_t)0xff000000UL) >> 24) ))

#ifdef HOST_WORDS_BIGENDIAN
#define PAT(x) cbswap_32(x)
#else
#define PAT(x) (x)
#endif

#ifdef HOST_WORDS_BIGENDIAN
#define BIG 1
#else
#define BIG 0
#endif

#ifdef HOST_WORDS_BIGENDIAN
#define GET_PLANE(data, p) (((data) >> (24 - (p) * 8)) & 0xff)
#else
#define GET_PLANE(data, p) (((data) >> ((p) * 8)) & 0xff)
#endif

static const uint32_t mask16[16] = {
    PAT(0x00000000),
    PAT(0x000000ff),
    PAT(0x0000ff00),
    PAT(0x0000ffff),
    PAT(0x00ff0000),
    PAT(0x00ff00ff),
    PAT(0x00ffff00),
    PAT(0x00ffffff),
    PAT(0xff000000),
    PAT(0xff0000ff),
    PAT(0xff00ff00),
    PAT(0xff00ffff),
    PAT(0xffff0000),
    PAT(0xffff00ff),
    PAT(0xffffff00),
    PAT(0xffffffff),
};

#undef PAT

#ifdef HOST_WORDS_BIGENDIAN
#define PAT(x) (x)
#else
#define PAT(x) cbswap_32(x)
#endif

static const uint32_t dmask16[16] = {
    PAT(0x00000000),
    PAT(0x000000ff),
    PAT(0x0000ff00),
    PAT(0x0000ffff),
    PAT(0x00ff0000),
    PAT(0x00ff00ff),
    PAT(0x00ffff00),
    PAT(0x00ffffff),
    PAT(0xff000000),
    PAT(0xff0000ff),
    PAT(0xff00ff00),
    PAT(0xff00ffff),
    PAT(0xffff0000),
    PAT(0xffff00ff),
    PAT(0xffffff00),
    PAT(0xffffffff),
};

static const uint32_t dmask4[4] = {
    PAT(0x00000000),
    PAT(0x0000ffff),
    PAT(0xffff0000),
    PAT(0xffffffff),
};

static uint32_t expand4[256];
static uint16_t expand2[256];
static uint8_t expand4to8[16];

static void vga_screen_dump(void *opaque, const char *filename);
static char *screen_dump_filename;
static DisplayChangeListener *screen_dump_dcl;

static void vga_dumb_update_retrace_info(VGACommonState *s)
{
    (void) s;
}

static void vga_precise_update_retrace_info(VGACommonState *s)
{
    int htotal_chars;
    int hretr_start_char;
    int hretr_skew_chars;
    int hretr_end_char;

    int vtotal_lines;
    int vretr_start_line;
    int vretr_end_line;

    int div2, sldiv2, dots;
    int clocking_mode;
    int clock_sel;
    const int clk_hz[] = {25175000, 28322000, 25175000, 25175000};
    int64_t chars_per_sec;
    struct vga_precise_retrace *r = &s->retrace_info.precise;

    htotal_chars = s->cr[0x00] + 5;
    hretr_start_char = s->cr[0x04];
    hretr_skew_chars = (s->cr[0x05] >> 5) & 3;
    hretr_end_char = s->cr[0x05] & 0x1f;

    vtotal_lines = (s->cr[0x06]
                    | (((s->cr[0x07] & 1) | ((s->cr[0x07] >> 4) & 2)) << 8)) + 2
        ;
    vretr_start_line = s->cr[0x10]
        | ((((s->cr[0x07] >> 2) & 1) | ((s->cr[0x07] >> 6) & 2)) << 8)
        ;
    vretr_end_line = s->cr[0x11] & 0xf;


    div2 = (s->cr[0x17] >> 2) & 1;
    sldiv2 = (s->cr[0x17] >> 3) & 1;

    clocking_mode = (s->sr[0x01] >> 3) & 1;
    clock_sel = (s->msr >> 2) & 3;
    dots = (s->msr & 1) ? 8 : 9;

    chars_per_sec = clk_hz[clock_sel] / dots;

    htotal_chars <<= clocking_mode;

    r->total_chars = vtotal_lines * htotal_chars;
    if (r->freq) {
        r->ticks_per_char = get_ticks_per_sec() / (r->total_chars * r->freq);
    } else {
        r->ticks_per_char = get_ticks_per_sec() / chars_per_sec;
    }

    r->vstart = vretr_start_line;
    r->vend = r->vstart + vretr_end_line + 1;

    r->hstart = hretr_start_char + hretr_skew_chars;
    r->hend = r->hstart + hretr_end_char + 1;
    r->htotal = htotal_chars;

#if 0
    printf (
        "hz=%f\n"
        "htotal = %d\n"
        "hretr_start = %d\n"
        "hretr_skew = %d\n"
        "hretr_end = %d\n"
        "vtotal = %d\n"
        "vretr_start = %d\n"
        "vretr_end = %d\n"
        "div2 = %d sldiv2 = %d\n"
        "clocking_mode = %d\n"
        "clock_sel = %d %d\n"
        "dots = %d\n"
        "ticks/char = %lld\n"
        "\n",
        (double) get_ticks_per_sec() / (r->ticks_per_char * r->total_chars),
        htotal_chars,
        hretr_start_char,
        hretr_skew_chars,
        hretr_end_char,
        vtotal_lines,
        vretr_start_line,
        vretr_end_line,
        div2, sldiv2,
        clocking_mode,
        clock_sel,
        clk_hz[clock_sel],
        dots,
        r->ticks_per_char
        );
#endif
}

static uint8_t vga_precise_retrace(VGACommonState *s)
{
    struct vga_precise_retrace *r = &s->retrace_info.precise;
    uint8_t val = s->st01 & ~(ST01_V_RETRACE | ST01_DISP_ENABLE);

    if (r->total_chars) {
        int cur_line, cur_line_char, cur_char;
        int64_t cur_tick;

        cur_tick = qemu_get_clock(vm_clock);

        cur_char = (cur_tick / r->ticks_per_char) % r->total_chars;
        cur_line = cur_char / r->htotal;

        if (cur_line >= r->vstart && cur_line <= r->vend) {
            val |= ST01_V_RETRACE | ST01_DISP_ENABLE;
        } else {
            cur_line_char = cur_char % r->htotal;
            if (cur_line_char >= r->hstart && cur_line_char <= r->hend) {
                val |= ST01_DISP_ENABLE;
            }
        }

        return val;
    } else {
        return s->st01 ^ (ST01_V_RETRACE | ST01_DISP_ENABLE);
    }
}

static uint8_t vga_dumb_retrace(VGACommonState *s)
{
    return s->st01 ^ (ST01_V_RETRACE | ST01_DISP_ENABLE);
}

int vga_ioport_invalid(VGACommonState *s, uint32_t addr)
{
    if (s->msr & MSR_COLOR_EMULATION) {
        /* Color */
        return (addr >= 0x3b0 && addr <= 0x3bf);
    } else {
        /* Monochrome */
        return (addr >= 0x3d0 && addr <= 0x3df);
    }
}

uint32_t vga_ioport_read(void *opaque, uint32_t addr)
{
    VGACommonState *s = opaque;
    int val, index;

    if (vga_ioport_invalid(s, addr)) {
        val = 0xff;
    } else {
        switch(addr) {
        case 0x3c0:
            if (s->ar_flip_flop == 0) {
                val = s->ar_index;
            } else {
                val = 0;
            }
            break;
        case 0x3c1:
            index = s->ar_index & 0x1f;
            if (index < 21)
                val = s->ar[index];
            else
                val = 0;
            break;
        case 0x3c2:
            val = s->st00;
            break;
        case 0x3c4:
            val = s->sr_index;
            break;
        case 0x3c5:
            val = s->sr[s->sr_index];
#ifdef DEBUG_VGA_REG
            printf("vga: read SR%x = 0x%02x\n", s->sr_index, val);
#endif
            break;
        case 0x3c7:
            val = s->dac_state;
            break;
        case 0x3c8:
            val = s->dac_write_index;
            break;
        case 0x3c9:
            val = s->palette[s->dac_read_index * 3 + s->dac_sub_index];
            if (++s->dac_sub_index == 3) {
                s->dac_sub_index = 0;
                s->dac_read_index++;
            }
            break;
        case 0x3ca:
            val = s->fcr;
            break;
        case 0x3cc:
            val = s->msr;
            break;
        case 0x3ce:
            val = s->gr_index;
            break;
        case 0x3cf:
            val = s->gr[s->gr_index];
#ifdef DEBUG_VGA_REG
            printf("vga: read GR%x = 0x%02x\n", s->gr_index, val);
#endif
            break;
        case 0x3b4:
        case 0x3d4:
            val = s->cr_index;
            break;
        case 0x3b5:
        case 0x3d5:
            val = s->cr[s->cr_index];
#ifdef DEBUG_VGA_REG
            printf("vga: read CR%x = 0x%02x\n", s->cr_index, val);
#endif
            break;
        case 0x3ba:
        case 0x3da:
            /* just toggle to fool polling */
            val = s->st01 = s->retrace(s);
            s->ar_flip_flop = 0;
            break;
        default:
            val = 0x00;
            break;
        }
    }
#if defined(DEBUG_VGA)
    printf("VGA: read addr=0x%04x data=0x%02x\n", addr, val);
#endif
    return val;
}

void vga_ioport_write(void *opaque, uint32_t addr, uint32_t val)
{
    VGACommonState *s = opaque;
    int index;

    /* check port range access depending on color/monochrome mode */
    if (vga_ioport_invalid(s, addr)) {
        return;
    }
#ifdef DEBUG_VGA
    printf("VGA: write addr=0x%04x data=0x%02x\n", addr, val);
#endif

    switch(addr) {
    case 0x3c0:
        if (s->ar_flip_flop == 0) {
            val &= 0x3f;
            s->ar_index = val;
        } else {
            index = s->ar_index & 0x1f;
            switch(index) {
            case 0x00 ... 0x0f:
                s->ar[index] = val & 0x3f;
                break;
            case 0x10:
                s->ar[index] = val & ~0x10;
                break;
            case 0x11:
                s->ar[index] = val;
                break;
            case 0x12:
                s->ar[index] = val & ~0xc0;
                break;
            case 0x13:
                s->ar[index] = val & ~0xf0;
                break;
            case 0x14:
                s->ar[index] = val & ~0xf0;
                break;
            default:
                break;
            }
        }
        s->ar_flip_flop ^= 1;
        break;
    case 0x3c2:
        s->msr = val & ~0x10;
        s->update_retrace_info(s);
        break;
    case 0x3c4:
        s->sr_index = val & 7;
        break;
    case 0x3c5:
#ifdef DEBUG_VGA_REG
        printf("vga: write SR%x = 0x%02x\n", s->sr_index, val);
#endif
        s->sr[s->sr_index] = val & sr_mask[s->sr_index];
        if (s->sr_index == 1) s->update_retrace_info(s);
        break;
    case 0x3c7:
        s->dac_read_index = val;
        s->dac_sub_index = 0;
        s->dac_state = 3;
        break;
    case 0x3c8:
        s->dac_write_index = val;
        s->dac_sub_index = 0;
        s->dac_state = 0;
        break;
    case 0x3c9:
        s->dac_cache[s->dac_sub_index] = val;
        if (++s->dac_sub_index == 3) {
            memcpy(&s->palette[s->dac_write_index * 3], s->dac_cache, 3);
            s->dac_sub_index = 0;
            s->dac_write_index++;
        }
        break;
    case 0x3ce:
        s->gr_index = val & 0x0f;
        break;
    case 0x3cf:
#ifdef DEBUG_VGA_REG
        printf("vga: write GR%x = 0x%02x\n", s->gr_index, val);
#endif
        s->gr[s->gr_index] = val & gr_mask[s->gr_index];
        break;
    case 0x3b4:
    case 0x3d4:
        s->cr_index = val;
        break;
    case 0x3b5:
    case 0x3d5:
#ifdef DEBUG_VGA_REG
        printf("vga: write CR%x = 0x%02x\n", s->cr_index, val);
#endif
        /* handle CR0-7 protection */
        if ((s->cr[0x11] & 0x80) && s->cr_index <= 7) {
            /* can always write bit 4 of CR7 */
            if (s->cr_index == 7)
                s->cr[7] = (s->cr[7] & ~0x10) | (val & 0x10);
            return;
        }
        s->cr[s->cr_index] = val;

        switch(s->cr_index) {
        case 0x00:
        case 0x04:
        case 0x05:
        case 0x06:
        case 0x07:
        case 0x11:
        case 0x17:
            s->update_retrace_info(s);
            break;
        }
        break;
    case 0x3ba:
    case 0x3da:
        s->fcr = val & 0x10;
        break;
    }
}

#ifdef CONFIG_BOCHS_VBE
static uint32_t vbe_ioport_read_index(void *opaque, uint32_t addr)
{
    VGACommonState *s = opaque;
    uint32_t val;
    val = s->vbe_index;
    return val;
}

static uint32_t vbe_ioport_read_data(void *opaque, uint32_t addr)
{
    VGACommonState *s = opaque;
    uint32_t val;

    if (s->vbe_index <= VBE_DISPI_INDEX_NB) {
        if (s->vbe_regs[VBE_DISPI_INDEX_ENABLE] & VBE_DISPI_GETCAPS) {
            switch(s->vbe_index) {
                /* XXX: do not hardcode ? */
            case VBE_DISPI_INDEX_XRES:
                val = VBE_DISPI_MAX_XRES;
                break;
            case VBE_DISPI_INDEX_YRES:
                val = VBE_DISPI_MAX_YRES;
                break;
            case VBE_DISPI_INDEX_BPP:
                val = VBE_DISPI_MAX_BPP;
                break;
            default:
                val = s->vbe_regs[s->vbe_index];
                break;
            }
        } else {
            val = s->vbe_regs[s->vbe_index];
        }
    } else {
        val = 0;
    }
#ifdef DEBUG_BOCHS_VBE
    printf("VBE: read index=0x%x val=0x%x\n", s->vbe_index, val);
#endif
    return val;
}

static void vbe_ioport_write_index(void *opaque, uint32_t addr, uint32_t val)
{
    VGACommonState *s = opaque;
    s->vbe_index = val;
}

static void vbe_ioport_write_data(void *opaque, uint32_t addr, uint32_t val)
{
    VGACommonState *s = opaque;

    if (s->vbe_index <= VBE_DISPI_INDEX_NB) {
#ifdef DEBUG_BOCHS_VBE
        printf("VBE: write index=0x%x val=0x%x\n", s->vbe_index, val);
#endif
        switch(s->vbe_index) {
        case VBE_DISPI_INDEX_ID:
            if (val == VBE_DISPI_ID0 ||
                val == VBE_DISPI_ID1 ||
                val == VBE_DISPI_ID2 ||
                val == VBE_DISPI_ID3 ||
                val == VBE_DISPI_ID4) {
                s->vbe_regs[s->vbe_index] = val;
            }
            break;
        case VBE_DISPI_INDEX_XRES:
            if ((val <= VBE_DISPI_MAX_XRES) && ((val & 7) == 0)) {
                s->vbe_regs[s->vbe_index] = val;
            }
            break;
        case VBE_DISPI_INDEX_YRES:
            if (val <= VBE_DISPI_MAX_YRES) {
                s->vbe_regs[s->vbe_index] = val;
            }
            break;
        case VBE_DISPI_INDEX_BPP:
            if (val == 0)
                val = 8;
            if (val == 4 || val == 8 || val == 15 ||
                val == 16 || val == 24 || val == 32) {
                s->vbe_regs[s->vbe_index] = val;
            }
            break;
        case VBE_DISPI_INDEX_BANK:
            if (s->vbe_regs[VBE_DISPI_INDEX_BPP] == 4) {
              val &= (s->vbe_bank_mask >> 2);
            } else {
              val &= s->vbe_bank_mask;
            }
            s->vbe_regs[s->vbe_index] = val;
            s->bank_offset = (val << 16);
            break;
        case VBE_DISPI_INDEX_ENABLE:
            if ((val & VBE_DISPI_ENABLED) &&
                !(s->vbe_regs[VBE_DISPI_INDEX_ENABLE] & VBE_DISPI_ENABLED)) {
                int h, shift_control;

                s->vbe_regs[VBE_DISPI_INDEX_VIRT_WIDTH] =
                    s->vbe_regs[VBE_DISPI_INDEX_XRES];
                s->vbe_regs[VBE_DISPI_INDEX_VIRT_HEIGHT] =
                    s->vbe_regs[VBE_DISPI_INDEX_YRES];
                s->vbe_regs[VBE_DISPI_INDEX_X_OFFSET] = 0;
                s->vbe_regs[VBE_DISPI_INDEX_Y_OFFSET] = 0;

                if (s->vbe_regs[VBE_DISPI_INDEX_BPP] == 4)
                    s->vbe_line_offset = s->vbe_regs[VBE_DISPI_INDEX_XRES] >> 1;
                else
                    s->vbe_line_offset = s->vbe_regs[VBE_DISPI_INDEX_XRES] *
                        ((s->vbe_regs[VBE_DISPI_INDEX_BPP] + 7) >> 3);
                s->vbe_start_addr = 0;

                /* clear the screen (should be done in BIOS) */
                if (!(val & VBE_DISPI_NOCLEARMEM)) {
                    memset(s->vram_ptr, 0,
                           s->vbe_regs[VBE_DISPI_INDEX_YRES] * s->vbe_line_offset);
                }

                /* we initialize the VGA graphic mode (should be done
                   in BIOS) */
                s->gr[0x06] = (s->gr[0x06] & ~0x0c) | 0x05; /* graphic mode + memory map 1 */
                s->cr[0x17] |= 3; /* no CGA modes */
                s->cr[0x13] = s->vbe_line_offset >> 3;
                /* width */
                s->cr[0x01] = (s->vbe_regs[VBE_DISPI_INDEX_XRES] >> 3) - 1;
                /* height (only meaningful if < 1024) */
                h = s->vbe_regs[VBE_DISPI_INDEX_YRES] - 1;
                s->cr[0x12] = h;
                s->cr[0x07] = (s->cr[0x07] & ~0x42) |
                    ((h >> 7) & 0x02) | ((h >> 3) & 0x40);
                /* line compare to 1023 */
                s->cr[0x18] = 0xff;
                s->cr[0x07] |= 0x10;
                s->cr[0x09] |= 0x40;

                if (s->vbe_regs[VBE_DISPI_INDEX_BPP] == 4) {
                    shift_control = 0;
                    s->sr[0x01] &= ~8; /* no double line */
                } else {
                    shift_control = 2;
                    s->sr[4] |= 0x08; /* set chain 4 mode */
                    s->sr[2] |= 0x0f; /* activate all planes */
                }
                s->gr[0x05] = (s->gr[0x05] & ~0x60) | (shift_control << 5);
                s->cr[0x09] &= ~0x9f; /* no double scan */
            } else {
                /* XXX: the bios should do that */
                s->bank_offset = 0;
            }
            s->dac_8bit = (val & VBE_DISPI_8BIT_DAC) > 0;
            s->vbe_regs[s->vbe_index] = val;
            break;
        case VBE_DISPI_INDEX_VIRT_WIDTH:
            {
                int w, h, line_offset;

                if (val < s->vbe_regs[VBE_DISPI_INDEX_XRES])
                    return;
                w = val;
                if (s->vbe_regs[VBE_DISPI_INDEX_BPP] == 4)
                    line_offset = w >> 1;
                else
                    line_offset = w * ((s->vbe_regs[VBE_DISPI_INDEX_BPP] + 7) >> 3);
                h = s->vram_size / line_offset;
                /* XXX: support weird bochs semantics ? */
                if (h < s->vbe_regs[VBE_DISPI_INDEX_YRES])
                    return;
                s->vbe_regs[VBE_DISPI_INDEX_VIRT_WIDTH] = w;
                s->vbe_regs[VBE_DISPI_INDEX_VIRT_HEIGHT] = h;
                s->vbe_line_offset = line_offset;
            }
            break;
        case VBE_DISPI_INDEX_X_OFFSET:
        case VBE_DISPI_INDEX_Y_OFFSET:
            {
                int x;
                s->vbe_regs[s->vbe_index] = val;
                s->vbe_start_addr = s->vbe_line_offset * s->vbe_regs[VBE_DISPI_INDEX_Y_OFFSET];
                x = s->vbe_regs[VBE_DISPI_INDEX_X_OFFSET];
                if (s->vbe_regs[VBE_DISPI_INDEX_BPP] == 4)
                    s->vbe_start_addr += x >> 1;
                else
                    s->vbe_start_addr += x * ((s->vbe_regs[VBE_DISPI_INDEX_BPP] + 7) >> 3);
                s->vbe_start_addr >>= 2;
            }
            break;
        default:
            break;
        }
    }
}
#endif

/* called for accesses between 0xa0000 and 0xc0000 */
uint32_t vga_mem_readb(void *opaque, target_phys_addr_t addr)
{
    VGACommonState *s = opaque;
    int memory_map_mode, plane;
    uint32_t ret;

    /* convert to VGA memory offset */
    memory_map_mode = (s->gr[6] >> 2) & 3;
    addr &= 0x1ffff;
    switch(memory_map_mode) {
    case 0:
        break;
    case 1:
        if (addr >= 0x10000)
            return 0xff;
        addr += s->bank_offset;
        break;
    case 2:
        addr -= 0x10000;
        if (addr >= 0x8000)
            return 0xff;
        break;
    default:
    case 3:
        addr -= 0x18000;
        if (addr >= 0x8000)
            return 0xff;
        break;
    }

    if (s->sr[4] & 0x08) {
        /* chain 4 mode : simplest access */
        ret = s->vram_ptr[addr];
    } else if (s->gr[5] & 0x10) {
        /* odd/even mode (aka text mode mapping) */
        plane = (s->gr[4] & 2) | (addr & 1);
        ret = s->vram_ptr[((addr & ~1) << 1) | plane];
    } else {
        /* standard VGA latched access */
        s->latch = ((uint32_t *)s->vram_ptr)[addr];

        if (!(s->gr[5] & 0x08)) {
            /* read mode 0 */
            plane = s->gr[4];
            ret = GET_PLANE(s->latch, plane);
        } else {
            /* read mode 1 */
            ret = (s->latch ^ mask16[s->gr[2]]) & mask16[s->gr[7]];
            ret |= ret >> 16;
            ret |= ret >> 8;
            ret = (~ret) & 0xff;
        }
    }
    return ret;
}

static uint32_t vga_mem_readw(void *opaque, target_phys_addr_t addr)
{
    uint32_t v;
#ifdef TARGET_WORDS_BIGENDIAN
    v = vga_mem_readb(opaque, addr) << 8;
    v |= vga_mem_readb(opaque, addr + 1);
#else
    v = vga_mem_readb(opaque, addr);
    v |= vga_mem_readb(opaque, addr + 1) << 8;
#endif
    return v;
}

static uint32_t vga_mem_readl(void *opaque, target_phys_addr_t addr)
{
    uint32_t v;
#ifdef TARGET_WORDS_BIGENDIAN
    v = vga_mem_readb(opaque, addr) << 24;
    v |= vga_mem_readb(opaque, addr + 1) << 16;
    v |= vga_mem_readb(opaque, addr + 2) << 8;
    v |= vga_mem_readb(opaque, addr + 3);
#else
    v = vga_mem_readb(opaque, addr);
    v |= vga_mem_readb(opaque, addr + 1) << 8;
    v |= vga_mem_readb(opaque, addr + 2) << 16;
    v |= vga_mem_readb(opaque, addr + 3) << 24;
#endif
    return v;
}

/* called for accesses between 0xa0000 and 0xc0000 */
void vga_mem_writeb(void *opaque, target_phys_addr_t addr, uint32_t val)
{
    VGACommonState *s = opaque;
    int memory_map_mode, plane, write_mode, b, func_select, mask;
    uint32_t write_mask, bit_mask, set_mask;

#ifdef DEBUG_VGA_MEM
    printf("vga: [0x" TARGET_FMT_plx "] = 0x%02x\n", addr, val);
#endif
    /* convert to VGA memory offset */
    memory_map_mode = (s->gr[6] >> 2) & 3;
    addr &= 0x1ffff;
    switch(memory_map_mode) {
    case 0:
        break;
    case 1:
        if (addr >= 0x10000)
            return;
        addr += s->bank_offset;
        break;
    case 2:
        addr -= 0x10000;
        if (addr >= 0x8000)
            return;
        break;
    default:
    case 3:
        addr -= 0x18000;
        if (addr >= 0x8000)
            return;
        break;
    }

    if (s->sr[4] & 0x08) {
        /* chain 4 mode : simplest access */
        plane = addr & 3;
        mask = (1 << plane);
        if (s->sr[2] & mask) {
            s->vram_ptr[addr] = val;
#ifdef DEBUG_VGA_MEM
            printf("vga: chain4: [0x" TARGET_FMT_plx "]\n", addr);
#endif
            s->plane_updated |= mask; /* only used to detect font change */
            cpu_physical_memory_set_dirty(s->vram_offset + addr);
        }
    } else if (s->gr[5] & 0x10) {
        /* odd/even mode (aka text mode mapping) */
        plane = (s->gr[4] & 2) | (addr & 1);
        mask = (1 << plane);
        if (s->sr[2] & mask) {
            addr = ((addr & ~1) << 1) | plane;
            s->vram_ptr[addr] = val;
#ifdef DEBUG_VGA_MEM
            printf("vga: odd/even: [0x" TARGET_FMT_plx "]\n", addr);
#endif
            s->plane_updated |= mask; /* only used to detect font change */
            cpu_physical_memory_set_dirty(s->vram_offset + addr);
        }
    } else {
        /* standard VGA latched access */
        write_mode = s->gr[5] & 3;
        switch(write_mode) {
        default:
        case 0:
            /* rotate */
            b = s->gr[3] & 7;
            val = ((val >> b) | (val << (8 - b))) & 0xff;
            val |= val << 8;
            val |= val << 16;

            /* apply set/reset mask */
            set_mask = mask16[s->gr[1]];
            val = (val & ~set_mask) | (mask16[s->gr[0]] & set_mask);
            bit_mask = s->gr[8];
            break;
        case 1:
            val = s->latch;
            goto do_write;
        case 2:
            val = mask16[val & 0x0f];
            bit_mask = s->gr[8];
            break;
        case 3:
            /* rotate */
            b = s->gr[3] & 7;
            val = (val >> b) | (val << (8 - b));

            bit_mask = s->gr[8] & val;
            val = mask16[s->gr[0]];
            break;
        }

        /* apply logical operation */
        func_select = s->gr[3] >> 3;
        switch(func_select) {
        case 0:
        default:
            /* nothing to do */
            break;
        case 1:
            /* and */
            val &= s->latch;
            break;
        case 2:
            /* or */
            val |= s->latch;
            break;
        case 3:
            /* xor */
            val ^= s->latch;
            break;
        }

        /* apply bit mask */
        bit_mask |= bit_mask << 8;
        bit_mask |= bit_mask << 16;
        val = (val & bit_mask) | (s->latch & ~bit_mask);

    do_write:
        /* mask data according to sr[2] */
        mask = s->sr[2];
        s->plane_updated |= mask; /* only used to detect font change */
        write_mask = mask16[mask];
        ((uint32_t *)s->vram_ptr)[addr] =
            (((uint32_t *)s->vram_ptr)[addr] & ~write_mask) |
            (val & write_mask);
#ifdef DEBUG_VGA_MEM
        printf("vga: latch: [0x" TARGET_FMT_plx "] mask=0x%08x val=0x%08x\n",
               addr * 4, write_mask, val);
#endif
        cpu_physical_memory_set_dirty(s->vram_offset + (addr << 2));
    }
}

static void vga_mem_writew(void *opaque, target_phys_addr_t addr, uint32_t val)
{
#ifdef TARGET_WORDS_BIGENDIAN
    vga_mem_writeb(opaque, addr, (val >> 8) & 0xff);
    vga_mem_writeb(opaque, addr + 1, val & 0xff);
#else
    vga_mem_writeb(opaque, addr, val & 0xff);
    vga_mem_writeb(opaque, addr + 1, (val >> 8) & 0xff);
#endif
}

static void vga_mem_writel(void *opaque, target_phys_addr_t addr, uint32_t val)
{
#ifdef TARGET_WORDS_BIGENDIAN
    vga_mem_writeb(opaque, addr, (val >> 24) & 0xff);
    vga_mem_writeb(opaque, addr + 1, (val >> 16) & 0xff);
    vga_mem_writeb(opaque, addr + 2, (val >> 8) & 0xff);
    vga_mem_writeb(opaque, addr + 3, val & 0xff);
#else
    vga_mem_writeb(opaque, addr, val & 0xff);
    vga_mem_writeb(opaque, addr + 1, (val >> 8) & 0xff);
    vga_mem_writeb(opaque, addr + 2, (val >> 16) & 0xff);
    vga_mem_writeb(opaque, addr + 3, (val >> 24) & 0xff);
#endif
}

typedef void vga_draw_glyph8_func(uint8_t *d, int linesize,
                             const uint8_t *font_ptr, int h,
                             uint32_t fgcol, uint32_t bgcol);
typedef void vga_draw_glyph9_func(uint8_t *d, int linesize,
                                  const uint8_t *font_ptr, int h,
                                  uint32_t fgcol, uint32_t bgcol, int dup9);
typedef void vga_draw_line_func(VGACommonState *s1, uint8_t *d,
                                const uint8_t *s, int width);

#define DEPTH 8
#include "vga_template.h"

#define DEPTH 15
#include "vga_template.h"

#define BGR_FORMAT
#define DEPTH 15
#include "vga_template.h"

#define DEPTH 16
#include "vga_template.h"

#define BGR_FORMAT
#define DEPTH 16
#include "vga_template.h"

#define DEPTH 32
#include "vga_template.h"

#define BGR_FORMAT
#define DEPTH 32
#include "vga_template.h"

static unsigned int rgb_to_pixel8_dup(unsigned int r, unsigned int g, unsigned b)
{
    unsigned int col;
    col = rgb_to_pixel8(r, g, b);
    col |= col << 8;
    col |= col << 16;
    return col;
}

static unsigned int rgb_to_pixel15_dup(unsigned int r, unsigned int g, unsigned b)
{
    unsigned int col;
    col = rgb_to_pixel15(r, g, b);
    col |= col << 16;
    return col;
}

static unsigned int rgb_to_pixel15bgr_dup(unsigned int r, unsigned int g,
                                          unsigned int b)
{
    unsigned int col;
    col = rgb_to_pixel15bgr(r, g, b);
    col |= col << 16;
    return col;
}

static unsigned int rgb_to_pixel16_dup(unsigned int r, unsigned int g, unsigned b)
{
    unsigned int col;
    col = rgb_to_pixel16(r, g, b);
    col |= col << 16;
    return col;
}

static unsigned int rgb_to_pixel16bgr_dup(unsigned int r, unsigned int g,
                                          unsigned int b)
{
    unsigned int col;
    col = rgb_to_pixel16bgr(r, g, b);
    col |= col << 16;
    return col;
}

static unsigned int rgb_to_pixel32_dup(unsigned int r, unsigned int g, unsigned b)
{
    unsigned int col;
    col = rgb_to_pixel32(r, g, b);
    return col;
}

static unsigned int rgb_to_pixel32bgr_dup(unsigned int r, unsigned int g, unsigned b)
{
    unsigned int col;
    col = rgb_to_pixel32bgr(r, g, b);
    return col;
}

/* return true if the palette was modified */
static int update_palette16(VGACommonState *s)
{
    int full_update, i;
    uint32_t v, col, *palette;

    full_update = 0;
    palette = s->last_palette;
    for(i = 0; i < 16; i++) {
        v = s->ar[i];
        if (s->ar[0x10] & 0x80)
            v = ((s->ar[0x14] & 0xf) << 4) | (v & 0xf);
        else
            v = ((s->ar[0x14] & 0xc) << 4) | (v & 0x3f);
        v = v * 3;
        col = s->rgb_to_pixel(c6_to_8(s->palette[v]),
                              c6_to_8(s->palette[v + 1]),
                              c6_to_8(s->palette[v + 2]));
        if (col != palette[i]) {
            full_update = 1;
            palette[i] = col;
        }
    }
    return full_update;
}

/* return true if the palette was modified */
static int update_palette256(VGACommonState *s)
{
    int full_update, i;
    uint32_t v, col, *palette;

    full_update = 0;
    palette = s->last_palette;
    v = 0;
    for(i = 0; i < 256; i++) {
        if (s->dac_8bit) {
          col = s->rgb_to_pixel(s->palette[v],
                                s->palette[v + 1],
                                s->palette[v + 2]);
        } else {
          col = s->rgb_to_pixel(c6_to_8(s->palette[v]),
                                c6_to_8(s->palette[v + 1]),
                                c6_to_8(s->palette[v + 2]));
        }
        if (col != palette[i]) {
            full_update = 1;
            palette[i] = col;
        }
        v += 3;
    }
    return full_update;
}

static void vga_get_offsets(VGACommonState *s,
                            uint32_t *pline_offset,
                            uint32_t *pstart_addr,
                            uint32_t *pline_compare)
{
    uint32_t start_addr, line_offset, line_compare;
#ifdef CONFIG_BOCHS_VBE
    if (s->vbe_regs[VBE_DISPI_INDEX_ENABLE] & VBE_DISPI_ENABLED) {
        line_offset = s->vbe_line_offset;
        start_addr = s->vbe_start_addr;
        line_compare = 65535;
    } else
#endif
    {
        /* compute line_offset in bytes */
        line_offset = s->cr[0x13];
        line_offset <<= 3;

        /* starting address */
        start_addr = s->cr[0x0d] | (s->cr[0x0c] << 8);

        /* line compare */
        line_compare = s->cr[0x18] |
            ((s->cr[0x07] & 0x10) << 4) |
            ((s->cr[0x09] & 0x40) << 3);
    }
    *pline_offset = line_offset;
    *pstart_addr = start_addr;
    *pline_compare = line_compare;
}

/* update start_addr and line_offset. Return TRUE if modified */
static int update_basic_params(VGACommonState *s)
{
    int full_update;
    uint32_t start_addr, line_offset, line_compare;

    full_update = 0;

    s->get_offsets(s, &line_offset, &start_addr, &line_compare);

    if (line_offset != s->line_offset ||
        start_addr != s->start_addr ||
        line_compare != s->line_compare) {
        s->line_offset = line_offset;
        s->start_addr = start_addr;
        s->line_compare = line_compare;
        full_update = 1;
    }
    return full_update;
}

#define NB_DEPTHS 7

static inline int get_depth_index(DisplayState *s)
{
    switch(ds_get_bits_per_pixel(s)) {
    default:
    case 8:
        return 0;
    case 15:
        return 1;
    case 16:
        return 2;
    case 32:
        if (is_surface_bgr(s->surface))
            return 4;
        else
            return 3;
    }
}

static vga_draw_glyph8_func *vga_draw_glyph8_table[NB_DEPTHS] = {
    vga_draw_glyph8_8,
    vga_draw_glyph8_16,
    vga_draw_glyph8_16,
    vga_draw_glyph8_32,
    vga_draw_glyph8_32,
    vga_draw_glyph8_16,
    vga_draw_glyph8_16,
};

static vga_draw_glyph8_func *vga_draw_glyph16_table[NB_DEPTHS] = {
    vga_draw_glyph16_8,
    vga_draw_glyph16_16,
    vga_draw_glyph16_16,
    vga_draw_glyph16_32,
    vga_draw_glyph16_32,
    vga_draw_glyph16_16,
    vga_draw_glyph16_16,
};

static vga_draw_glyph9_func *vga_draw_glyph9_table[NB_DEPTHS] = {
    vga_draw_glyph9_8,
    vga_draw_glyph9_16,
    vga_draw_glyph9_16,
    vga_draw_glyph9_32,
    vga_draw_glyph9_32,
    vga_draw_glyph9_16,
    vga_draw_glyph9_16,
};

static const uint8_t cursor_glyph[32 * 4] = {
    0xff, 0xff, 0xff, 0xff, 0xff, 0xff, 0xff, 0xff,
    0xff, 0xff, 0xff, 0xff, 0xff, 0xff, 0xff, 0xff,
    0xff, 0xff, 0xff, 0xff, 0xff, 0xff, 0xff, 0xff,
    0xff, 0xff, 0xff, 0xff, 0xff, 0xff, 0xff, 0xff,
    0xff, 0xff, 0xff, 0xff, 0xff, 0xff, 0xff, 0xff,
    0xff, 0xff, 0xff, 0xff, 0xff, 0xff, 0xff, 0xff,
    0xff, 0xff, 0xff, 0xff, 0xff, 0xff, 0xff, 0xff,
    0xff, 0xff, 0xff, 0xff, 0xff, 0xff, 0xff, 0xff,
    0xff, 0xff, 0xff, 0xff, 0xff, 0xff, 0xff, 0xff,
    0xff, 0xff, 0xff, 0xff, 0xff, 0xff, 0xff, 0xff,
    0xff, 0xff, 0xff, 0xff, 0xff, 0xff, 0xff, 0xff,
    0xff, 0xff, 0xff, 0xff, 0xff, 0xff, 0xff, 0xff,
    0xff, 0xff, 0xff, 0xff, 0xff, 0xff, 0xff, 0xff,
    0xff, 0xff, 0xff, 0xff, 0xff, 0xff, 0xff, 0xff,
    0xff, 0xff, 0xff, 0xff, 0xff, 0xff, 0xff, 0xff,
    0xff, 0xff, 0xff, 0xff, 0xff, 0xff, 0xff, 0xff,
};

static void vga_get_text_resolution(VGACommonState *s, int *pwidth, int *pheight,
                                    int *pcwidth, int *pcheight)
{
    int width, cwidth, height, cheight;

    /* total width & height */
    cheight = (s->cr[9] & 0x1f) + 1;
    cwidth = 8;
    if (!(s->sr[1] & 0x01))
        cwidth = 9;
    if (s->sr[1] & 0x08)
        cwidth = 16; /* NOTE: no 18 pixel wide */
    width = (s->cr[0x01] + 1);
    if (s->cr[0x06] == 100) {
        /* ugly hack for CGA 160x100x16 - explain me the logic */
        height = 100;
    } else {
        height = s->cr[0x12] |
            ((s->cr[0x07] & 0x02) << 7) |
            ((s->cr[0x07] & 0x40) << 3);
        height = (height + 1) / cheight;
    }

    *pwidth = width;
    *pheight = height;
    *pcwidth = cwidth;
    *pcheight = cheight;
}

typedef unsigned int rgb_to_pixel_dup_func(unsigned int r, unsigned int g, unsigned b);

static rgb_to_pixel_dup_func *rgb_to_pixel_dup_table[NB_DEPTHS] = {
    rgb_to_pixel8_dup,
    rgb_to_pixel15_dup,
    rgb_to_pixel16_dup,
    rgb_to_pixel32_dup,
    rgb_to_pixel32bgr_dup,
    rgb_to_pixel15bgr_dup,
    rgb_to_pixel16bgr_dup,
};

/*
 * Text mode update
 * Missing:
 * - double scan
 * - double width
 * - underline
 * - flashing
 */
static void vga_draw_text(VGACommonState *s, int full_update)
{
    int cx, cy, cheight, cw, ch, cattr, height, width, ch_attr;
    int cx_min, cx_max, linesize, x_incr, line, line1;
    uint32_t offset, fgcol, bgcol, v, cursor_offset;
    uint8_t *d1, *d, *src, *dest, *cursor_ptr;
    const uint8_t *font_ptr, *font_base[2];
    int dup9, line_offset, depth_index;
    uint32_t *palette;
    uint32_t *ch_attr_ptr;
    vga_draw_glyph8_func *vga_draw_glyph8;
    vga_draw_glyph9_func *vga_draw_glyph9;

    vga_dirty_log_stop(s);

    /* compute font data address (in plane 2) */
    v = s->sr[3];
    offset = (((v >> 4) & 1) | ((v << 1) & 6)) * 8192 * 4 + 2;
    if (offset != s->font_offsets[0]) {
        s->font_offsets[0] = offset;
        full_update = 1;
    }
    font_base[0] = s->vram_ptr + offset;

    offset = (((v >> 5) & 1) | ((v >> 1) & 6)) * 8192 * 4 + 2;
    font_base[1] = s->vram_ptr + offset;
    if (offset != s->font_offsets[1]) {
        s->font_offsets[1] = offset;
        full_update = 1;
    }
    if (s->plane_updated & (1 << 2)) {
        /* if the plane 2 was modified since the last display, it
           indicates the font may have been modified */
        s->plane_updated = 0;
        full_update = 1;
    }
    full_update |= update_basic_params(s);

    line_offset = s->line_offset;

    vga_get_text_resolution(s, &width, &height, &cw, &cheight);
    x_incr = cw * ((ds_get_bits_per_pixel(s->ds) + 7) >> 3);
    if ((height * width) > CH_ATTR_SIZE) {
        /* better than nothing: exit if transient size is too big */
        return;
    }

    if (width != s->last_width || height != s->last_height ||
        cw != s->last_cw || cheight != s->last_ch || s->last_depth) {
        s->last_scr_width = width * cw;
        s->last_scr_height = height * cheight;
        qemu_console_resize(s->ds, s->last_scr_width, s->last_scr_height);
        s->last_depth = 0;
        s->last_width = width;
        s->last_height = height;
        s->last_ch = cheight;
        s->last_cw = cw;
        full_update = 1;
    }
    s->rgb_to_pixel =
        rgb_to_pixel_dup_table[get_depth_index(s->ds)];
    full_update |= update_palette16(s);
    palette = s->last_palette;
    x_incr = cw * ((ds_get_bits_per_pixel(s->ds) + 7) >> 3);

    cursor_offset = ((s->cr[0x0e] << 8) | s->cr[0x0f]) - s->start_addr;
    if (cursor_offset != s->cursor_offset ||
        s->cr[0xa] != s->cursor_start ||
        s->cr[0xb] != s->cursor_end) {
      /* if the cursor position changed, we update the old and new
         chars */
        if (s->cursor_offset < CH_ATTR_SIZE)
            s->last_ch_attr[s->cursor_offset] = -1;
        if (cursor_offset < CH_ATTR_SIZE)
            s->last_ch_attr[cursor_offset] = -1;
        s->cursor_offset = cursor_offset;
        s->cursor_start = s->cr[0xa];
        s->cursor_end = s->cr[0xb];
    }
    cursor_ptr = s->vram_ptr + (s->start_addr + cursor_offset) * 4;

    depth_index = get_depth_index(s->ds);
    if (cw == 16)
        vga_draw_glyph8 = vga_draw_glyph16_table[depth_index];
    else
        vga_draw_glyph8 = vga_draw_glyph8_table[depth_index];
    vga_draw_glyph9 = vga_draw_glyph9_table[depth_index];

    dest = ds_get_data(s->ds);
    linesize = ds_get_linesize(s->ds);
    ch_attr_ptr = s->last_ch_attr;
    line = 0;
    offset = s->start_addr * 4;
    for(cy = 0; cy < height; cy++) {
        d1 = dest;
        src = s->vram_ptr + offset;
        cx_min = width;
        cx_max = -1;
        for(cx = 0; cx < width; cx++) {
            ch_attr = *(uint16_t *)src;
            if (full_update || ch_attr != *ch_attr_ptr) {
                if (cx < cx_min)
                    cx_min = cx;
                if (cx > cx_max)
                    cx_max = cx;
                *ch_attr_ptr = ch_attr;
#ifdef HOST_WORDS_BIGENDIAN
                ch = ch_attr >> 8;
                cattr = ch_attr & 0xff;
#else
                ch = ch_attr & 0xff;
                cattr = ch_attr >> 8;
#endif
                font_ptr = font_base[(cattr >> 3) & 1];
                font_ptr += 32 * 4 * ch;
                bgcol = palette[cattr >> 4];
                fgcol = palette[cattr & 0x0f];
                if (cw != 9) {
                    vga_draw_glyph8(d1, linesize,
                                    font_ptr, cheight, fgcol, bgcol);
                } else {
                    dup9 = 0;
                    if (ch >= 0xb0 && ch <= 0xdf && (s->ar[0x10] & 0x04))
                        dup9 = 1;
                    vga_draw_glyph9(d1, linesize,
                                    font_ptr, cheight, fgcol, bgcol, dup9);
                }
                if (src == cursor_ptr &&
                    !(s->cr[0x0a] & 0x20)) {
                    int line_start, line_last, h;
                    /* draw the cursor */
                    line_start = s->cr[0x0a] & 0x1f;
                    line_last = s->cr[0x0b] & 0x1f;
                    /* XXX: check that */
                    if (line_last > cheight - 1)
                        line_last = cheight - 1;
                    if (line_last >= line_start && line_start < cheight) {
                        h = line_last - line_start + 1;
                        d = d1 + linesize * line_start;
                        if (cw != 9) {
                            vga_draw_glyph8(d, linesize,
                                            cursor_glyph, h, fgcol, bgcol);
                        } else {
                            vga_draw_glyph9(d, linesize,
                                            cursor_glyph, h, fgcol, bgcol, 1);
                        }
                    }
                }
            }
            d1 += x_incr;
            src += 4;
            ch_attr_ptr++;
        }
        if (cx_max != -1) {
            dpy_update(s->ds, cx_min * cw, cy * cheight,
                       (cx_max - cx_min + 1) * cw, cheight);
        }
        dest += linesize * cheight;
        line1 = line + cheight;
        offset += line_offset;
        if (line < s->line_compare && line1 >= s->line_compare) {
            offset = 0;
        }
        line = line1;
    }
}

enum {
    VGA_DRAW_LINE2,
    VGA_DRAW_LINE2D2,
    VGA_DRAW_LINE4,
    VGA_DRAW_LINE4D2,
    VGA_DRAW_LINE8D2,
    VGA_DRAW_LINE8,
    VGA_DRAW_LINE15,
    VGA_DRAW_LINE16,
    VGA_DRAW_LINE24,
    VGA_DRAW_LINE32,
    VGA_DRAW_LINE_NB,
};

static vga_draw_line_func *vga_draw_line_table[NB_DEPTHS * VGA_DRAW_LINE_NB] = {
    vga_draw_line2_8,
    vga_draw_line2_16,
    vga_draw_line2_16,
    vga_draw_line2_32,
    vga_draw_line2_32,
    vga_draw_line2_16,
    vga_draw_line2_16,

    vga_draw_line2d2_8,
    vga_draw_line2d2_16,
    vga_draw_line2d2_16,
    vga_draw_line2d2_32,
    vga_draw_line2d2_32,
    vga_draw_line2d2_16,
    vga_draw_line2d2_16,

    vga_draw_line4_8,
    vga_draw_line4_16,
    vga_draw_line4_16,
    vga_draw_line4_32,
    vga_draw_line4_32,
    vga_draw_line4_16,
    vga_draw_line4_16,

    vga_draw_line4d2_8,
    vga_draw_line4d2_16,
    vga_draw_line4d2_16,
    vga_draw_line4d2_32,
    vga_draw_line4d2_32,
    vga_draw_line4d2_16,
    vga_draw_line4d2_16,

    vga_draw_line8d2_8,
    vga_draw_line8d2_16,
    vga_draw_line8d2_16,
    vga_draw_line8d2_32,
    vga_draw_line8d2_32,
    vga_draw_line8d2_16,
    vga_draw_line8d2_16,

    vga_draw_line8_8,
    vga_draw_line8_16,
    vga_draw_line8_16,
    vga_draw_line8_32,
    vga_draw_line8_32,
    vga_draw_line8_16,
    vga_draw_line8_16,

    vga_draw_line15_8,
    vga_draw_line15_15,
    vga_draw_line15_16,
    vga_draw_line15_32,
    vga_draw_line15_32bgr,
    vga_draw_line15_15bgr,
    vga_draw_line15_16bgr,

    vga_draw_line16_8,
    vga_draw_line16_15,
    vga_draw_line16_16,
    vga_draw_line16_32,
    vga_draw_line16_32bgr,
    vga_draw_line16_15bgr,
    vga_draw_line16_16bgr,

    vga_draw_line24_8,
    vga_draw_line24_15,
    vga_draw_line24_16,
    vga_draw_line24_32,
    vga_draw_line24_32bgr,
    vga_draw_line24_15bgr,
    vga_draw_line24_16bgr,

    vga_draw_line32_8,
    vga_draw_line32_15,
    vga_draw_line32_16,
    vga_draw_line32_32,
    vga_draw_line32_32bgr,
    vga_draw_line32_15bgr,
    vga_draw_line32_16bgr,
};

static int vga_get_bpp(VGACommonState *s)
{
    int ret;
#ifdef CONFIG_BOCHS_VBE
    if (s->vbe_regs[VBE_DISPI_INDEX_ENABLE] & VBE_DISPI_ENABLED) {
        ret = s->vbe_regs[VBE_DISPI_INDEX_BPP];
    } else
#endif
    {
        ret = 0;
    }
    return ret;
}

static void vga_get_resolution(VGACommonState *s, int *pwidth, int *pheight)
{
    int width, height;

#ifdef CONFIG_BOCHS_VBE
    if (s->vbe_regs[VBE_DISPI_INDEX_ENABLE] & VBE_DISPI_ENABLED) {
        width = s->vbe_regs[VBE_DISPI_INDEX_XRES];
        height = s->vbe_regs[VBE_DISPI_INDEX_YRES];
    } else
#endif
    {
        width = (s->cr[0x01] + 1) * 8;
        height = s->cr[0x12] |
            ((s->cr[0x07] & 0x02) << 7) |
            ((s->cr[0x07] & 0x40) << 3);
        height = (height + 1);
    }
    *pwidth = width;
    *pheight = height;
}

void vga_invalidate_scanlines(VGACommonState *s, int y1, int y2)
{
    int y;
    if (y1 >= VGA_MAX_HEIGHT)
        return;
    if (y2 >= VGA_MAX_HEIGHT)
        y2 = VGA_MAX_HEIGHT;
    for(y = y1; y < y2; y++) {
        s->invalidated_y_table[y >> 5] |= 1 << (y & 0x1f);
    }
}

static void vga_sync_dirty_bitmap(VGACommonState *s)
{
    if (s->map_addr)
        cpu_physical_sync_dirty_bitmap(s->map_addr, s->map_end);

    if (s->lfb_vram_mapped) {
        cpu_physical_sync_dirty_bitmap(isa_mem_base + 0xa0000, 0xa8000);
        cpu_physical_sync_dirty_bitmap(isa_mem_base + 0xa8000, 0xb0000);
    }
<<<<<<< HEAD
    vga_dirty_log_start(s);
}

static int s1, s2;

static void mark_dirty(target_phys_addr_t start, target_phys_addr_t len)
{
    target_phys_addr_t end = start + len;

    while (start < end) {
        cpu_physical_memory_set_dirty(cpu_get_physical_page_desc(start));
        start += TARGET_PAGE_SIZE;
    }
}

void vga_dirty_log_stop(VGACommonState *s)
{
    if (kvm_enabled() && s->map_addr && s1)
        kvm_log_stop(s->map_addr, s->map_end - s->map_addr);

    if (kvm_enabled() && s->lfb_vram_mapped && s2) {
        kvm_log_stop(isa_mem_base + 0xa0000, 0x8000);
        kvm_log_stop(isa_mem_base + 0xa8000, 0x8000);
    }
    s1 = s2 = 0;
=======

#ifdef CONFIG_BOCHS_VBE
    if (s->vbe_mapped) {
        cpu_physical_sync_dirty_bitmap(VBE_DISPI_LFB_PHYSICAL_ADDRESS,
                                       VBE_DISPI_LFB_PHYSICAL_ADDRESS + s->vram_size);
    }
#endif

>>>>>>> f0138a63
}

void vga_dirty_log_start(VGACommonState *s)
{
    if (kvm_enabled() && s->map_addr)
        if (!s1) {
            kvm_log_start(s->map_addr, s->map_end - s->map_addr);
            mark_dirty(s->map_addr, s->map_end - s->map_addr);
            s1 = 1;
        }
    if (kvm_enabled() && s->lfb_vram_mapped) {
        if (!s2) {
            kvm_log_start(isa_mem_base + 0xa0000, 0x8000);
            kvm_log_start(isa_mem_base + 0xa8000, 0x8000);
            mark_dirty(isa_mem_base + 0xa0000, 0x10000);
        }
        s2 = 1;
    }

#ifdef CONFIG_BOCHS_VBE
    if (kvm_enabled() && s->vbe_mapped) {
        kvm_log_start(VBE_DISPI_LFB_PHYSICAL_ADDRESS, s->vram_size);
    }
#endif

}

/*
 * graphic modes
 */
static void vga_draw_graphic(VGACommonState *s, int full_update)
{
    int y1, y, update, linesize, y_start, double_scan, mask, depth;
    int width, height, shift_control, line_offset, bwidth, bits;
    ram_addr_t page0, page1, page_min, page_max;
    int disp_width, multi_scan, multi_run;
    uint8_t *d;
    uint32_t v, addr1, addr;
    vga_draw_line_func *vga_draw_line;

    full_update |= update_basic_params(s);

    if (!full_update)
        vga_sync_dirty_bitmap(s);

    s->get_resolution(s, &width, &height);
    disp_width = width;

    shift_control = (s->gr[0x05] >> 5) & 3;
    double_scan = (s->cr[0x09] >> 7);
    if (shift_control != 1) {
        multi_scan = (((s->cr[0x09] & 0x1f) + 1) << double_scan) - 1;
    } else {
        /* in CGA modes, multi_scan is ignored */
        /* XXX: is it correct ? */
        multi_scan = double_scan;
    }
    multi_run = multi_scan;
    if (shift_control != s->shift_control ||
        double_scan != s->double_scan) {
        full_update = 1;
        s->shift_control = shift_control;
        s->double_scan = double_scan;
    }

    if (shift_control == 0) {
        if (s->sr[0x01] & 8) {
            disp_width <<= 1;
        }
    } else if (shift_control == 1) {
        if (s->sr[0x01] & 8) {
            disp_width <<= 1;
        }
    }

    depth = s->get_bpp(s);
    if (s->line_offset != s->last_line_offset ||
        disp_width != s->last_width ||
        height != s->last_height ||
        s->last_depth != depth) {
#if defined(HOST_WORDS_BIGENDIAN) == defined(TARGET_WORDS_BIGENDIAN)
        if (depth == 16 || depth == 32) {
#else
        if (depth == 32) {
#endif
            qemu_free_displaysurface(s->ds);
            s->ds->surface = qemu_create_displaysurface_from(disp_width, height, depth,
                    s->line_offset,
                    s->vram_ptr + (s->start_addr * 4));
#if defined(HOST_WORDS_BIGENDIAN) != defined(TARGET_WORDS_BIGENDIAN)
            s->ds->surface->pf = qemu_different_endianness_pixelformat(depth);
#endif
            dpy_resize(s->ds);
        } else {
            qemu_console_resize(s->ds, disp_width, height);
        }
        s->last_scr_width = disp_width;
        s->last_scr_height = height;
        s->last_width = disp_width;
        s->last_height = height;
        s->last_line_offset = s->line_offset;
        s->last_depth = depth;
        full_update = 1;
    } else if (is_buffer_shared(s->ds->surface) &&
               (full_update || s->ds->surface->data != s->vram_ptr + (s->start_addr * 4))) {
        s->ds->surface->data = s->vram_ptr + (s->start_addr * 4);
        dpy_setdata(s->ds);
    }

    s->rgb_to_pixel =
        rgb_to_pixel_dup_table[get_depth_index(s->ds)];

    if (shift_control == 0) {
        full_update |= update_palette16(s);
        if (s->sr[0x01] & 8) {
            v = VGA_DRAW_LINE4D2;
        } else {
            v = VGA_DRAW_LINE4;
        }
        bits = 4;
    } else if (shift_control == 1) {
        full_update |= update_palette16(s);
        if (s->sr[0x01] & 8) {
            v = VGA_DRAW_LINE2D2;
        } else {
            v = VGA_DRAW_LINE2;
        }
        bits = 4;
    } else {
        switch(s->get_bpp(s)) {
        default:
        case 0:
            full_update |= update_palette256(s);
            v = VGA_DRAW_LINE8D2;
            bits = 4;
            break;
        case 8:
            full_update |= update_palette256(s);
            v = VGA_DRAW_LINE8;
            bits = 8;
            break;
        case 15:
            v = VGA_DRAW_LINE15;
            bits = 16;
            break;
        case 16:
            v = VGA_DRAW_LINE16;
            bits = 16;
            break;
        case 24:
            v = VGA_DRAW_LINE24;
            bits = 24;
            break;
        case 32:
            v = VGA_DRAW_LINE32;
            bits = 32;
            break;
        }
    }
    vga_draw_line = vga_draw_line_table[v * NB_DEPTHS + get_depth_index(s->ds)];

    if (!is_buffer_shared(s->ds->surface) && s->cursor_invalidate)
        s->cursor_invalidate(s);

    line_offset = s->line_offset;
#if 0
    printf("w=%d h=%d v=%d line_offset=%d cr[0x09]=0x%02x cr[0x17]=0x%02x linecmp=%d sr[0x01]=0x%02x\n",
           width, height, v, line_offset, s->cr[9], s->cr[0x17], s->line_compare, s->sr[0x01]);
#endif
    addr1 = (s->start_addr * 4);
    bwidth = (width * bits + 7) / 8;
    y_start = -1;
    page_min = -1;
    page_max = 0;
    d = ds_get_data(s->ds);
    linesize = ds_get_linesize(s->ds);
    y1 = 0;
    for(y = 0; y < height; y++) {
        addr = addr1;
        if (!(s->cr[0x17] & 1)) {
            int shift;
            /* CGA compatibility handling */
            shift = 14 + ((s->cr[0x17] >> 6) & 1);
            addr = (addr & ~(1 << shift)) | ((y1 & 1) << shift);
        }
        if (!(s->cr[0x17] & 2)) {
            addr = (addr & ~0x8000) | ((y1 & 2) << 14);
        }
        page0 = s->vram_offset + (addr & TARGET_PAGE_MASK);
        page1 = s->vram_offset + ((addr + bwidth - 1) & TARGET_PAGE_MASK);
        update = full_update |
            cpu_physical_memory_get_dirty(page0, VGA_DIRTY_FLAG) |
            cpu_physical_memory_get_dirty(page1, VGA_DIRTY_FLAG);
        if ((page1 - page0) > TARGET_PAGE_SIZE) {
            /* if wide line, can use another page */
            update |= cpu_physical_memory_get_dirty(page0 + TARGET_PAGE_SIZE,
                                                    VGA_DIRTY_FLAG);
        }
        /* explicit invalidation for the hardware cursor */
        update |= (s->invalidated_y_table[y >> 5] >> (y & 0x1f)) & 1;
        if (update) {
            if (y_start < 0)
                y_start = y;
            if (page0 < page_min)
                page_min = page0;
            if (page1 > page_max)
                page_max = page1;
            if (!(is_buffer_shared(s->ds->surface))) {
                vga_draw_line(s, d, s->vram_ptr + addr, width);
                if (s->cursor_draw_line)
                    s->cursor_draw_line(s, d, y);
            }
        } else {
            if (y_start >= 0) {
                /* flush to display */
                dpy_update(s->ds, 0, y_start,
                           disp_width, y - y_start);
                y_start = -1;
            }
        }
        if (!multi_run) {
            mask = (s->cr[0x17] & 3) ^ 3;
            if ((y1 & mask) == mask)
                addr1 += line_offset;
            y1++;
            multi_run = multi_scan;
        } else {
            multi_run--;
        }
        /* line compare acts on the displayed lines */
        if (y == s->line_compare)
            addr1 = 0;
        d += linesize;
    }
    if (y_start >= 0) {
        /* flush to display */
        dpy_update(s->ds, 0, y_start,
                   disp_width, y - y_start);
    }
    /* reset modified pages */
    if (page_max >= page_min) {
        cpu_physical_memory_reset_dirty(page_min, page_max + TARGET_PAGE_SIZE,
                                        VGA_DIRTY_FLAG);
    }
    memset(s->invalidated_y_table, 0, ((height + 31) >> 5) * 4);
}

static void vga_draw_blank(VGACommonState *s, int full_update)
{
    int i, w, val;
    uint8_t *d;

    if (!full_update)
        return;
    if (s->last_scr_width <= 0 || s->last_scr_height <= 0)
        return;
    vga_dirty_log_stop(s);

    s->rgb_to_pixel =
        rgb_to_pixel_dup_table[get_depth_index(s->ds)];
    if (ds_get_bits_per_pixel(s->ds) == 8)
        val = s->rgb_to_pixel(0, 0, 0);
    else
        val = 0;
    w = s->last_scr_width * ((ds_get_bits_per_pixel(s->ds) + 7) >> 3);
    d = ds_get_data(s->ds);
    for(i = 0; i < s->last_scr_height; i++) {
        memset(d, val, w);
        d += ds_get_linesize(s->ds);
    }
    dpy_update(s->ds, 0, 0,
               s->last_scr_width, s->last_scr_height);
}

#define GMODE_TEXT     0
#define GMODE_GRAPH    1
#define GMODE_BLANK 2

static void vga_update_display(void *opaque)
{
    VGACommonState *s = opaque;
    int full_update, graphic_mode;

    if (ds_get_bits_per_pixel(s->ds) == 0) {
        /* nothing to do */
    } else {
        full_update = 0;
        if (!(s->ar_index & 0x20)) {
            graphic_mode = GMODE_BLANK;
        } else {
            graphic_mode = s->gr[6] & 1;
        }
        if (graphic_mode != s->graphic_mode) {
            s->graphic_mode = graphic_mode;
            full_update = 1;
        }
        switch(graphic_mode) {
        case GMODE_TEXT:
            vga_draw_text(s, full_update);
            break;
        case GMODE_GRAPH:
#ifdef TARGET_IA64
            full_update = 1;
#endif
            vga_draw_graphic(s, full_update);
            break;
        case GMODE_BLANK:
        default:
            vga_draw_blank(s, full_update);
            break;
        }
    }
}

/* force a full display refresh */
static void vga_invalidate_display(void *opaque)
{
    VGACommonState *s = opaque;

    s->last_width = -1;
    s->last_height = -1;
}

void vga_common_reset(VGACommonState *s)
{
    s->lfb_addr = 0;
    s->lfb_end = 0;
    s->map_addr = 0;
    s->map_end = 0;
    s->lfb_vram_mapped = 0;
    s->bios_offset = 0;
    s->bios_size = 0;
    s->sr_index = 0;
    memset(s->sr, '\0', sizeof(s->sr));
    s->gr_index = 0;
    memset(s->gr, '\0', sizeof(s->gr));
    s->ar_index = 0;
    memset(s->ar, '\0', sizeof(s->ar));
    s->ar_flip_flop = 0;
    s->cr_index = 0;
    memset(s->cr, '\0', sizeof(s->cr));
    s->msr = 0;
    s->fcr = 0;
    s->st00 = 0;
    s->st01 = 0;
    s->dac_state = 0;
    s->dac_sub_index = 0;
    s->dac_read_index = 0;
    s->dac_write_index = 0;
    memset(s->dac_cache, '\0', sizeof(s->dac_cache));
    s->dac_8bit = 0;
    memset(s->palette, '\0', sizeof(s->palette));
    s->bank_offset = 0;
#ifdef CONFIG_BOCHS_VBE
    s->vbe_index = 0;
    memset(s->vbe_regs, '\0', sizeof(s->vbe_regs));
    s->vbe_regs[VBE_DISPI_INDEX_ID] = VBE_DISPI_ID0;
    s->vbe_start_addr = 0;
    s->vbe_line_offset = 0;
    s->vbe_bank_mask = (s->vram_size >> 16) - 1;
#endif
    memset(s->font_offsets, '\0', sizeof(s->font_offsets));
    s->graphic_mode = -1; /* force full update */
    s->shift_control = 0;
    s->double_scan = 0;
    s->line_offset = 0;
    s->line_compare = 0;
    s->start_addr = 0;
    s->plane_updated = 0;
    s->last_cw = 0;
    s->last_ch = 0;
    s->last_width = 0;
    s->last_height = 0;
    s->last_scr_width = 0;
    s->last_scr_height = 0;
    s->cursor_start = 0;
    s->cursor_end = 0;
    s->cursor_offset = 0;
    memset(s->invalidated_y_table, '\0', sizeof(s->invalidated_y_table));
    memset(s->last_palette, '\0', sizeof(s->last_palette));
    memset(s->last_ch_attr, '\0', sizeof(s->last_ch_attr));
    switch (vga_retrace_method) {
    case VGA_RETRACE_DUMB:
        break;
    case VGA_RETRACE_PRECISE:
        memset(&s->retrace_info, 0, sizeof (s->retrace_info));
        break;
    }
}

static void vga_reset(void *opaque)
{
    VGACommonState *s =  opaque;
    vga_common_reset(s);
}

#define TEXTMODE_X(x)	((x) % width)
#define TEXTMODE_Y(x)	((x) / width)
#define VMEM2CHTYPE(v)	((v & 0xff0007ff) | \
        ((v & 0x00000800) << 10) | ((v & 0x00007000) >> 1))
/* relay text rendering to the display driver
 * instead of doing a full vga_update_display() */
static void vga_update_text(void *opaque, console_ch_t *chardata)
{
    VGACommonState *s =  opaque;
    int graphic_mode, i, cursor_offset, cursor_visible;
    int cw, cheight, width, height, size, c_min, c_max;
    uint32_t *src;
    console_ch_t *dst, val;
    char msg_buffer[80];
    int full_update = 0;

    if (!(s->ar_index & 0x20)) {
        graphic_mode = GMODE_BLANK;
    } else {
        graphic_mode = s->gr[6] & 1;
    }
    if (graphic_mode != s->graphic_mode) {
        s->graphic_mode = graphic_mode;
        full_update = 1;
    }
    if (s->last_width == -1) {
        s->last_width = 0;
        full_update = 1;
    }

    switch (graphic_mode) {
    case GMODE_TEXT:
        /* TODO: update palette */
        full_update |= update_basic_params(s);

        /* total width & height */
        cheight = (s->cr[9] & 0x1f) + 1;
        cw = 8;
        if (!(s->sr[1] & 0x01))
            cw = 9;
        if (s->sr[1] & 0x08)
            cw = 16; /* NOTE: no 18 pixel wide */
        width = (s->cr[0x01] + 1);
        if (s->cr[0x06] == 100) {
            /* ugly hack for CGA 160x100x16 - explain me the logic */
            height = 100;
        } else {
            height = s->cr[0x12] | 
                ((s->cr[0x07] & 0x02) << 7) | 
                ((s->cr[0x07] & 0x40) << 3);
            height = (height + 1) / cheight;
        }

        size = (height * width);
        if (size > CH_ATTR_SIZE) {
            if (!full_update)
                return;

            snprintf(msg_buffer, sizeof(msg_buffer), "%i x %i Text mode",
                     width, height);
            break;
        }

        if (width != s->last_width || height != s->last_height ||
            cw != s->last_cw || cheight != s->last_ch) {
            s->last_scr_width = width * cw;
            s->last_scr_height = height * cheight;
            s->ds->surface->width = width;
            s->ds->surface->height = height;
            dpy_resize(s->ds);
            s->last_width = width;
            s->last_height = height;
            s->last_ch = cheight;
            s->last_cw = cw;
            full_update = 1;
        }

        /* Update "hardware" cursor */
        cursor_offset = ((s->cr[0x0e] << 8) | s->cr[0x0f]) - s->start_addr;
        if (cursor_offset != s->cursor_offset ||
            s->cr[0xa] != s->cursor_start ||
            s->cr[0xb] != s->cursor_end || full_update) {
            cursor_visible = !(s->cr[0xa] & 0x20);
            if (cursor_visible && cursor_offset < size && cursor_offset >= 0)
                dpy_cursor(s->ds,
                           TEXTMODE_X(cursor_offset),
                           TEXTMODE_Y(cursor_offset));
            else
                dpy_cursor(s->ds, -1, -1);
            s->cursor_offset = cursor_offset;
            s->cursor_start = s->cr[0xa];
            s->cursor_end = s->cr[0xb];
        }

        src = (uint32_t *) s->vram_ptr + s->start_addr;
        dst = chardata;

        if (full_update) {
            for (i = 0; i < size; src ++, dst ++, i ++)
                console_write_ch(dst, VMEM2CHTYPE(*src));

            dpy_update(s->ds, 0, 0, width, height);
        } else {
            c_max = 0;

            for (i = 0; i < size; src ++, dst ++, i ++) {
                console_write_ch(&val, VMEM2CHTYPE(*src));
                if (*dst != val) {
                    *dst = val;
                    c_max = i;
                    break;
                }
            }
            c_min = i;
            for (; i < size; src ++, dst ++, i ++) {
                console_write_ch(&val, VMEM2CHTYPE(*src));
                if (*dst != val) {
                    *dst = val;
                    c_max = i;
                }
            }

            if (c_min <= c_max) {
                i = TEXTMODE_Y(c_min);
                dpy_update(s->ds, 0, i, width, TEXTMODE_Y(c_max) - i + 1);
            }
        }

        return;
    case GMODE_GRAPH:
        if (!full_update)
            return;

        s->get_resolution(s, &width, &height);
        snprintf(msg_buffer, sizeof(msg_buffer), "%i x %i Graphic mode",
                 width, height);
        break;
    case GMODE_BLANK:
    default:
        if (!full_update)
            return;

        snprintf(msg_buffer, sizeof(msg_buffer), "VGA Blank mode");
        break;
    }

    /* Display a message */
    s->last_width = 60;
    s->last_height = height = 3;
    dpy_cursor(s->ds, -1, -1);
    s->ds->surface->width = s->last_width;
    s->ds->surface->height = height;
    dpy_resize(s->ds);

    for (dst = chardata, i = 0; i < s->last_width * height; i ++)
        console_write_ch(dst ++, ' ');

    size = strlen(msg_buffer);
    width = (s->last_width - size) / 2;
    dst = chardata + s->last_width + width;
    for (i = 0; i < size; i ++)
        console_write_ch(dst ++, 0x00200100 | msg_buffer[i]);

    dpy_update(s->ds, 0, 0, s->last_width, height);
}

CPUReadMemoryFunc * const vga_mem_read[3] = {
    vga_mem_readb,
    vga_mem_readw,
    vga_mem_readl,
};

CPUWriteMemoryFunc * const vga_mem_write[3] = {
    vga_mem_writeb,
    vga_mem_writew,
    vga_mem_writel,
};

static int vga_common_post_load(void *opaque, int version_id)
{
    VGACommonState *s = opaque;

    /* force refresh */
    s->graphic_mode = -1;
    return 0;
}

const VMStateDescription vmstate_vga_common = {
    .name = "vga",
    .version_id = 2,
    .minimum_version_id = 2,
    .minimum_version_id_old = 2,
    .post_load = vga_common_post_load,
    .fields      = (VMStateField []) {
        VMSTATE_UINT32(latch, VGACommonState),
        VMSTATE_UINT8(sr_index, VGACommonState),
        VMSTATE_PARTIAL_BUFFER(sr, VGACommonState, 8),
        VMSTATE_UINT8(gr_index, VGACommonState),
        VMSTATE_PARTIAL_BUFFER(gr, VGACommonState, 16),
        VMSTATE_UINT8(ar_index, VGACommonState),
        VMSTATE_BUFFER(ar, VGACommonState),
        VMSTATE_INT32(ar_flip_flop, VGACommonState),
        VMSTATE_UINT8(cr_index, VGACommonState),
        VMSTATE_BUFFER(cr, VGACommonState),
        VMSTATE_UINT8(msr, VGACommonState),
        VMSTATE_UINT8(fcr, VGACommonState),
        VMSTATE_UINT8(st00, VGACommonState),
        VMSTATE_UINT8(st01, VGACommonState),

        VMSTATE_UINT8(dac_state, VGACommonState),
        VMSTATE_UINT8(dac_sub_index, VGACommonState),
        VMSTATE_UINT8(dac_read_index, VGACommonState),
        VMSTATE_UINT8(dac_write_index, VGACommonState),
        VMSTATE_BUFFER(dac_cache, VGACommonState),
        VMSTATE_BUFFER(palette, VGACommonState),

        VMSTATE_INT32(bank_offset, VGACommonState),
        VMSTATE_UINT8_EQUAL(is_vbe_vmstate, VGACommonState),
#ifdef CONFIG_BOCHS_VBE
        VMSTATE_UINT16(vbe_index, VGACommonState),
        VMSTATE_UINT16_ARRAY(vbe_regs, VGACommonState, VBE_DISPI_INDEX_NB),
        VMSTATE_UINT32(vbe_start_addr, VGACommonState),
        VMSTATE_UINT32(vbe_line_offset, VGACommonState),
        VMSTATE_UINT32(vbe_bank_mask, VGACommonState),
#endif
        VMSTATE_END_OF_LIST()
    }
};

void vga_common_init(VGACommonState *s, int vga_ram_size)
{
    int i, j, v, b;

    for(i = 0;i < 256; i++) {
        v = 0;
        for(j = 0; j < 8; j++) {
            v |= ((i >> j) & 1) << (j * 4);
        }
        expand4[i] = v;

        v = 0;
        for(j = 0; j < 4; j++) {
            v |= ((i >> (2 * j)) & 3) << (j * 4);
        }
        expand2[i] = v;
    }
    for(i = 0; i < 16; i++) {
        v = 0;
        for(j = 0; j < 4; j++) {
            b = ((i >> j) & 1);
            v |= b << (2 * j);
            v |= b << (2 * j + 1);
        }
        expand4to8[i] = v;
    }

#ifdef CONFIG_BOCHS_VBE
    s->is_vbe_vmstate = 1;
#else
    s->is_vbe_vmstate = 0;
#endif
    s->vram_offset = qemu_ram_alloc(vga_ram_size);
    s->vram_ptr = qemu_get_ram_ptr(s->vram_offset);
    s->vram_size = vga_ram_size;
    s->get_bpp = vga_get_bpp;
    s->get_offsets = vga_get_offsets;
    s->get_resolution = vga_get_resolution;
    s->update = vga_update_display;
    s->invalidate = vga_invalidate_display;
    s->screen_dump = vga_screen_dump;
    s->text_update = vga_update_text;
    switch (vga_retrace_method) {
    case VGA_RETRACE_DUMB:
        s->retrace = vga_dumb_retrace;
        s->update_retrace_info = vga_dumb_update_retrace_info;
        break;

    case VGA_RETRACE_PRECISE:
        s->retrace = vga_precise_retrace;
        s->update_retrace_info = vga_precise_update_retrace_info;
        break;
    }
}

/* used by both ISA and PCI */
void vga_init(VGACommonState *s)
{
    int vga_io_memory;

    qemu_register_reset(vga_reset, s);

    register_ioport_write(0x3c0, 16, 1, vga_ioport_write, s);

    register_ioport_write(0x3b4, 2, 1, vga_ioport_write, s);
    register_ioport_write(0x3d4, 2, 1, vga_ioport_write, s);
    register_ioport_write(0x3ba, 1, 1, vga_ioport_write, s);
    register_ioport_write(0x3da, 1, 1, vga_ioport_write, s);

    register_ioport_read(0x3c0, 16, 1, vga_ioport_read, s);

    register_ioport_read(0x3b4, 2, 1, vga_ioport_read, s);
    register_ioport_read(0x3d4, 2, 1, vga_ioport_read, s);
    register_ioport_read(0x3ba, 1, 1, vga_ioport_read, s);
    register_ioport_read(0x3da, 1, 1, vga_ioport_read, s);
    s->bank_offset = 0;

#ifdef CONFIG_BOCHS_VBE
#if defined (TARGET_I386)
    register_ioport_read(0x1ce, 1, 2, vbe_ioport_read_index, s);
    register_ioport_read(0x1cf, 1, 2, vbe_ioport_read_data, s);

    register_ioport_write(0x1ce, 1, 2, vbe_ioport_write_index, s);
    register_ioport_write(0x1cf, 1, 2, vbe_ioport_write_data, s);

    /* old Bochs IO ports */
    register_ioport_read(0xff80, 1, 2, vbe_ioport_read_index, s);
    register_ioport_read(0xff81, 1, 2, vbe_ioport_read_data, s);

    register_ioport_write(0xff80, 1, 2, vbe_ioport_write_index, s);
    register_ioport_write(0xff81, 1, 2, vbe_ioport_write_data, s);
#else
    register_ioport_read(0x1ce, 1, 2, vbe_ioport_read_index, s);
    register_ioport_read(0x1d0, 1, 2, vbe_ioport_read_data, s);

    register_ioport_write(0x1ce, 1, 2, vbe_ioport_write_index, s);
    register_ioport_write(0x1d0, 1, 2, vbe_ioport_write_data, s);
#endif
#endif /* CONFIG_BOCHS_VBE */

    vga_io_memory = cpu_register_io_memory(vga_mem_read, vga_mem_write, s);
    cpu_register_physical_memory(isa_mem_base + 0x000a0000, 0x20000,
                                 vga_io_memory);
    qemu_register_coalesced_mmio(isa_mem_base + 0x000a0000, 0x20000);
}

void vga_init_vbe(VGACommonState *s)
{
#ifdef CONFIG_BOCHS_VBE
    /* XXX: use optimized standard vga accesses */
    cpu_register_physical_memory(VBE_DISPI_LFB_PHYSICAL_ADDRESS,
                                 VGA_RAM_SIZE, s->vram_offset);
    s->vbe_mapped = 1;
#endif 
}
/********************************************************/
/* vga screen dump */

static void vga_save_dpy_update(DisplayState *ds,
                                int x, int y, int w, int h)
{
    if (screen_dump_filename) {
        ppm_save(screen_dump_filename, ds->surface);
        screen_dump_filename = NULL;
    }
}

static void vga_save_dpy_resize(DisplayState *s)
{
}

static void vga_save_dpy_refresh(DisplayState *s)
{
}

int ppm_save(const char *filename, struct DisplaySurface *ds)
{
    FILE *f;
    uint8_t *d, *d1;
    uint32_t v;
    int y, x;
    uint8_t r, g, b;

    f = fopen(filename, "wb");
    if (!f)
        return -1;
    fprintf(f, "P6\n%d %d\n%d\n",
            ds->width, ds->height, 255);
    d1 = ds->data;
    for(y = 0; y < ds->height; y++) {
        d = d1;
        for(x = 0; x < ds->width; x++) {
            if (ds->pf.bits_per_pixel == 32)
                v = *(uint32_t *)d;
            else
                v = (uint32_t) (*(uint16_t *)d);
            r = ((v >> ds->pf.rshift) & ds->pf.rmax) * 256 /
                (ds->pf.rmax + 1);
            g = ((v >> ds->pf.gshift) & ds->pf.gmax) * 256 /
                (ds->pf.gmax + 1);
            b = ((v >> ds->pf.bshift) & ds->pf.bmax) * 256 /
                (ds->pf.bmax + 1);
            fputc(r, f);
            fputc(g, f);
            fputc(b, f);
            d += ds->pf.bytes_per_pixel;
        }
        d1 += ds->linesize;
    }
    fclose(f);
    return 0;
}

static DisplayChangeListener* vga_screen_dump_init(DisplayState *ds)
{
    DisplayChangeListener *dcl;

    dcl = qemu_mallocz(sizeof(DisplayChangeListener));
    dcl->dpy_update = vga_save_dpy_update;
    dcl->dpy_resize = vga_save_dpy_resize;
    dcl->dpy_refresh = vga_save_dpy_refresh;
    register_displaychangelistener(ds, dcl);
    return dcl;
}

/* save the vga display in a PPM image even if no display is
   available */
static void vga_screen_dump(void *opaque, const char *filename)
{
    VGACommonState *s = opaque;

    if (!screen_dump_dcl)
        screen_dump_dcl = vga_screen_dump_init(s->ds);

    screen_dump_filename = (char *)filename;
    vga_invalidate_display(s);
    vga_hw_update();
}
<|MERGE_RESOLUTION|>--- conflicted
+++ resolved
@@ -1583,33 +1583,6 @@
         cpu_physical_sync_dirty_bitmap(isa_mem_base + 0xa0000, 0xa8000);
         cpu_physical_sync_dirty_bitmap(isa_mem_base + 0xa8000, 0xb0000);
     }
-<<<<<<< HEAD
-    vga_dirty_log_start(s);
-}
-
-static int s1, s2;
-
-static void mark_dirty(target_phys_addr_t start, target_phys_addr_t len)
-{
-    target_phys_addr_t end = start + len;
-
-    while (start < end) {
-        cpu_physical_memory_set_dirty(cpu_get_physical_page_desc(start));
-        start += TARGET_PAGE_SIZE;
-    }
-}
-
-void vga_dirty_log_stop(VGACommonState *s)
-{
-    if (kvm_enabled() && s->map_addr && s1)
-        kvm_log_stop(s->map_addr, s->map_end - s->map_addr);
-
-    if (kvm_enabled() && s->lfb_vram_mapped && s2) {
-        kvm_log_stop(isa_mem_base + 0xa0000, 0x8000);
-        kvm_log_stop(isa_mem_base + 0xa8000, 0x8000);
-    }
-    s1 = s2 = 0;
-=======
 
 #ifdef CONFIG_BOCHS_VBE
     if (s->vbe_mapped) {
@@ -1618,7 +1591,31 @@
     }
 #endif
 
->>>>>>> f0138a63
+    vga_dirty_log_start(s);
+}
+
+static int s1, s2;
+
+static void mark_dirty(target_phys_addr_t start, target_phys_addr_t len)
+{
+    target_phys_addr_t end = start + len;
+
+    while (start < end) {
+        cpu_physical_memory_set_dirty(cpu_get_physical_page_desc(start));
+        start += TARGET_PAGE_SIZE;
+    }
+}
+
+void vga_dirty_log_stop(VGACommonState *s)
+{
+    if (kvm_enabled() && s->map_addr && s1)
+        kvm_log_stop(s->map_addr, s->map_end - s->map_addr);
+
+    if (kvm_enabled() && s->lfb_vram_mapped && s2) {
+        kvm_log_stop(isa_mem_base + 0xa0000, 0x8000);
+        kvm_log_stop(isa_mem_base + 0xa8000, 0x8000);
+    }
+    s1 = s2 = 0;
 }
 
 void vga_dirty_log_start(VGACommonState *s)
