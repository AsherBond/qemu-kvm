--- conflicted
+++ resolved
@@ -31,11 +31,8 @@
 #include "ppc.h"
 #include "loader.h"
 #include "elf.h"
-<<<<<<< HEAD
+#include "sysbus.h"
 #include "qemu-kvm.h"
-=======
-#include "sysbus.h"
->>>>>>> be13cc7a
 
 #define BINARY_DEVICE_TREE_FILE    "mpc8544ds.dtb"
 #define UIMAGE_LOAD_BASE           0
