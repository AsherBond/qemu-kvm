--- conflicted
+++ resolved
@@ -826,148 +826,7 @@
     return ret;
 }
 
-<<<<<<< HEAD
-void kvm_set_phys_mem(target_phys_addr_t start_addr,
-                      ram_addr_t size,
-                      ram_addr_t phys_offset)
-{
-    KVMState *s = kvm_state;
-    ram_addr_t flags = phys_offset & ~TARGET_PAGE_MASK;
-    KVMSlot *mem, old;
-    int err;
-
-    if (start_addr & ~TARGET_PAGE_MASK) {
-        if (flags >= IO_MEM_UNASSIGNED) {
-            if (!kvm_lookup_overlapping_slot(s, start_addr,
-                                             start_addr + size)) {
-                return;
-            }
-            fprintf(stderr, "Unaligned split of a KVM memory slot\n");
-        } else {
-            fprintf(stderr, "Only page-aligned memory slots supported\n");
-        }
-        abort();
-    }
-
-    /* KVM does not support read-only slots */
-    phys_offset &= ~IO_MEM_ROM;
-
-    while (1) {
-        mem = kvm_lookup_overlapping_slot(s, start_addr, start_addr + size);
-        if (!mem) {
-            break;
-        }
-
-        if (flags < IO_MEM_UNASSIGNED && start_addr >= mem->start_addr &&
-            (start_addr + size <= mem->start_addr + mem->memory_size) &&
-            (phys_offset - start_addr == mem->phys_offset - mem->start_addr)) {
-            /* The new slot fits into the existing one and comes with
-             * identical parameters - nothing to be done. */
-            return;
-        }
-
-        old = *mem;
-
-        /* unregister the overlapping slot */
-        mem->memory_size = 0;
-        err = kvm_set_user_memory_region(s, mem);
-        if (err) {
-            fprintf(stderr, "%s: error unregistering overlapping slot: %s\n",
-                    __func__, strerror(-err));
-            abort();
-        }
-
-        /* Workaround for older KVM versions: we can't join slots, even not by
-         * unregistering the previous ones and then registering the larger
-         * slot. We have to maintain the existing fragmentation. Sigh.
-         *
-         * This workaround assumes that the new slot starts at the same
-         * address as the first existing one. If not or if some overlapping
-         * slot comes around later, we will fail (not seen in practice so far)
-         * - and actually require a recent KVM version. */
-        if (s->broken_set_mem_region &&
-            old.start_addr == start_addr && old.memory_size < size &&
-            flags < IO_MEM_UNASSIGNED) {
-            mem = kvm_alloc_slot(s);
-            mem->memory_size = old.memory_size;
-            mem->start_addr = old.start_addr;
-            mem->phys_offset = old.phys_offset;
-            mem->flags = 0;
-
-            err = kvm_set_user_memory_region(s, mem);
-            if (err) {
-                fprintf(stderr, "%s: error updating slot: %s\n", __func__,
-                        strerror(-err));
-                abort();
-            }
-
-            start_addr += old.memory_size;
-            phys_offset += old.memory_size;
-            size -= old.memory_size;
-            continue;
-        }
-
-        /* register prefix slot */
-        if (old.start_addr < start_addr) {
-            mem = kvm_alloc_slot(s);
-            mem->memory_size = start_addr - old.start_addr;
-            mem->start_addr = old.start_addr;
-            mem->phys_offset = old.phys_offset;
-            mem->flags = 0;
-
-            err = kvm_set_user_memory_region(s, mem);
-            if (err) {
-                fprintf(stderr, "%s: error registering prefix slot: %s\n",
-                        __func__, strerror(-err));
-                abort();
-            }
-        }
-
-        /* register suffix slot */
-        if (old.start_addr + old.memory_size > start_addr + size) {
-            ram_addr_t size_delta;
-
-            mem = kvm_alloc_slot(s);
-            mem->start_addr = start_addr + size;
-            size_delta = mem->start_addr - old.start_addr;
-            mem->memory_size = old.memory_size - size_delta;
-            mem->phys_offset = old.phys_offset + size_delta;
-            mem->flags = 0;
-
-            err = kvm_set_user_memory_region(s, mem);
-            if (err) {
-                fprintf(stderr, "%s: error registering suffix slot: %s\n",
-                        __func__, strerror(-err));
-                abort();
-            }
-        }
-    }
-
-    /* in case the KVM bug workaround already "consumed" the new slot */
-    if (!size)
-        return;
-
-    /* KVM does not need to know about this memory */
-    if (flags >= IO_MEM_UNASSIGNED)
-        return;
-
-    mem = kvm_alloc_slot(s);
-    mem->memory_size = size;
-    mem->start_addr = start_addr;
-    mem->phys_offset = phys_offset;
-    mem->flags = 0;
-
-    err = kvm_set_user_memory_region(s, mem);
-    if (err) {
-        fprintf(stderr, "%s: error registering slot: %s\n", __func__,
-                strerror(-err));
-        abort();
-    }
-}
-
-#endif
-=======
->>>>>>> 46dbef6a
+#endif
 int kvm_ioctl(KVMState *s, int type, ...)
 {
     int ret;
