/*
 * QEMU KVM support
 *
 * Copyright IBM, Corp. 2008
 *           Red Hat, Inc. 2008
 *
 * Authors:
 *  Anthony Liguori   <aliguori@us.ibm.com>
 *  Glauber Costa     <gcosta@redhat.com>
 *
 * This work is licensed under the terms of the GNU GPL, version 2 or later.
 * See the COPYING file in the top-level directory.
 *
 */

#include <sys/types.h>
#include <sys/ioctl.h>
#include <sys/mman.h>
#include <stdarg.h>

#include <linux/kvm.h>

#include "qemu-common.h"
#include "sysemu.h"
#include "hw/hw.h"
#include "gdbstub.h"
#include "kvm.h"

#ifdef KVM_UPSTREAM
/* KVM uses PAGE_SIZE in it's definition of COALESCED_MMIO_MAX */
#define PAGE_SIZE TARGET_PAGE_SIZE

//#define DEBUG_KVM

#ifdef DEBUG_KVM
#define dprintf(fmt, ...) \
    do { fprintf(stderr, fmt, ## __VA_ARGS__); } while (0)
#else
#define dprintf(fmt, ...) \
    do { } while (0)
#endif

typedef struct KVMSlot
{
    target_phys_addr_t start_addr;
    ram_addr_t memory_size;
    ram_addr_t phys_offset;
    int slot;
    int flags;
} KVMSlot;

typedef struct kvm_dirty_log KVMDirtyLog;

int kvm_allowed = 0;

struct KVMState
{
    KVMSlot slots[32];
    int fd;
    int vmfd;
    int coalesced_mmio;
#ifdef KVM_CAP_COALESCED_MMIO
    struct kvm_coalesced_mmio_ring *coalesced_mmio_ring;
#endif
    int broken_set_mem_region;
    int migration_log;
    int vcpu_events;
#ifdef KVM_CAP_SET_GUEST_DEBUG
    struct kvm_sw_breakpoint_head kvm_sw_breakpoints;
#endif
    int irqchip_in_kernel;
    int pit_in_kernel;
};

static KVMState *kvm_state;

static KVMSlot *kvm_alloc_slot(KVMState *s)
{
    int i;

    for (i = 0; i < ARRAY_SIZE(s->slots); i++) {
        /* KVM private memory slots */
        if (i >= 8 && i < 12)
            continue;
        if (s->slots[i].memory_size == 0)
            return &s->slots[i];
    }

    fprintf(stderr, "%s: no free slot available\n", __func__);
    abort();
}

static KVMSlot *kvm_lookup_matching_slot(KVMState *s,
                                         target_phys_addr_t start_addr,
                                         target_phys_addr_t end_addr)
{
    int i;

    for (i = 0; i < ARRAY_SIZE(s->slots); i++) {
        KVMSlot *mem = &s->slots[i];

        if (start_addr == mem->start_addr &&
            end_addr == mem->start_addr + mem->memory_size) {
            return mem;
        }
    }

    return NULL;
}

/*
 * Find overlapping slot with lowest start address
 */
static KVMSlot *kvm_lookup_overlapping_slot(KVMState *s,
                                            target_phys_addr_t start_addr,
                                            target_phys_addr_t end_addr)
{
    KVMSlot *found = NULL;
    int i;

    for (i = 0; i < ARRAY_SIZE(s->slots); i++) {
        KVMSlot *mem = &s->slots[i];

        if (mem->memory_size == 0 ||
            (found && found->start_addr < mem->start_addr)) {
            continue;
        }

        if (end_addr > mem->start_addr &&
            start_addr < mem->start_addr + mem->memory_size) {
            found = mem;
        }
    }

    return found;
}

static int kvm_set_user_memory_region(KVMState *s, KVMSlot *slot)
{
    struct kvm_userspace_memory_region mem;

    mem.slot = slot->slot;
    mem.guest_phys_addr = slot->start_addr;
    mem.memory_size = slot->memory_size;
    mem.userspace_addr = (unsigned long)qemu_get_ram_ptr(slot->phys_offset);
    mem.flags = slot->flags;
    if (s->migration_log) {
        mem.flags |= KVM_MEM_LOG_DIRTY_PAGES;
    }
    return kvm_vm_ioctl(s, KVM_SET_USER_MEMORY_REGION, &mem);
}

static void kvm_reset_vcpu(void *opaque)
{
    CPUState *env = opaque;

    kvm_arch_reset_vcpu(env);
    if (kvm_arch_put_registers(env)) {
        fprintf(stderr, "Fatal: kvm vcpu reset failed\n");
        abort();
    }
}
#endif

int kvm_irqchip_in_kernel(void)
{
    return kvm_state->irqchip_in_kernel;
}

#ifdef KVM_UPSTREAM
int kvm_pit_in_kernel(void)
{
    return kvm_state->pit_in_kernel;
}


int kvm_init_vcpu(CPUState *env)
{
    KVMState *s = kvm_state;
    long mmap_size;
    int ret;

    dprintf("kvm_init_vcpu\n");

    ret = kvm_vm_ioctl(s, KVM_CREATE_VCPU, env->cpu_index);
    if (ret < 0) {
        dprintf("kvm_create_vcpu failed\n");
        goto err;
    }

    env->kvm_fd = ret;
    env->kvm_state = s;

    mmap_size = kvm_ioctl(s, KVM_GET_VCPU_MMAP_SIZE, 0);
    if (mmap_size < 0) {
        dprintf("KVM_GET_VCPU_MMAP_SIZE failed\n");
        goto err;
    }

    env->kvm_run = mmap(NULL, mmap_size, PROT_READ | PROT_WRITE, MAP_SHARED,
                        env->kvm_fd, 0);
    if (env->kvm_run == MAP_FAILED) {
        ret = -errno;
        dprintf("mmap'ing vcpu state failed\n");
        goto err;
    }

#ifdef KVM_CAP_COALESCED_MMIO
    if (s->coalesced_mmio && !s->coalesced_mmio_ring)
        s->coalesced_mmio_ring = (void *) env->kvm_run +
		s->coalesced_mmio * PAGE_SIZE;
#endif

    ret = kvm_arch_init_vcpu(env);
    if (ret == 0) {
        qemu_register_reset(kvm_reset_vcpu, env);
        kvm_arch_reset_vcpu(env);
        ret = kvm_arch_put_registers(env);
    }
err:
    return ret;
}

/*
 * dirty pages logging control
 */
static int kvm_dirty_pages_log_change(target_phys_addr_t phys_addr,
                                      ram_addr_t size, int flags, int mask)
{
    KVMState *s = kvm_state;
    KVMSlot *mem = kvm_lookup_matching_slot(s, phys_addr, phys_addr + size);
    int old_flags;

    if (mem == NULL)  {
            fprintf(stderr, "BUG: %s: invalid parameters " TARGET_FMT_plx "-"
                    TARGET_FMT_plx "\n", __func__, phys_addr,
                    (target_phys_addr_t)(phys_addr + size - 1));
            return -EINVAL;
    }

    old_flags = mem->flags;

    flags = (mem->flags & ~mask) | flags;
    mem->flags = flags;

    /* If nothing changed effectively, no need to issue ioctl */
    if (s->migration_log) {
        flags |= KVM_MEM_LOG_DIRTY_PAGES;
    }
    if (flags == old_flags) {
            return 0;
    }

    return kvm_set_user_memory_region(s, mem);
}

int kvm_log_start(target_phys_addr_t phys_addr, ram_addr_t size)
{
        return kvm_dirty_pages_log_change(phys_addr, size,
                                          KVM_MEM_LOG_DIRTY_PAGES,
                                          KVM_MEM_LOG_DIRTY_PAGES);
}

int kvm_log_stop(target_phys_addr_t phys_addr, ram_addr_t size)
{
        return kvm_dirty_pages_log_change(phys_addr, size,
                                          0,
                                          KVM_MEM_LOG_DIRTY_PAGES);
}

int kvm_set_migration_log(int enable)
{
    KVMState *s = kvm_state;
    KVMSlot *mem;
    int i, err;

    s->migration_log = enable;

    for (i = 0; i < ARRAY_SIZE(s->slots); i++) {
        mem = &s->slots[i];

        if (!!(mem->flags & KVM_MEM_LOG_DIRTY_PAGES) == enable) {
            continue;
        }
        err = kvm_set_user_memory_region(s, mem);
        if (err) {
            return err;
        }
    }
    return 0;
}

static int test_le_bit(unsigned long nr, unsigned char *addr)
{
    return (addr[nr >> 3] >> (nr & 7)) & 1;
}

/**
 * kvm_physical_sync_dirty_bitmap - Grab dirty bitmap from kernel space
 * This function updates qemu's dirty bitmap using cpu_physical_memory_set_dirty().
 * This means all bits are set to dirty.
 *
 * @start_add: start of logged region.
 * @end_addr: end of logged region.
 */
int kvm_physical_sync_dirty_bitmap(target_phys_addr_t start_addr,
                                   target_phys_addr_t end_addr)
{
    KVMState *s = kvm_state;
    unsigned long size, allocated_size = 0;
    target_phys_addr_t phys_addr;
    ram_addr_t addr;
    KVMDirtyLog d;
    KVMSlot *mem;
    int ret = 0;

    d.dirty_bitmap = NULL;
    while (start_addr < end_addr) {
        mem = kvm_lookup_overlapping_slot(s, start_addr, end_addr);
        if (mem == NULL) {
            break;
        }

        size = ((mem->memory_size >> TARGET_PAGE_BITS) + 7) / 8;
        if (!d.dirty_bitmap) {
            d.dirty_bitmap = qemu_malloc(size);
        } else if (size > allocated_size) {
            d.dirty_bitmap = qemu_realloc(d.dirty_bitmap, size);
        }
        allocated_size = size;
        memset(d.dirty_bitmap, 0, allocated_size);

        d.slot = mem->slot;

        if (kvm_vm_ioctl(s, KVM_GET_DIRTY_LOG, &d) == -1) {
            dprintf("ioctl failed %d\n", errno);
            ret = -1;
            break;
        }

        for (phys_addr = mem->start_addr, addr = mem->phys_offset;
             phys_addr < mem->start_addr + mem->memory_size;
             phys_addr += TARGET_PAGE_SIZE, addr += TARGET_PAGE_SIZE) {
            unsigned char *bitmap = (unsigned char *)d.dirty_bitmap;
            unsigned nr = (phys_addr - mem->start_addr) >> TARGET_PAGE_BITS;

            if (test_le_bit(nr, bitmap)) {
                cpu_physical_memory_set_dirty(addr);
            }
        }
        start_addr = phys_addr;
    }
    qemu_free(d.dirty_bitmap);

    return ret;
}
#endif

int kvm_coalesce_mmio_region(target_phys_addr_t start, ram_addr_t size)
{
    int ret = -ENOSYS;
#ifdef KVM_CAP_COALESCED_MMIO
    KVMState *s = kvm_state;

    if (s->coalesced_mmio) {
        struct kvm_coalesced_mmio_zone zone;

        zone.addr = start;
        zone.size = size;

        ret = kvm_vm_ioctl(s, KVM_REGISTER_COALESCED_MMIO, &zone);
    }
#endif

    return ret;
}

int kvm_uncoalesce_mmio_region(target_phys_addr_t start, ram_addr_t size)
{
    int ret = -ENOSYS;
#ifdef KVM_CAP_COALESCED_MMIO
    KVMState *s = kvm_state;

    if (s->coalesced_mmio) {
        struct kvm_coalesced_mmio_zone zone;

        zone.addr = start;
        zone.size = size;

        ret = kvm_vm_ioctl(s, KVM_UNREGISTER_COALESCED_MMIO, &zone);
    }
#endif

    return ret;
}

int kvm_check_extension(KVMState *s, unsigned int extension)
{
    int ret;

    ret = kvm_ioctl(s, KVM_CHECK_EXTENSION, extension);
    if (ret < 0) {
        ret = 0;
    }

    return ret;
}
#ifdef KVM_UPSTREAM

int kvm_init(int smp_cpus)
{
    static const char upgrade_note[] =
        "Please upgrade to at least kernel 2.6.29 or recent kvm-kmod\n"
        "(see http://sourceforge.net/projects/kvm).\n";
    KVMState *s;
    int ret;
    int i;

    if (smp_cpus > 1) {
        fprintf(stderr, "No SMP KVM support, use '-smp 1'\n");
        return -EINVAL;
    }

    s = qemu_mallocz(sizeof(KVMState));

#ifdef KVM_CAP_SET_GUEST_DEBUG
    QTAILQ_INIT(&s->kvm_sw_breakpoints);
#endif
    for (i = 0; i < ARRAY_SIZE(s->slots); i++)
        s->slots[i].slot = i;

    s->vmfd = -1;
    s->fd = qemu_open("/dev/kvm", O_RDWR);
    if (s->fd == -1) {
        fprintf(stderr, "Could not access KVM kernel module: %m\n");
        ret = -errno;
        goto err;
    }

    ret = kvm_ioctl(s, KVM_GET_API_VERSION, 0);
    if (ret < KVM_API_VERSION) {
        if (ret > 0)
            ret = -EINVAL;
        fprintf(stderr, "kvm version too old\n");
        goto err;
    }

    if (ret > KVM_API_VERSION) {
        ret = -EINVAL;
        fprintf(stderr, "kvm version not supported\n");
        goto err;
    }

    s->vmfd = kvm_ioctl(s, KVM_CREATE_VM, 0);
    if (s->vmfd < 0)
        goto err;

    /* initially, KVM allocated its own memory and we had to jump through
     * hooks to make phys_ram_base point to this.  Modern versions of KVM
     * just use a user allocated buffer so we can use regular pages
     * unmodified.  Make sure we have a sufficiently modern version of KVM.
     */
    if (!kvm_check_extension(s, KVM_CAP_USER_MEMORY)) {
        ret = -EINVAL;
        fprintf(stderr, "kvm does not support KVM_CAP_USER_MEMORY\n%s",
                upgrade_note);
        goto err;
    }

    /* There was a nasty bug in < kvm-80 that prevents memory slots from being
     * destroyed properly.  Since we rely on this capability, refuse to work
     * with any kernel without this capability. */
    if (!kvm_check_extension(s, KVM_CAP_DESTROY_MEMORY_REGION_WORKS)) {
        ret = -EINVAL;

        fprintf(stderr,
                "KVM kernel module broken (DESTROY_MEMORY_REGION).\n%s",
                upgrade_note);
        goto err;
    }

    s->coalesced_mmio = 0;
#ifdef KVM_CAP_COALESCED_MMIO
    s->coalesced_mmio = kvm_check_extension(s, KVM_CAP_COALESCED_MMIO);
    s->coalesced_mmio_ring = NULL;
#endif

    s->broken_set_mem_region = 1;
#ifdef KVM_CAP_JOIN_MEMORY_REGIONS_WORKS
    ret = kvm_ioctl(s, KVM_CHECK_EXTENSION, KVM_CAP_JOIN_MEMORY_REGIONS_WORKS);
    if (ret > 0) {
        s->broken_set_mem_region = 0;
    }
#endif

    s->vcpu_events = 0;
#ifdef KVM_CAP_VCPU_EVENTS
    s->vcpu_events = kvm_check_extension(s, KVM_CAP_VCPU_EVENTS);
#endif

    ret = kvm_arch_init(s, smp_cpus);
    if (ret < 0)
        goto err;

    kvm_state = s;

    return 0;

err:
    if (s) {
        if (s->vmfd != -1)
            close(s->vmfd);
        if (s->fd != -1)
            close(s->fd);
    }
    qemu_free(s);

    return ret;
}
#endif

static int kvm_handle_io(uint16_t port, void *data, int direction, int size,
                         uint32_t count)
{
    int i;
    uint8_t *ptr = data;

    for (i = 0; i < count; i++) {
        if (direction == KVM_EXIT_IO_IN) {
            switch (size) {
            case 1:
                stb_p(ptr, cpu_inb(port));
                break;
            case 2:
                stw_p(ptr, cpu_inw(port));
                break;
            case 4:
                stl_p(ptr, cpu_inl(port));
                break;
            }
        } else {
            switch (size) {
            case 1:
                cpu_outb(port, ldub_p(ptr));
                break;
            case 2:
                cpu_outw(port, lduw_p(ptr));
                break;
            case 4:
                cpu_outl(port, ldl_p(ptr));
                break;
            }
        }

        ptr += size;
    }

    return 1;
}

<<<<<<< HEAD
#ifdef KVM_UPSTREAM
static void kvm_run_coalesced_mmio(CPUState *env, struct kvm_run *run)
=======
void kvm_flush_coalesced_mmio_buffer(void)
>>>>>>> 62a2744c
{
#ifdef KVM_CAP_COALESCED_MMIO
    KVMState *s = kvm_state;
    if (s->coalesced_mmio_ring) {
        struct kvm_coalesced_mmio_ring *ring = s->coalesced_mmio_ring;
        while (ring->first != ring->last) {
            struct kvm_coalesced_mmio *ent;

            ent = &ring->coalesced_mmio[ring->first];

            cpu_physical_memory_write(ent->phys_addr, ent->data, ent->len);
            /* FIXME smp_wmb() */
            ring->first = (ring->first + 1) % KVM_COALESCED_MMIO_MAX;
        }
    }
#endif
}

void kvm_cpu_synchronize_state(CPUState *env)
{
    if (!env->kvm_state->regs_modified) {
        kvm_arch_get_registers(env);
        env->kvm_state->regs_modified = 1;
    }
}

int kvm_cpu_exec(CPUState *env)
{
    struct kvm_run *run = env->kvm_run;
    int ret;

    dprintf("kvm_cpu_exec()\n");

    do {
        if (env->exit_request) {
            dprintf("interrupt exit requested\n");
            ret = 0;
            break;
        }

        if (env->kvm_state->regs_modified) {
            kvm_arch_put_registers(env);
            env->kvm_state->regs_modified = 0;
        }

        kvm_arch_pre_run(env, run);
        qemu_mutex_unlock_iothread();
        ret = kvm_vcpu_ioctl(env, KVM_RUN, 0);
        qemu_mutex_lock_iothread();
        kvm_arch_post_run(env, run);

        if (ret == -EINTR || ret == -EAGAIN) {
            dprintf("io window exit\n");
            ret = 0;
            break;
        }

        if (ret < 0) {
            dprintf("kvm run failed %s\n", strerror(-ret));
            abort();
        }

        kvm_flush_coalesced_mmio_buffer();

        ret = 0; /* exit loop */
        switch (run->exit_reason) {
        case KVM_EXIT_IO:
            dprintf("handle_io\n");
            ret = kvm_handle_io(run->io.port,
                                (uint8_t *)run + run->io.data_offset,
                                run->io.direction,
                                run->io.size,
                                run->io.count);
            break;
        case KVM_EXIT_MMIO:
            dprintf("handle_mmio\n");
            cpu_physical_memory_rw(run->mmio.phys_addr,
                                   run->mmio.data,
                                   run->mmio.len,
                                   run->mmio.is_write);
            ret = 1;
            break;
        case KVM_EXIT_IRQ_WINDOW_OPEN:
            dprintf("irq_window_open\n");
            break;
        case KVM_EXIT_SHUTDOWN:
            dprintf("shutdown\n");
            qemu_system_reset_request();
            ret = 1;
            break;
        case KVM_EXIT_UNKNOWN:
            dprintf("kvm_exit_unknown\n");
            break;
        case KVM_EXIT_FAIL_ENTRY:
            dprintf("kvm_exit_fail_entry\n");
            break;
        case KVM_EXIT_EXCEPTION:
            dprintf("kvm_exit_exception\n");
            break;
        case KVM_EXIT_DEBUG:
            dprintf("kvm_exit_debug\n");
#ifdef KVM_CAP_SET_GUEST_DEBUG
            if (kvm_arch_debug(&run->debug.arch)) {
                gdb_set_stop_cpu(env);
                vm_stop(EXCP_DEBUG);
                env->exception_index = EXCP_DEBUG;
                return 0;
            }
            /* re-enter, this exception was guest-internal */
            ret = 1;
#endif /* KVM_CAP_SET_GUEST_DEBUG */
            break;
        default:
            dprintf("kvm_arch_handle_exit\n");
            ret = kvm_arch_handle_exit(env, run);
            break;
        }
    } while (ret > 0);

    if (env->exit_request) {
        env->exit_request = 0;
        env->exception_index = EXCP_INTERRUPT;
    }

    return ret;
}

void kvm_set_phys_mem(target_phys_addr_t start_addr,
                      ram_addr_t size,
                      ram_addr_t phys_offset)
{
    KVMState *s = kvm_state;
    ram_addr_t flags = phys_offset & ~TARGET_PAGE_MASK;
    KVMSlot *mem, old;
    int err;

    if (start_addr & ~TARGET_PAGE_MASK) {
        if (flags >= IO_MEM_UNASSIGNED) {
            if (!kvm_lookup_overlapping_slot(s, start_addr,
                                             start_addr + size)) {
                return;
            }
            fprintf(stderr, "Unaligned split of a KVM memory slot\n");
        } else {
            fprintf(stderr, "Only page-aligned memory slots supported\n");
        }
        abort();
    }

    /* KVM does not support read-only slots */
    phys_offset &= ~IO_MEM_ROM;

    while (1) {
        mem = kvm_lookup_overlapping_slot(s, start_addr, start_addr + size);
        if (!mem) {
            break;
        }

        if (flags < IO_MEM_UNASSIGNED && start_addr >= mem->start_addr &&
            (start_addr + size <= mem->start_addr + mem->memory_size) &&
            (phys_offset - start_addr == mem->phys_offset - mem->start_addr)) {
            /* The new slot fits into the existing one and comes with
             * identical parameters - nothing to be done. */
            return;
        }

        old = *mem;

        /* unregister the overlapping slot */
        mem->memory_size = 0;
        err = kvm_set_user_memory_region(s, mem);
        if (err) {
            fprintf(stderr, "%s: error unregistering overlapping slot: %s\n",
                    __func__, strerror(-err));
            abort();
        }

        /* Workaround for older KVM versions: we can't join slots, even not by
         * unregistering the previous ones and then registering the larger
         * slot. We have to maintain the existing fragmentation. Sigh.
         *
         * This workaround assumes that the new slot starts at the same
         * address as the first existing one. If not or if some overlapping
         * slot comes around later, we will fail (not seen in practice so far)
         * - and actually require a recent KVM version. */
        if (s->broken_set_mem_region &&
            old.start_addr == start_addr && old.memory_size < size &&
            flags < IO_MEM_UNASSIGNED) {
            mem = kvm_alloc_slot(s);
            mem->memory_size = old.memory_size;
            mem->start_addr = old.start_addr;
            mem->phys_offset = old.phys_offset;
            mem->flags = 0;

            err = kvm_set_user_memory_region(s, mem);
            if (err) {
                fprintf(stderr, "%s: error updating slot: %s\n", __func__,
                        strerror(-err));
                abort();
            }

            start_addr += old.memory_size;
            phys_offset += old.memory_size;
            size -= old.memory_size;
            continue;
        }

        /* register prefix slot */
        if (old.start_addr < start_addr) {
            mem = kvm_alloc_slot(s);
            mem->memory_size = start_addr - old.start_addr;
            mem->start_addr = old.start_addr;
            mem->phys_offset = old.phys_offset;
            mem->flags = 0;

            err = kvm_set_user_memory_region(s, mem);
            if (err) {
                fprintf(stderr, "%s: error registering prefix slot: %s\n",
                        __func__, strerror(-err));
                abort();
            }
        }

        /* register suffix slot */
        if (old.start_addr + old.memory_size > start_addr + size) {
            ram_addr_t size_delta;

            mem = kvm_alloc_slot(s);
            mem->start_addr = start_addr + size;
            size_delta = mem->start_addr - old.start_addr;
            mem->memory_size = old.memory_size - size_delta;
            mem->phys_offset = old.phys_offset + size_delta;
            mem->flags = 0;

            err = kvm_set_user_memory_region(s, mem);
            if (err) {
                fprintf(stderr, "%s: error registering suffix slot: %s\n",
                        __func__, strerror(-err));
                abort();
            }
        }
    }

    /* in case the KVM bug workaround already "consumed" the new slot */
    if (!size)
        return;

    /* KVM does not need to know about this memory */
    if (flags >= IO_MEM_UNASSIGNED)
        return;

    mem = kvm_alloc_slot(s);
    mem->memory_size = size;
    mem->start_addr = start_addr;
    mem->phys_offset = phys_offset;
    mem->flags = 0;

    err = kvm_set_user_memory_region(s, mem);
    if (err) {
        fprintf(stderr, "%s: error registering slot: %s\n", __func__,
                strerror(-err));
        abort();
    }
}

#endif
int kvm_ioctl(KVMState *s, int type, ...)
{
    int ret;
    void *arg;
    va_list ap;

    va_start(ap, type);
    arg = va_arg(ap, void *);
    va_end(ap);

    ret = ioctl(s->fd, type, arg);
    if (ret == -1)
        ret = -errno;

    return ret;
}

int kvm_vm_ioctl(KVMState *s, int type, ...)
{
    int ret;
    void *arg;
    va_list ap;

    va_start(ap, type);
    arg = va_arg(ap, void *);
    va_end(ap);

    ret = ioctl(s->vmfd, type, arg);
    if (ret == -1)
        ret = -errno;

    return ret;
}

int kvm_vcpu_ioctl(CPUState *env, int type, ...)
{
    int ret;
    void *arg;
    va_list ap;

    va_start(ap, type);
    arg = va_arg(ap, void *);
    va_end(ap);

    ret = ioctl(env->kvm_fd, type, arg);
    if (ret == -1)
        ret = -errno;

    return ret;
}

int kvm_has_sync_mmu(void)
{
#ifdef KVM_CAP_SYNC_MMU
    KVMState *s = kvm_state;

    return kvm_check_extension(s, KVM_CAP_SYNC_MMU);
#else
    return 0;
#endif
}

int kvm_has_vcpu_events(void)
{
    return kvm_state->vcpu_events;
}

#ifdef KVM_UPSTREAM
void kvm_setup_guest_memory(void *start, size_t size)
{
    if (!kvm_has_sync_mmu()) {
#ifdef MADV_DONTFORK
        int ret = madvise(start, size, MADV_DONTFORK);

        if (ret) {
            perror("madvice");
            exit(1);
        }
#else
        fprintf(stderr,
                "Need MADV_DONTFORK in absence of synchronous KVM MMU\n");
        exit(1);
#endif
    }
}

#endif /* KVM_UPSTREAM */

#ifdef KVM_CAP_SET_GUEST_DEBUG

#ifdef KVM_UPSTREAM
static void on_vcpu(CPUState *env, void (*func)(void *data), void *data)
{
#ifdef CONFIG_IOTHREAD
    if (env == cpu_single_env) {
        func(data);
        return;
    }
    abort();
#else
    func(data);
#endif
}
#endif /* KVM_UPSTREAM */

struct kvm_sw_breakpoint *kvm_find_sw_breakpoint(CPUState *env,
                                                 target_ulong pc)
{
    struct kvm_sw_breakpoint *bp;

    QTAILQ_FOREACH(bp, &env->kvm_state->kvm_sw_breakpoints, entry) {
        if (bp->pc == pc)
            return bp;
    }
    return NULL;
}

int kvm_sw_breakpoints_active(CPUState *env)
{
    return !QTAILQ_EMPTY(&env->kvm_state->kvm_sw_breakpoints);
}

#ifdef KVM_UPSTREAM

struct kvm_set_guest_debug_data {
    struct kvm_guest_debug dbg;
    CPUState *env;
    int err;
};

static void kvm_invoke_set_guest_debug(void *data)
{
    struct kvm_set_guest_debug_data *dbg_data = data;
    CPUState *env = dbg_data->env;

    if (env->kvm_state->regs_modified) {
        kvm_arch_put_registers(env);
        env->kvm_state->regs_modified = 0;
    }
    dbg_data->err = kvm_vcpu_ioctl(env, KVM_SET_GUEST_DEBUG, &dbg_data->dbg);
}

int kvm_update_guest_debug(CPUState *env, unsigned long reinject_trap)
{
    struct kvm_set_guest_debug_data data;

    data.dbg.control = 0;
    if (env->singlestep_enabled)
        data.dbg.control = KVM_GUESTDBG_ENABLE | KVM_GUESTDBG_SINGLESTEP;

    kvm_arch_update_guest_debug(env, &data.dbg);
    data.dbg.control |= reinject_trap;
    data.env = env;

    on_vcpu(env, kvm_invoke_set_guest_debug, &data);
    return data.err;
}
#endif

int kvm_insert_breakpoint(CPUState *current_env, target_ulong addr,
                          target_ulong len, int type)
{
    struct kvm_sw_breakpoint *bp;
    CPUState *env;
    int err;

    if (type == GDB_BREAKPOINT_SW) {
        bp = kvm_find_sw_breakpoint(current_env, addr);
        if (bp) {
            bp->use_count++;
            return 0;
        }

        bp = qemu_malloc(sizeof(struct kvm_sw_breakpoint));
        if (!bp)
            return -ENOMEM;

        bp->pc = addr;
        bp->use_count = 1;
        err = kvm_arch_insert_sw_breakpoint(current_env, bp);
        if (err) {
            free(bp);
            return err;
        }

        QTAILQ_INSERT_HEAD(&current_env->kvm_state->kvm_sw_breakpoints,
                          bp, entry);
    } else {
        err = kvm_arch_insert_hw_breakpoint(addr, len, type);
        if (err)
            return err;
    }

    for (env = first_cpu; env != NULL; env = env->next_cpu) {
        err = kvm_update_guest_debug(env, 0);
        if (err)
            return err;
    }
    return 0;
}

int kvm_remove_breakpoint(CPUState *current_env, target_ulong addr,
                          target_ulong len, int type)
{
    struct kvm_sw_breakpoint *bp;
    CPUState *env;
    int err;

    if (type == GDB_BREAKPOINT_SW) {
        bp = kvm_find_sw_breakpoint(current_env, addr);
        if (!bp)
            return -ENOENT;

        if (bp->use_count > 1) {
            bp->use_count--;
            return 0;
        }

        err = kvm_arch_remove_sw_breakpoint(current_env, bp);
        if (err)
            return err;

        QTAILQ_REMOVE(&current_env->kvm_state->kvm_sw_breakpoints, bp, entry);
        qemu_free(bp);
    } else {
        err = kvm_arch_remove_hw_breakpoint(addr, len, type);
        if (err)
            return err;
    }

    for (env = first_cpu; env != NULL; env = env->next_cpu) {
        err = kvm_update_guest_debug(env, 0);
        if (err)
            return err;
    }
    return 0;
}

void kvm_remove_all_breakpoints(CPUState *current_env)
{
    struct kvm_sw_breakpoint *bp, *next;
    KVMState *s = current_env->kvm_state;
    CPUState *env;

    QTAILQ_FOREACH_SAFE(bp, &s->kvm_sw_breakpoints, entry, next) {
        if (kvm_arch_remove_sw_breakpoint(current_env, bp) != 0) {
            /* Try harder to find a CPU that currently sees the breakpoint. */
            for (env = first_cpu; env != NULL; env = env->next_cpu) {
                if (kvm_arch_remove_sw_breakpoint(env, bp) == 0)
                    break;
            }
        }
    }
    kvm_arch_remove_all_hw_breakpoints();

    for (env = first_cpu; env != NULL; env = env->next_cpu)
        kvm_update_guest_debug(env, 0);
}

#else /* !KVM_CAP_SET_GUEST_DEBUG */

int kvm_update_guest_debug(CPUState *env, unsigned long reinject_trap)
{
    return -EINVAL;
}

int kvm_insert_breakpoint(CPUState *current_env, target_ulong addr,
                          target_ulong len, int type)
{
    return -EINVAL;
}

int kvm_remove_breakpoint(CPUState *current_env, target_ulong addr,
                          target_ulong len, int type)
{
    return -EINVAL;
}

void kvm_remove_all_breakpoints(CPUState *current_env)
{
}
#endif /* !KVM_CAP_SET_GUEST_DEBUG */

#include "qemu-kvm.c"<|MERGE_RESOLUTION|>--- conflicted
+++ resolved
@@ -26,9 +26,9 @@
 #include "gdbstub.h"
 #include "kvm.h"
 
-#ifdef KVM_UPSTREAM
 /* KVM uses PAGE_SIZE in it's definition of COALESCED_MMIO_MAX */
 #define PAGE_SIZE TARGET_PAGE_SIZE
+#ifdef KVM_UPSTREAM
 
 //#define DEBUG_KVM
 
@@ -558,12 +558,7 @@
     return 1;
 }
 
-<<<<<<< HEAD
-#ifdef KVM_UPSTREAM
-static void kvm_run_coalesced_mmio(CPUState *env, struct kvm_run *run)
-=======
 void kvm_flush_coalesced_mmio_buffer(void)
->>>>>>> 62a2744c
 {
 #ifdef KVM_CAP_COALESCED_MMIO
     KVMState *s = kvm_state;
@@ -581,6 +576,8 @@
     }
 #endif
 }
+
+#ifdef KVM_UPSTREAM
 
 void kvm_cpu_synchronize_state(CPUState *env)
 {
@@ -1113,4 +1110,5 @@
 }
 #endif /* !KVM_CAP_SET_GUEST_DEBUG */
 
+#undef PAGE_SIZE
 #include "qemu-kvm.c"