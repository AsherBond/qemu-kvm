/////////////////////////////////////////////////////////////////////////
// $Id: rombios.c,v 1.182 2007/08/01 17:09:51 vruppert Exp $
/////////////////////////////////////////////////////////////////////////
//
//  Copyright (C) 2002  MandrakeSoft S.A.
//
//    MandrakeSoft S.A.
//    43, rue d'Aboukir
//    75002 Paris - France
//    http://www.linux-mandrake.com/
//    http://www.mandrakesoft.com/
//
//  This library is free software; you can redistribute it and/or
//  modify it under the terms of the GNU Lesser General Public
//  License as published by the Free Software Foundation; either
//  version 2 of the License, or (at your option) any later version.
//
//  This library is distributed in the hope that it will be useful,
//  but WITHOUT ANY WARRANTY; without even the implied warranty of
//  MERCHANTABILITY or FITNESS FOR A PARTICULAR PURPOSE.  See the GNU
//  Lesser General Public License for more details.
//
//  You should have received a copy of the GNU Lesser General Public
//  License along with this library; if not, write to the Free Software
//  Foundation, Inc., 51 Franklin Street, Fifth Floor, Boston, MA  02110-1301 USA

// ROM BIOS for use with Bochs/Plex86/QEMU emulation environment


// ROM BIOS compatability entry points:
// ===================================
// $e05b ; POST Entry Point
// $e2c3 ; NMI Handler Entry Point
// $e3fe ; INT 13h Fixed Disk Services Entry Point
// $e401 ; Fixed Disk Parameter Table
// $e6f2 ; INT 19h Boot Load Service Entry Point
// $e6f5 ; Configuration Data Table
// $e729 ; Baud Rate Generator Table
// $e739 ; INT 14h Serial Communications Service Entry Point
// $e82e ; INT 16h Keyboard Service Entry Point
// $e987 ; INT 09h Keyboard Service Entry Point
// $ec59 ; INT 13h Diskette Service Entry Point
// $ef57 ; INT 0Eh Diskette Hardware ISR Entry Point
// $efc7 ; Diskette Controller Parameter Table
// $efd2 ; INT 17h Printer Service Entry Point
// $f045 ; INT 10 Functions 0-Fh Entry Point
// $f065 ; INT 10h Video Support Service Entry Point
// $f0a4 ; MDA/CGA Video Parameter Table (INT 1Dh)
// $f841 ; INT 12h Memory Size Service Entry Point
// $f84d ; INT 11h Equipment List Service Entry Point
// $f859 ; INT 15h System Services Entry Point
// $fa6e ; Character Font for 320x200 & 640x200 Graphics (lower 128 characters)
// $fe6e ; INT 1Ah Time-of-day Service Entry Point
// $fea5 ; INT 08h System Timer ISR Entry Point
// $fef3 ; Initial Interrupt Vector Offsets Loaded by POST
// $ff53 ; IRET Instruction for Dummy Interrupt Handler
// $ff54 ; INT 05h Print Screen Service Entry Point
// $fff0 ; Power-up Entry Point
// $fff5 ; ASCII Date ROM was built - 8 characters in MM/DD/YY
// $fffe ; System Model ID

// NOTES for ATA/ATAPI driver (cbbochs@free.fr)
//   Features
//     - supports up to 4 ATA interfaces
//     - device/geometry detection
//     - 16bits/32bits device access
//     - pchs/lba access
//     - datain/dataout/packet command support
//
// NOTES for El-Torito Boot (cbbochs@free.fr)
//   - CD-ROM booting is only available if ATA/ATAPI Driver is available
//   - Current code is only able to boot mono-session cds
//   - Current code can not boot and emulate a hard-disk
//     the bios will panic otherwise
//   - Current code also use memory in EBDA segement.
//   - I used cmos byte 0x3D to store extended information on boot-device
//   - Code has to be modified modified to handle multiple cdrom drives
//   - Here are the cdrom boot failure codes:
//       1 : no atapi device found
//       2 : no atapi cdrom found
//       3 : can not read cd - BRVD
//       4 : cd is not eltorito (BRVD)
//       5 : cd is not eltorito (ISO TAG)
//       6 : cd is not eltorito (ELTORITO TAG)
//       7 : can not read cd - boot catalog
//       8 : boot catalog : bad header
//       9 : boot catalog : bad platform
//      10 : boot catalog : bad signature
//      11 : boot catalog : bootable flag not set
//      12 : can not read cd - boot image
//
//   ATA driver
//   - EBDA segment.
//     I used memory starting at 0x121 in the segment
//   - the translation policy is defined in cmos regs 0x39 & 0x3a
//
// TODO :
//
//   int74
//     - needs to be reworked.  Uses direct [bp] offsets. (?)
//
//   int13:
//     - f04 (verify sectors) isn't complete  (?)
//     - f02/03/04 should set current cyl,etc in BDA  (?)
//     - rewrite int13_relocated & clean up int13 entry code
//
//   NOTES:
//   - NMI access (bit7 of addr written to 70h)
//
//   ATA driver
//   - should handle the "don't detect" bit (cmos regs 0x3b & 0x3c)
//   - could send the multiple-sector read/write commands
//
//   El-Torito
//   - Emulate a Hard-disk (currently only diskette can be emulated) see "FIXME ElTorito Harddisk"
//   - Implement remaining int13_cdemu functions (as defined by El-Torito specs)
//   - cdrom drive is hardcoded to ide 0 device 1 in several places. see "FIXME ElTorito Hardcoded"
//   - int13 Fix DL when emulating a cd. In that case DL is decremented before calling real int13.
//     This is ok. But DL should be reincremented afterwards.
//   - Fix all "FIXME ElTorito Various"
//   - should be able to boot any cdrom instead of the first one
//
//   BCC Bug: find a generic way to handle the bug of #asm after an "if"  (fixed in 0.16.7)

#include "rombios.h"

#define DEBUG_ATA          0
#define DEBUG_INT13_HD     0
#define DEBUG_INT13_CD     0
#define DEBUG_INT13_ET     0
#define DEBUG_INT13_FL     0
#define DEBUG_INT15        0
#define DEBUG_INT16        0
#define DEBUG_INT1A        0
#define DEBUG_INT74        0
#define DEBUG_APM          0

#define BX_CPU           3
#define BX_USE_PS2_MOUSE 1
#define BX_CALL_INT15_4F 1
#define BX_USE_EBDA      1
#define BX_SUPPORT_FLOPPY 1
#define BX_FLOPPY_ON_CNT 37   /* 2 seconds */
#define BX_PCIBIOS       1
#define BX_APM           1

#define BX_USE_ATADRV    1
#define BX_ELTORITO_BOOT 1

#define BX_MAX_ATA_INTERFACES   4
#define BX_MAX_ATA_DEVICES      (BX_MAX_ATA_INTERFACES*2)

#define BX_VIRTUAL_PORTS 1 /* normal output to Bochs ports */
#define BX_DEBUG_SERIAL  0 /* output to COM1 */

   /* model byte 0xFC = AT */
#define SYS_MODEL_ID     0xFC
#define SYS_SUBMODEL_ID  0x00
#define BIOS_REVISION    1
#define BIOS_CONFIG_TABLE 0xe6f5

#ifndef BIOS_BUILD_DATE
#  define BIOS_BUILD_DATE "06/23/99"
#endif

  // 1K of base memory used for Extended Bios Data Area (EBDA)
  // EBDA is used for PS/2 mouse support, and IDE BIOS, etc.
#define EBDA_SEG           0x9FC0
#define EBDA_SIZE          1              // In KiB
#define BASE_MEM_IN_K   (640 - EBDA_SIZE)

/* 256 bytes at 0x9ff00 -- 0x9ffff is used for the IPL boot table. */
#define IPL_SEG              0x9ff0
#define IPL_TABLE_OFFSET     0x0000
#define IPL_TABLE_ENTRIES    8
#define IPL_COUNT_OFFSET     0x0080  /* u16: number of valid table entries */
#define IPL_SEQUENCE_OFFSET  0x0082  /* u16: next boot device */
#define IPL_BOOTFIRST_OFFSET 0x0084  /* u16: user selected device */
#define IPL_SIZE             0xff
#define IPL_TYPE_FLOPPY      0x01
#define IPL_TYPE_HARDDISK    0x02
#define IPL_TYPE_CDROM       0x03
#define IPL_TYPE_BEV         0x80

  // Sanity Checks
#if BX_USE_ATADRV && BX_CPU<3
#    error The ATA/ATAPI Driver can only to be used with a 386+ cpu
#endif
#if BX_USE_ATADRV && !BX_USE_EBDA
#    error ATA/ATAPI Driver can only be used if EBDA is available
#endif
#if BX_ELTORITO_BOOT && !BX_USE_ATADRV
#    error El-Torito Boot can only be use if ATA/ATAPI Driver is available
#endif
#if BX_PCIBIOS && BX_CPU<3
#    error PCI BIOS can only be used with 386+ cpu
#endif
#if BX_APM && BX_CPU<3
#    error APM BIOS can only be used with 386+ cpu
#endif

// define this if you want to make PCIBIOS working on a specific bridge only
// undef enables PCIBIOS when at least one PCI device is found
// i440FX is emulated by Bochs and QEMU
#define PCI_FIXED_HOST_BRIDGE 0x12378086 ;; i440FX PCI bridge

// #20  is dec 20
// #$20 is hex 20 = 32
// #0x20 is hex 20 = 32
// LDA  #$20
// JSR  $E820
// LDD  .i,S
// JSR  $C682
// mov al, #$20

// all hex literals should be prefixed with '0x'
//   grep "#[0-9a-fA-F][0-9a-fA-F]" rombios.c
// no mov SEG-REG, #value, must mov register into seg-reg
//   grep -i "mov[ ]*.s" rombios.c

// This is for compiling with gcc2 and gcc3
#define ASM_START #asm
#define ASM_END #endasm

ASM_START
.rom

.org 0x0000

#if BX_CPU >= 3
use16 386
#else
use16 286
#endif

MACRO HALT
  ;; the HALT macro is called with the line number of the HALT call.
  ;; The line number is then sent to the PANIC_PORT, causing Bochs/Plex
  ;; to print a BX_PANIC message.  This will normally halt the simulation
  ;; with a message such as "BIOS panic at rombios.c, line 4091".
  ;; However, users can choose to make panics non-fatal and continue.
#if BX_VIRTUAL_PORTS
  mov dx,#PANIC_PORT
  mov ax,#?1
  out dx,ax
#else
  mov dx,#0x80
  mov ax,#?1
  out dx,al
#endif
MEND

MACRO JMP_AP
  db 0xea
  dw ?2
  dw ?1
MEND

MACRO SET_INT_VECTOR
  mov ax, ?3
  mov ?1*4, ax
  mov ax, ?2
  mov ?1*4+2, ax
MEND

ASM_END

typedef unsigned char  Bit8u;
typedef unsigned short Bit16u;
typedef unsigned short bx_bool;
typedef unsigned long  Bit32u;


  void memsetb(seg,offset,value,count);
  void memcpyb(dseg,doffset,sseg,soffset,count);
  void memcpyd(dseg,doffset,sseg,soffset,count);

  // memset of count bytes
    void
  memsetb(seg,offset,value,count)
    Bit16u seg;
    Bit16u offset;
    Bit16u value;
    Bit16u count;
  {
  ASM_START
    push bp
    mov  bp, sp

      push ax
      push cx
      push es
      push di

      mov  cx, 10[bp] ; count
      test cx, cx
      je   memsetb_end
      mov  ax, 4[bp] ; segment
      mov  es, ax
      mov  ax, 6[bp] ; offset
      mov  di, ax
      mov  al, 8[bp] ; value
      cld
      rep
       stosb

  memsetb_end:
      pop di
      pop es
      pop cx
      pop ax

    pop bp
  ASM_END
  }

  // memcpy of count bytes
    void
  memcpyb(dseg,doffset,sseg,soffset,count)
    Bit16u dseg;
    Bit16u doffset;
    Bit16u sseg;
    Bit16u soffset;
    Bit16u count;
  {
  ASM_START
    push bp
    mov  bp, sp

      push ax
      push cx
      push es
      push di
      push ds
      push si

      mov  cx, 12[bp] ; count
      test cx, cx
      je   memcpyb_end
      mov  ax, 4[bp] ; dsegment
      mov  es, ax
      mov  ax, 6[bp] ; doffset
      mov  di, ax
      mov  ax, 8[bp] ; ssegment
      mov  ds, ax
      mov  ax, 10[bp] ; soffset
      mov  si, ax
      cld
      rep
       movsb

  memcpyb_end:
      pop si
      pop ds
      pop di
      pop es
      pop cx
      pop ax

    pop bp
  ASM_END
  }

  // memcpy of count dword
    void
  memcpyd(dseg,doffset,sseg,soffset,count)
    Bit16u dseg;
    Bit16u doffset;
    Bit16u sseg;
    Bit16u soffset;
    Bit16u count;
  {
  ASM_START
    push bp
    mov  bp, sp

      push ax
      push cx
      push es
      push di
      push ds
      push si

      mov  cx, 12[bp] ; count
      test cx, cx
      je   memcpyd_end
      mov  ax, 4[bp] ; dsegment
      mov  es, ax
      mov  ax, 6[bp] ; doffset
      mov  di, ax
      mov  ax, 8[bp] ; ssegment
      mov  ds, ax
      mov  ax, 10[bp] ; soffset
      mov  si, ax
      cld
      rep
       movsd

  memcpyd_end:
      pop si
      pop ds
      pop di
      pop es
      pop cx
      pop ax

    pop bp
  ASM_END
  }

  // read_dword and write_dword functions
  static Bit32u         read_dword();
  static void           write_dword();

    Bit32u
  read_dword(seg, offset)
    Bit16u seg;
    Bit16u offset;
  {
  ASM_START
    push bp
    mov  bp, sp

      push bx
      push ds
      mov  ax, 4[bp] ; segment
      mov  ds, ax
      mov  bx, 6[bp] ; offset
      mov  ax, [bx]
      add  bx, #2
      mov  dx, [bx]
      ;; ax = return value (word)
      ;; dx = return value (word)
      pop  ds
      pop  bx

    pop  bp
  ASM_END
  }

    void
  write_dword(seg, offset, data)
    Bit16u seg;
    Bit16u offset;
    Bit32u data;
  {
  ASM_START
    push bp
    mov  bp, sp

      push ax
      push bx
      push ds
      mov  ax, 4[bp] ; segment
      mov  ds, ax
      mov  bx, 6[bp] ; offset
      mov  ax, 8[bp] ; data word
      mov  [bx], ax  ; write data word
      add  bx, #2
      mov  ax, 10[bp] ; data word
      mov  [bx], ax  ; write data word
      pop  ds
      pop  bx
      pop  ax

    pop  bp
  ASM_END
  }

  // Bit32u (unsigned long) and long helper functions
  ASM_START

  ;; and function
  landl:
  landul:
    SEG SS
      and ax,[di]
    SEG SS
      and bx,2[di]
    ret

  ;; add function
  laddl:
  laddul:
    SEG SS
      add ax,[di]
    SEG SS
      adc bx,2[di]
    ret

  ;; cmp function
  lcmpl:
  lcmpul:
    and eax, #0x0000FFFF
    shl ebx, #16
    or  eax, ebx
    shr ebx, #16
    SEG SS
      cmp eax, dword ptr [di]
    ret

  ;; sub function
  lsubl:
  lsubul:
    SEG SS
    sub ax,[di]
    SEG SS
    sbb bx,2[di]
    ret

  ;; mul function
  lmull:
  lmulul:
    and eax, #0x0000FFFF
    shl ebx, #16
    or  eax, ebx
    SEG SS
    mul eax, dword ptr [di]
    mov ebx, eax
    shr ebx, #16
    ret

  ;; dec function
  ldecl:
  ldecul:
    SEG SS
    dec dword ptr [bx]
    ret

  ;; or function
  lorl:
  lorul:
    SEG SS
    or  ax,[di]
    SEG SS
    or  bx,2[di]
    ret

  ;; inc function
  lincl:
  lincul:
    SEG SS
    inc dword ptr [bx]
    ret

  ;; tst function
  ltstl:
  ltstul:
    and eax, #0x0000FFFF
    shl ebx, #16
    or  eax, ebx
    shr ebx, #16
    test eax, eax
    ret

  ;; sr function
  lsrul:
    mov  cx,di
    jcxz lsr_exit
    and  eax, #0x0000FFFF
    shl  ebx, #16
    or   eax, ebx
  lsr_loop:
    shr  eax, #1
    loop lsr_loop
    mov  ebx, eax
    shr  ebx, #16
  lsr_exit:
    ret

  ;; sl function
  lsll:
  lslul:
    mov  cx,di
    jcxz lsl_exit
    and  eax, #0x0000FFFF
    shl  ebx, #16
    or   eax, ebx
  lsl_loop:
    shl  eax, #1
    loop lsl_loop
    mov  ebx, eax
    shr  ebx, #16
  lsl_exit:
    ret

  idiv_:
    cwd
    idiv bx
    ret

  idiv_u:
    xor dx,dx
    div bx
    ret

  ldivul:
    and  eax, #0x0000FFFF
    shl  ebx, #16
    or   eax, ebx
    xor  edx, edx
    SEG SS
    mov  bx,  2[di]
    shl  ebx, #16
    SEG SS
    mov  bx,  [di]
    div  ebx
    mov  ebx, eax
    shr  ebx, #16
    ret

  ASM_END

// for access to RAM area which is used by interrupt vectors
// and BIOS Data Area

typedef struct {
  unsigned char filler1[0x400];
  unsigned char filler2[0x6c];
  Bit16u ticks_low;
  Bit16u ticks_high;
  Bit8u  midnight_flag;
  } bios_data_t;

#define BiosData ((bios_data_t  *) 0)

#if BX_USE_ATADRV
  typedef struct {
    Bit16u heads;      // # heads
    Bit16u cylinders;  // # cylinders
    Bit16u spt;        // # sectors / track
    } chs_t;

  // DPTE definition
  typedef struct {
    Bit16u iobase1;
    Bit16u iobase2;
    Bit8u  prefix;
    Bit8u  unused;
    Bit8u  irq;
    Bit8u  blkcount;
    Bit8u  dma;
    Bit8u  pio;
    Bit16u options;
    Bit16u reserved;
    Bit8u  revision;
    Bit8u  checksum;
    } dpte_t;

  typedef struct {
    Bit8u  iface;        // ISA or PCI
    Bit16u iobase1;      // IO Base 1
    Bit16u iobase2;      // IO Base 2
    Bit8u  irq;          // IRQ
    } ata_channel_t;

  typedef struct {
    Bit8u  type;         // Detected type of ata (ata/atapi/none/unknown)
    Bit8u  device;       // Detected type of attached devices (hd/cd/none)
    Bit8u  removable;    // Removable device flag
    Bit8u  lock;         // Locks for removable devices
    Bit8u  mode;         // transfer mode : PIO 16/32 bits - IRQ - ISADMA - PCIDMA
    Bit16u blksize;      // block size

    Bit8u  translation;  // type of translation
    chs_t  lchs;         // Logical CHS
    chs_t  pchs;         // Physical CHS

    Bit32u sectors_low;  // Total sectors count
    Bit32u sectors_high;
    } ata_device_t;

  typedef struct {
    // ATA channels info
    ata_channel_t channels[BX_MAX_ATA_INTERFACES];

    // ATA devices info
    ata_device_t  devices[BX_MAX_ATA_DEVICES];
    //
    // map between (bios hd id - 0x80) and ata channels
    Bit8u  hdcount, hdidmap[BX_MAX_ATA_DEVICES];

    // map between (bios cd id - 0xE0) and ata channels
    Bit8u  cdcount, cdidmap[BX_MAX_ATA_DEVICES];

    // Buffer for DPTE table
    dpte_t dpte;

    // Count of transferred sectors and bytes
    Bit16u trsfsectors;
    Bit32u trsfbytes;

    } ata_t;

#if BX_ELTORITO_BOOT
  // ElTorito Device Emulation data
  typedef struct {
    Bit8u  active;
    Bit8u  media;
    Bit8u  emulated_drive;
    Bit8u  controller_index;
    Bit16u device_spec;
    Bit32u ilba;
    Bit16u buffer_segment;
    Bit16u load_segment;
    Bit16u sector_count;

    // Virtual device
    chs_t  vdevice;
    } cdemu_t;
#endif // BX_ELTORITO_BOOT

  // for access to EBDA area
  //     The EBDA structure should conform to
  //     http://www.frontiernet.net/~fys/rombios.htm document
  //     I made the ata and cdemu structs begin at 0x121 in the EBDA seg
  // EBDA must be at most 768 bytes; it lives at EBDA_SEG, and the boot
  // device tables are at IPL_SEG
  typedef struct {
    unsigned char filler1[0x3D];

    // FDPT - Can be splitted in data members if needed
    unsigned char fdpt0[0x10];
    unsigned char fdpt1[0x10];

    unsigned char filler2[0xC4];

    // ATA Driver data
    ata_t   ata;

#if BX_ELTORITO_BOOT
    // El Torito Emulation data
    cdemu_t cdemu;
#endif // BX_ELTORITO_BOOT

    } ebda_data_t;

  #define EbdaData ((ebda_data_t *) 0)

  // for access to the int13ext structure
  typedef struct {
    Bit8u  size;
    Bit8u  reserved;
    Bit16u count;
    Bit16u offset;
    Bit16u segment;
    Bit32u lba1;
    Bit32u lba2;
    } int13ext_t;

  #define Int13Ext ((int13ext_t *) 0)

  // Disk Physical Table definition
  typedef struct {
    Bit16u  size;
    Bit16u  infos;
    Bit32u  cylinders;
    Bit32u  heads;
    Bit32u  spt;
    Bit32u  sector_count1;
    Bit32u  sector_count2;
    Bit16u  blksize;
    Bit16u  dpte_offset;
    Bit16u  dpte_segment;
    Bit16u  key;
    Bit8u   dpi_length;
    Bit8u   reserved1;
    Bit16u  reserved2;
    Bit8u   host_bus[4];
    Bit8u   iface_type[8];
    Bit8u   iface_path[8];
    Bit8u   device_path[8];
    Bit8u   reserved3;
    Bit8u   checksum;
    } dpt_t;

  #define Int13DPT ((dpt_t *) 0)

#endif // BX_USE_ATADRV

typedef struct {
  union {
    struct {
      Bit16u di, si, bp, sp;
      Bit16u bx, dx, cx, ax;
      } r16;
    struct {
      Bit16u filler[4];
      Bit8u  bl, bh, dl, dh, cl, ch, al, ah;
      } r8;
    } u;
  } pusha_regs_t;

typedef struct {
 union {
  struct {
    Bit32u edi, esi, ebp, esp;
    Bit32u ebx, edx, ecx, eax;
    } r32;
  struct {
    Bit16u di, filler1, si, filler2, bp, filler3, sp, filler4;
    Bit16u bx, filler5, dx, filler6, cx, filler7, ax, filler8;
    } r16;
  struct {
    Bit32u filler[4];
    Bit8u  bl, bh;
    Bit16u filler1;
    Bit8u  dl, dh;
    Bit16u filler2;
    Bit8u  cl, ch;
    Bit16u filler3;
    Bit8u  al, ah;
    Bit16u filler4;
    } r8;
  } u;
} pushad_regs_t;

typedef struct {
  union {
    struct {
      Bit16u flags;
      } r16;
    struct {
      Bit8u  flagsl;
      Bit8u  flagsh;
      } r8;
    } u;
  } flags_t;

#define SetCF(x)   x.u.r8.flagsl |= 0x01
#define SetZF(x)   x.u.r8.flagsl |= 0x40
#define ClearCF(x) x.u.r8.flagsl &= 0xfe
#define ClearZF(x) x.u.r8.flagsl &= 0xbf
#define GetCF(x)   (x.u.r8.flagsl & 0x01)

typedef struct {
  Bit16u ip;
  Bit16u cs;
  flags_t flags;
  } iret_addr_t;

typedef struct {
  Bit16u type;
  Bit16u flags;
  Bit32u vector;
  Bit32u description;
  Bit32u reserved;
  } ipl_entry_t;



static Bit8u          inb();
static Bit8u          inb_cmos();
static void           outb();
static void           outb_cmos();
static Bit16u         inw();
static void           outw();
static void           init_rtc();
static bx_bool        rtc_updating();

static Bit8u          read_byte();
static Bit16u         read_word();
static void           write_byte();
static void           write_word();
static void           bios_printf();

static Bit8u          inhibit_mouse_int_and_events();
static void           enable_mouse_int_and_events();
static Bit8u          send_to_mouse_ctrl();
static Bit8u          get_mouse_data();
static void           set_kbd_command_byte();

static void           int09_function();
static void           int13_harddisk();
static void           int13_cdrom();
static void           int13_cdemu();
static void           int13_eltorito();
static void           int13_diskette_function();
static void           int14_function();
static void           int15_function();
static void           int16_function();
static void           int17_function();
static void           int19_function();
static void           int1a_function();
static void           int70_function();
static void           int74_function();
static Bit16u         get_CS();
static Bit16u         get_SS();
static unsigned int   enqueue_key();
static unsigned int   dequeue_key();
static void           get_hd_geometry();
static void           set_diskette_ret_status();
static void           set_diskette_current_cyl();
static void           determine_floppy_media();
static bx_bool        floppy_drive_exists();
static bx_bool        floppy_drive_recal();
static bx_bool        floppy_media_known();
static bx_bool        floppy_media_sense();
static bx_bool        set_enable_a20();
static void           debugger_on();
static void           debugger_off();
static void           keyboard_init();
static void           keyboard_panic();
static void           shutdown_status_panic();
static void           nmi_handler_msg();
static void           delay_ticks();
static void           delay_ticks_and_check_for_keystroke();

static void           interactive_bootkey();
static void           print_bios_banner();
static void           print_boot_device();
static void           print_boot_failure();
static void           print_cdromboot_failure();

# if BX_USE_ATADRV

// ATA / ATAPI driver
void   ata_init();
void   ata_detect();
void   ata_reset();

Bit16u ata_cmd_non_data();
Bit16u ata_cmd_data_in();
Bit16u ata_cmd_data_out();
Bit16u ata_cmd_packet();

Bit16u atapi_get_sense();
Bit16u atapi_is_ready();
Bit16u atapi_is_cdrom();

#endif // BX_USE_ATADRV

#if BX_ELTORITO_BOOT

void   cdemu_init();
Bit8u  cdemu_isactive();
Bit8u  cdemu_emulated_drive();

Bit16u cdrom_boot();

#endif // BX_ELTORITO_BOOT

static char bios_cvs_version_string[] = "$Revision: 1.182 $ $Date: 2007/08/01 17:09:51 $";

#define BIOS_COPYRIGHT_STRING "(c) 2002 MandrakeSoft S.A. Written by Kevin Lawton & the Bochs team."

#if DEBUG_ATA
#  define BX_DEBUG_ATA(a...) BX_DEBUG(a)
#else
#  define BX_DEBUG_ATA(a...)
#endif
#if DEBUG_INT13_HD
#  define BX_DEBUG_INT13_HD(a...) BX_DEBUG(a)
#else
#  define BX_DEBUG_INT13_HD(a...)
#endif
#if DEBUG_INT13_CD
#  define BX_DEBUG_INT13_CD(a...) BX_DEBUG(a)
#else
#  define BX_DEBUG_INT13_CD(a...)
#endif
#if DEBUG_INT13_ET
#  define BX_DEBUG_INT13_ET(a...) BX_DEBUG(a)
#else
#  define BX_DEBUG_INT13_ET(a...)
#endif
#if DEBUG_INT13_FL
#  define BX_DEBUG_INT13_FL(a...) BX_DEBUG(a)
#else
#  define BX_DEBUG_INT13_FL(a...)
#endif
#if DEBUG_INT15
#  define BX_DEBUG_INT15(a...) BX_DEBUG(a)
#else
#  define BX_DEBUG_INT15(a...)
#endif
#if DEBUG_INT16
#  define BX_DEBUG_INT16(a...) BX_DEBUG(a)
#else
#  define BX_DEBUG_INT16(a...)
#endif
#if DEBUG_INT1A
#  define BX_DEBUG_INT1A(a...) BX_DEBUG(a)
#else
#  define BX_DEBUG_INT1A(a...)
#endif
#if DEBUG_INT74
#  define BX_DEBUG_INT74(a...) BX_DEBUG(a)
#else
#  define BX_DEBUG_INT74(a...)
#endif

#define SET_AL(val8) AX = ((AX & 0xff00) | (val8))
#define SET_BL(val8) BX = ((BX & 0xff00) | (val8))
#define SET_CL(val8) CX = ((CX & 0xff00) | (val8))
#define SET_DL(val8) DX = ((DX & 0xff00) | (val8))
#define SET_AH(val8) AX = ((AX & 0x00ff) | ((val8) << 8))
#define SET_BH(val8) BX = ((BX & 0x00ff) | ((val8) << 8))
#define SET_CH(val8) CX = ((CX & 0x00ff) | ((val8) << 8))
#define SET_DH(val8) DX = ((DX & 0x00ff) | ((val8) << 8))

#define GET_AL() ( AX & 0x00ff )
#define GET_BL() ( BX & 0x00ff )
#define GET_CL() ( CX & 0x00ff )
#define GET_DL() ( DX & 0x00ff )
#define GET_AH() ( AX >> 8 )
#define GET_BH() ( BX >> 8 )
#define GET_CH() ( CX >> 8 )
#define GET_DH() ( DX >> 8 )

#define GET_ELDL() ( ELDX & 0x00ff )
#define GET_ELDH() ( ELDX >> 8 )

#define SET_CF()     FLAGS |= 0x0001
#define CLEAR_CF()   FLAGS &= 0xfffe
#define GET_CF()     (FLAGS & 0x0001)

#define SET_ZF()     FLAGS |= 0x0040
#define CLEAR_ZF()   FLAGS &= 0xffbf
#define GET_ZF()     (FLAGS & 0x0040)

#define UNSUPPORTED_FUNCTION 0x86

#define none 0
#define MAX_SCAN_CODE 0x58

static struct {
  Bit16u normal;
  Bit16u shift;
  Bit16u control;
  Bit16u alt;
  Bit8u lock_flags;
  } scan_to_scanascii[MAX_SCAN_CODE + 1] = {
      {   none,   none,   none,   none, none },
      { 0x011b, 0x011b, 0x011b, 0x0100, none }, /* escape */
      { 0x0231, 0x0221,   none, 0x7800, none }, /* 1! */
      { 0x0332, 0x0340, 0x0300, 0x7900, none }, /* 2@ */
      { 0x0433, 0x0423,   none, 0x7a00, none }, /* 3# */
      { 0x0534, 0x0524,   none, 0x7b00, none }, /* 4$ */
      { 0x0635, 0x0625,   none, 0x7c00, none }, /* 5% */
      { 0x0736, 0x075e, 0x071e, 0x7d00, none }, /* 6^ */
      { 0x0837, 0x0826,   none, 0x7e00, none }, /* 7& */
      { 0x0938, 0x092a,   none, 0x7f00, none }, /* 8* */
      { 0x0a39, 0x0a28,   none, 0x8000, none }, /* 9( */
      { 0x0b30, 0x0b29,   none, 0x8100, none }, /* 0) */
      { 0x0c2d, 0x0c5f, 0x0c1f, 0x8200, none }, /* -_ */
      { 0x0d3d, 0x0d2b,   none, 0x8300, none }, /* =+ */
      { 0x0e08, 0x0e08, 0x0e7f,   none, none }, /* backspace */
      { 0x0f09, 0x0f00,   none,   none, none }, /* tab */
      { 0x1071, 0x1051, 0x1011, 0x1000, 0x40 }, /* Q */
      { 0x1177, 0x1157, 0x1117, 0x1100, 0x40 }, /* W */
      { 0x1265, 0x1245, 0x1205, 0x1200, 0x40 }, /* E */
      { 0x1372, 0x1352, 0x1312, 0x1300, 0x40 }, /* R */
      { 0x1474, 0x1454, 0x1414, 0x1400, 0x40 }, /* T */
      { 0x1579, 0x1559, 0x1519, 0x1500, 0x40 }, /* Y */
      { 0x1675, 0x1655, 0x1615, 0x1600, 0x40 }, /* U */
      { 0x1769, 0x1749, 0x1709, 0x1700, 0x40 }, /* I */
      { 0x186f, 0x184f, 0x180f, 0x1800, 0x40 }, /* O */
      { 0x1970, 0x1950, 0x1910, 0x1900, 0x40 }, /* P */
      { 0x1a5b, 0x1a7b, 0x1a1b,   none, none }, /* [{ */
      { 0x1b5d, 0x1b7d, 0x1b1d,   none, none }, /* ]} */
      { 0x1c0d, 0x1c0d, 0x1c0a,   none, none }, /* Enter */
      {   none,   none,   none,   none, none }, /* L Ctrl */
      { 0x1e61, 0x1e41, 0x1e01, 0x1e00, 0x40 }, /* A */
      { 0x1f73, 0x1f53, 0x1f13, 0x1f00, 0x40 }, /* S */
      { 0x2064, 0x2044, 0x2004, 0x2000, 0x40 }, /* D */
      { 0x2166, 0x2146, 0x2106, 0x2100, 0x40 }, /* F */
      { 0x2267, 0x2247, 0x2207, 0x2200, 0x40 }, /* G */
      { 0x2368, 0x2348, 0x2308, 0x2300, 0x40 }, /* H */
      { 0x246a, 0x244a, 0x240a, 0x2400, 0x40 }, /* J */
      { 0x256b, 0x254b, 0x250b, 0x2500, 0x40 }, /* K */
      { 0x266c, 0x264c, 0x260c, 0x2600, 0x40 }, /* L */
      { 0x273b, 0x273a,   none,   none, none }, /* ;: */
      { 0x2827, 0x2822,   none,   none, none }, /* '" */
      { 0x2960, 0x297e,   none,   none, none }, /* `~ */
      {   none,   none,   none,   none, none }, /* L shift */
      { 0x2b5c, 0x2b7c, 0x2b1c,   none, none }, /* |\ */
      { 0x2c7a, 0x2c5a, 0x2c1a, 0x2c00, 0x40 }, /* Z */
      { 0x2d78, 0x2d58, 0x2d18, 0x2d00, 0x40 }, /* X */
      { 0x2e63, 0x2e43, 0x2e03, 0x2e00, 0x40 }, /* C */
      { 0x2f76, 0x2f56, 0x2f16, 0x2f00, 0x40 }, /* V */
      { 0x3062, 0x3042, 0x3002, 0x3000, 0x40 }, /* B */
      { 0x316e, 0x314e, 0x310e, 0x3100, 0x40 }, /* N */
      { 0x326d, 0x324d, 0x320d, 0x3200, 0x40 }, /* M */
      { 0x332c, 0x333c,   none,   none, none }, /* ,< */
      { 0x342e, 0x343e,   none,   none, none }, /* .> */
      { 0x352f, 0x353f,   none,   none, none }, /* /? */
      {   none,   none,   none,   none, none }, /* R Shift */
      { 0x372a, 0x372a,   none,   none, none }, /* * */
      {   none,   none,   none,   none, none }, /* L Alt */
      { 0x3920, 0x3920, 0x3920, 0x3920, none }, /* space */
      {   none,   none,   none,   none, none }, /* caps lock */
      { 0x3b00, 0x5400, 0x5e00, 0x6800, none }, /* F1 */
      { 0x3c00, 0x5500, 0x5f00, 0x6900, none }, /* F2 */
      { 0x3d00, 0x5600, 0x6000, 0x6a00, none }, /* F3 */
      { 0x3e00, 0x5700, 0x6100, 0x6b00, none }, /* F4 */
      { 0x3f00, 0x5800, 0x6200, 0x6c00, none }, /* F5 */
      { 0x4000, 0x5900, 0x6300, 0x6d00, none }, /* F6 */
      { 0x4100, 0x5a00, 0x6400, 0x6e00, none }, /* F7 */
      { 0x4200, 0x5b00, 0x6500, 0x6f00, none }, /* F8 */
      { 0x4300, 0x5c00, 0x6600, 0x7000, none }, /* F9 */
      { 0x4400, 0x5d00, 0x6700, 0x7100, none }, /* F10 */
      {   none,   none,   none,   none, none }, /* Num Lock */
      {   none,   none,   none,   none, none }, /* Scroll Lock */
      { 0x4700, 0x4737, 0x7700,   none, 0x20 }, /* 7 Home */
      { 0x4800, 0x4838,   none,   none, 0x20 }, /* 8 UP */
      { 0x4900, 0x4939, 0x8400,   none, 0x20 }, /* 9 PgUp */
      { 0x4a2d, 0x4a2d,   none,   none, none }, /* - */
      { 0x4b00, 0x4b34, 0x7300,   none, 0x20 }, /* 4 Left */
      { 0x4c00, 0x4c35,   none,   none, 0x20 }, /* 5 */
      { 0x4d00, 0x4d36, 0x7400,   none, 0x20 }, /* 6 Right */
      { 0x4e2b, 0x4e2b,   none,   none, none }, /* + */
      { 0x4f00, 0x4f31, 0x7500,   none, 0x20 }, /* 1 End */
      { 0x5000, 0x5032,   none,   none, 0x20 }, /* 2 Down */
      { 0x5100, 0x5133, 0x7600,   none, 0x20 }, /* 3 PgDn */
      { 0x5200, 0x5230,   none,   none, 0x20 }, /* 0 Ins */
      { 0x5300, 0x532e,   none,   none, 0x20 }, /* Del */
      {   none,   none,   none,   none, none },
      {   none,   none,   none,   none, none },
      { 0x565c, 0x567c,   none,   none, none }, /* \| */
      { 0x8500, 0x8700, 0x8900, 0x8b00, none }, /* F11 */
      { 0x8600, 0x8800, 0x8a00, 0x8c00, none }, /* F12 */
      };

  Bit8u
inb(port)
  Bit16u port;
{
ASM_START
  push bp
  mov  bp, sp

    push dx
    mov  dx, 4[bp]
    in   al, dx
    pop  dx

  pop  bp
ASM_END
}

#if BX_USE_ATADRV
  Bit16u
inw(port)
  Bit16u port;
{
ASM_START
  push bp
  mov  bp, sp

    push dx
    mov  dx, 4[bp]
    in   ax, dx
    pop  dx

  pop  bp
ASM_END
}
#endif

  void
outb(port, val)
  Bit16u port;
  Bit8u  val;
{
ASM_START
  push bp
  mov  bp, sp

    push ax
    push dx
    mov  dx, 4[bp]
    mov  al, 6[bp]
    out  dx, al
    pop  dx
    pop  ax

  pop  bp
ASM_END
}

#if BX_USE_ATADRV
  void
outw(port, val)
  Bit16u port;
  Bit16u  val;
{
ASM_START
  push bp
  mov  bp, sp

    push ax
    push dx
    mov  dx, 4[bp]
    mov  ax, 6[bp]
    out  dx, ax
    pop  dx
    pop  ax

  pop  bp
ASM_END
}
#endif

  void
outb_cmos(cmos_reg, val)
  Bit8u cmos_reg;
  Bit8u val;
{
ASM_START
  push bp
  mov  bp, sp

    mov  al, 4[bp] ;; cmos_reg
    out  0x70, al
    mov  al, 6[bp] ;; val
    out  0x71, al

  pop  bp
ASM_END
}

  Bit8u
inb_cmos(cmos_reg)
  Bit8u cmos_reg;
{
ASM_START
  push bp
  mov  bp, sp

    mov  al, 4[bp] ;; cmos_reg
    out 0x70, al
    in  al, 0x71

  pop  bp
ASM_END
}

  void
init_rtc()
{
  outb_cmos(0x0a, 0x26);
  outb_cmos(0x0b, 0x02);
  inb_cmos(0x0c);
  inb_cmos(0x0d);
}

  bx_bool
rtc_updating()
{
  // This function checks to see if the update-in-progress bit
  // is set in CMOS Status Register A.  If not, it returns 0.
  // If it is set, it tries to wait until there is a transition
  // to 0, and will return 0 if such a transition occurs.  A 1
  // is returned only after timing out.  The maximum period
  // that this bit should be set is constrained to 244useconds.
  // The count I use below guarantees coverage or more than
  // this time, with any reasonable IPS setting.

  Bit16u count;

  count = 25000;
  while (--count != 0) {
    if ( (inb_cmos(0x0a) & 0x80) == 0 )
      return(0);
    }
  return(1); // update-in-progress never transitioned to 0
}


  Bit8u
read_byte(seg, offset)
  Bit16u seg;
  Bit16u offset;
{
ASM_START
  push bp
  mov  bp, sp

    push bx
    push ds
    mov  ax, 4[bp] ; segment
    mov  ds, ax
    mov  bx, 6[bp] ; offset
    mov  al, [bx]
    ;; al = return value (byte)
    pop  ds
    pop  bx

  pop  bp
ASM_END
}

  Bit16u
read_word(seg, offset)
  Bit16u seg;
  Bit16u offset;
{
ASM_START
  push bp
  mov  bp, sp

    push bx
    push ds
    mov  ax, 4[bp] ; segment
    mov  ds, ax
    mov  bx, 6[bp] ; offset
    mov  ax, [bx]
    ;; ax = return value (word)
    pop  ds
    pop  bx

  pop  bp
ASM_END
}

  void
write_byte(seg, offset, data)
  Bit16u seg;
  Bit16u offset;
  Bit8u data;
{
ASM_START
  push bp
  mov  bp, sp

    push ax
    push bx
    push ds
    mov  ax, 4[bp] ; segment
    mov  ds, ax
    mov  bx, 6[bp] ; offset
    mov  al, 8[bp] ; data byte
    mov  [bx], al  ; write data byte
    pop  ds
    pop  bx
    pop  ax

  pop  bp
ASM_END
}

  void
write_word(seg, offset, data)
  Bit16u seg;
  Bit16u offset;
  Bit16u data;
{
ASM_START
  push bp
  mov  bp, sp

    push ax
    push bx
    push ds
    mov  ax, 4[bp] ; segment
    mov  ds, ax
    mov  bx, 6[bp] ; offset
    mov  ax, 8[bp] ; data word
    mov  [bx], ax  ; write data word
    pop  ds
    pop  bx
    pop  ax

  pop  bp
ASM_END
}

  Bit16u
get_CS()
{
ASM_START
  mov  ax, cs
ASM_END
}

  Bit16u
get_SS()
{
ASM_START
  mov  ax, ss
ASM_END
}

#if BX_DEBUG_SERIAL
/* serial debug port*/
#define BX_DEBUG_PORT 0x03f8

/* data */
#define UART_RBR 0x00
#define UART_THR 0x00

/* control */
#define UART_IER 0x01
#define UART_IIR 0x02
#define UART_FCR 0x02
#define UART_LCR 0x03
#define UART_MCR 0x04
#define UART_DLL 0x00
#define UART_DLM 0x01

/* status */
#define UART_LSR 0x05
#define UART_MSR 0x06
#define UART_SCR 0x07

int uart_can_tx_byte(base_port)
    Bit16u base_port;
{
    return inb(base_port + UART_LSR) & 0x20;
}

void uart_wait_to_tx_byte(base_port)
    Bit16u base_port;
{
    while (!uart_can_tx_byte(base_port));
}

void uart_wait_until_sent(base_port)
    Bit16u base_port;
{
    while (!(inb(base_port + UART_LSR) & 0x40));
}

void uart_tx_byte(base_port, data)
    Bit16u base_port;
    Bit8u data;
{
    uart_wait_to_tx_byte(base_port);
    outb(base_port + UART_THR, data);
    uart_wait_until_sent(base_port);
}
#endif

  void
wrch(c)
  Bit8u  c;
{
  ASM_START
  push bp
  mov  bp, sp

  push bx
  mov  ah, #0x0e
  mov  al, 4[bp]
  xor  bx,bx
  int  #0x10
  pop  bx

  pop  bp
  ASM_END
}

  void
send(action, c)
  Bit16u action;
  Bit8u  c;
{
#if BX_DEBUG_SERIAL
  if (c == '\n') uart_tx_byte(BX_DEBUG_PORT, '\r');
  uart_tx_byte(BX_DEBUG_PORT, c);
#endif
#if BX_VIRTUAL_PORTS
  if (action & BIOS_PRINTF_DEBUG) outb(DEBUG_PORT, c);
  if (action & BIOS_PRINTF_INFO) outb(INFO_PORT, c);
#endif
  if (action & BIOS_PRINTF_SCREEN) {
    if (c == '\n') wrch('\r');
    wrch(c);
  }
}

  void
put_int(action, val, width, neg)
  Bit16u action;
  short val, width;
  bx_bool neg;
{
  short nval = val / 10;
  if (nval)
    put_int(action, nval, width - 1, neg);
  else {
    while (--width > 0) send(action, ' ');
    if (neg) send(action, '-');
  }
  send(action, val - (nval * 10) + '0');
}

  void
put_uint(action, val, width, neg)
  Bit16u action;
  unsigned short val;
  short width;
  bx_bool neg;
{
  unsigned short nval = val / 10;
  if (nval)
    put_uint(action, nval, width - 1, neg);
  else {
    while (--width > 0) send(action, ' ');
    if (neg) send(action, '-');
  }
  send(action, val - (nval * 10) + '0');
}

  void
put_luint(action, val, width, neg)
  Bit16u action;
  unsigned long val;
  short width;
  bx_bool neg;
{
  unsigned long nval = val / 10;
  if (nval)
    put_luint(action, nval, width - 1, neg);
  else {
    while (--width > 0) send(action, ' ');
    if (neg) send(action, '-');
  }
  send(action, val - (nval * 10) + '0');
}

void put_str(action, segment, offset)
  Bit16u action;
  Bit16u segment;
  Bit16u offset;
{
  Bit8u c;

  while (c = read_byte(segment, offset)) {
    send(action, c);
    offset++;
  }
}

  void
delay_ticks(ticks)
  Bit16u ticks;
{
  long ticks_to_wait, delta;
  Bit32u prev_ticks, t;

   /*
    * The 0:046c wraps around at 'midnight' according to a 18.2Hz clock.
    * We also have to be careful about interrupt storms.
    */
ASM_START
  pushf
  sti
ASM_END
  ticks_to_wait = ticks;
  prev_ticks = read_dword(0x0, 0x46c);
  do
  {
ASM_START
    hlt
ASM_END
    t = read_dword(0x0, 0x46c);
    if (t > prev_ticks)
    {
      delta = t - prev_ticks;     /* The temp var is required or bcc screws up. */
      ticks_to_wait -= delta;
    }
    else if (t < prev_ticks)
    {
      ticks_to_wait -= t;         /* wrapped */
    }

    prev_ticks = t;
  } while (ticks_to_wait > 0);
ASM_START
  cli
  popf
ASM_END
}

  Bit8u
check_for_keystroke()
{
ASM_START
  mov  ax, #0x100
  int  #0x16
  jz   no_key
  mov  al, #1
  jmp  done
no_key:
  xor  al, al
done:
ASM_END
}

  Bit8u
get_keystroke()
{
ASM_START
  mov  ax, #0x0
  int  #0x16
  xchg ah, al
ASM_END
}

  void
delay_ticks_and_check_for_keystroke(ticks, count)
  Bit16u ticks, count;
{
  Bit16u i;
  for (i = 1; i <= count; i++) {
    delay_ticks(ticks);
    if (check_for_keystroke())
      break;
  }
}

//--------------------------------------------------------------------------
// bios_printf()
//   A compact variable argument printf function.
//
//   Supports %[format_width][length]format
//   where format can be x,X,u,d,s,S,c
//   and the optional length modifier is l (ell)
//--------------------------------------------------------------------------
  void
bios_printf(action, s)
  Bit16u action;
  Bit8u *s;
{
  Bit8u c, format_char;
  bx_bool  in_format;
  short i;
  Bit16u  *arg_ptr;
  Bit16u   arg_seg, arg, nibble, hibyte, shift_count, format_width, hexadd;

  arg_ptr = &s;
  arg_seg = get_SS();

  in_format = 0;
  format_width = 0;

  if ((action & BIOS_PRINTF_DEBHALT) == BIOS_PRINTF_DEBHALT) {
#if BX_VIRTUAL_PORTS
    outb(PANIC_PORT2, 0x00);
#endif
    bios_printf (BIOS_PRINTF_SCREEN, "FATAL: ");
  }

  while (c = read_byte(get_CS(), s)) {
    if ( c == '%' ) {
      in_format = 1;
      format_width = 0;
      }
    else if (in_format) {
      if ( (c>='0') && (c<='9') ) {
        format_width = (format_width * 10) + (c - '0');
        }
      else {
        arg_ptr++; // increment to next arg
        arg = read_word(arg_seg, arg_ptr);
        if (c == 'x' || c == 'X') {
          if (format_width == 0)
            format_width = 4;
          if (c == 'x')
            hexadd = 'a';
          else
            hexadd = 'A';
          for (i=format_width-1; i>=0; i--) {
            nibble = (arg >> (4 * i)) & 0x000f;
            send (action, (nibble<=9)? (nibble+'0') : (nibble-10+hexadd));
            }
          }
        else if (c == 'u') {
          put_uint(action, arg, format_width, 0);
          }
        else if (c == 'l') {
          s++;
          c = read_byte(get_CS(), s); /* is it ld,lx,lu? */
          arg_ptr++; /* increment to next arg */
          hibyte = read_word(arg_seg, arg_ptr);
          if (c == 'd') {
            if (hibyte & 0x8000)
              put_luint(action, 0L-(((Bit32u) hibyte << 16) | arg), format_width-1, 1);
            else
              put_luint(action, ((Bit32u) hibyte << 16) | arg, format_width, 0);
           }
          else if (c == 'u') {
            put_luint(action, ((Bit32u) hibyte << 16) | arg, format_width, 0);
           }
          else if (c == 'x' || c == 'X')
           {
            if (format_width == 0)
              format_width = 8;
            if (c == 'x')
              hexadd = 'a';
            else
              hexadd = 'A';
            for (i=format_width-1; i>=0; i--) {
              nibble = ((((Bit32u) hibyte <<16) | arg) >> (4 * i)) & 0x000f;
              send (action, (nibble<=9)? (nibble+'0') : (nibble-10+hexadd));
              }
           }
          }
        else if (c == 'd') {
          if (arg & 0x8000)
            put_int(action, -arg, format_width - 1, 1);
          else
            put_int(action, arg, format_width, 0);
          }
        else if (c == 's') {
          put_str(action, get_CS(), arg);
          }
        else if (c == 'S') {
          hibyte = arg;
          arg_ptr++;
          arg = read_word(arg_seg, arg_ptr);
          put_str(action, hibyte, arg);
          }
        else if (c == 'c') {
          send(action, arg);
          }
        else
          BX_PANIC("bios_printf: unknown format\n");
          in_format = 0;
        }
      }
    else {
      send(action, c);
      }
    s ++;
    }

  if (action & BIOS_PRINTF_HALT) {
    // freeze in a busy loop.
ASM_START
    cli
 halt2_loop:
    hlt
    jmp halt2_loop
ASM_END
    }
}

//--------------------------------------------------------------------------
// keyboard_init
//--------------------------------------------------------------------------
// this file is based on LinuxBIOS implementation of keyboard.c
// could convert to #asm to gain space
  void
keyboard_init()
{
    Bit16u max;

    /* ------------------- Flush buffers ------------------------*/
    /* Wait until buffer is empty */
    max=0xffff;
    while ( (inb(0x64) & 0x02) && (--max>0)) outb(0x80, 0x00);

    /* flush incoming keys */
    max=0x2000;
    while (--max > 0) {
        outb(0x80, 0x00);
        if (inb(0x64) & 0x01) {
            inb(0x60);
            max = 0x2000;
            }
        }

    // Due to timer issues, and if the IPS setting is > 15000000,
    // the incoming keys might not be flushed here. That will
    // cause a panic a few lines below.  See sourceforge bug report :
    // [ 642031 ] FATAL: Keyboard RESET error:993

    /* ------------------- controller side ----------------------*/
    /* send cmd = 0xAA, self test 8042 */
    outb(0x64, 0xaa);

    /* Wait until buffer is empty */
    max=0xffff;
    while ( (inb(0x64) & 0x02) && (--max>0)) outb(0x80, 0x00);
    if (max==0x0) keyboard_panic(00);

    /* Wait for data */
    max=0xffff;
    while ( ((inb(0x64) & 0x01) == 0) && (--max>0) ) outb(0x80, 0x01);
    if (max==0x0) keyboard_panic(01);

    /* read self-test result, 0x55 should be returned from 0x60 */
    if ((inb(0x60) != 0x55)){
        keyboard_panic(991);
    }

    /* send cmd = 0xAB, keyboard interface test */
    outb(0x64,0xab);

    /* Wait until buffer is empty */
    max=0xffff;
    while ((inb(0x64) & 0x02) && (--max>0)) outb(0x80, 0x10);
    if (max==0x0) keyboard_panic(10);

    /* Wait for data */
    max=0xffff;
    while ( ((inb(0x64) & 0x01) == 0) && (--max>0) ) outb(0x80, 0x11);
    if (max==0x0) keyboard_panic(11);

    /* read keyboard interface test result, */
    /* 0x00 should be returned form 0x60 */
    if ((inb(0x60) != 0x00)) {
        keyboard_panic(992);
    }

    /* Enable Keyboard clock */
    outb(0x64,0xae);
    outb(0x64,0xa8);

    /* ------------------- keyboard side ------------------------*/
    /* reset kerboard and self test  (keyboard side) */
    outb(0x60, 0xff);

    /* Wait until buffer is empty */
    max=0xffff;
    while ((inb(0x64) & 0x02) && (--max>0)) outb(0x80, 0x20);
    if (max==0x0) keyboard_panic(20);

    /* Wait for data */
    max=0xffff;
    while ( ((inb(0x64) & 0x01) == 0) && (--max>0) ) outb(0x80, 0x21);
    if (max==0x0) keyboard_panic(21);

    /* keyboard should return ACK */
    if ((inb(0x60) != 0xfa)) {
        keyboard_panic(993);
    }

    /* Wait for data */
    max=0xffff;
    while ( ((inb(0x64) & 0x01) == 0) && (--max>0) ) outb(0x80, 0x31);
    if (max==0x0) keyboard_panic(31);

    if ((inb(0x60) != 0xaa)) {
        keyboard_panic(994);
    }

    /* Disable keyboard */
    outb(0x60, 0xf5);

    /* Wait until buffer is empty */
    max=0xffff;
    while ((inb(0x64) & 0x02) && (--max>0)) outb(0x80, 0x40);
    if (max==0x0) keyboard_panic(40);

    /* Wait for data */
    max=0xffff;
    while ( ((inb(0x64) & 0x01) == 0) && (--max>0) ) outb(0x80, 0x41);
    if (max==0x0) keyboard_panic(41);

    /* keyboard should return ACK */
    if ((inb(0x60) != 0xfa)) {
        keyboard_panic(995);
    }

    /* Write Keyboard Mode */
    outb(0x64, 0x60);

    /* Wait until buffer is empty */
    max=0xffff;
    while ((inb(0x64) & 0x02) && (--max>0)) outb(0x80, 0x50);
    if (max==0x0) keyboard_panic(50);

    /* send cmd: scan code convert, disable mouse, enable IRQ 1 */
    outb(0x60, 0x61);

    /* Wait until buffer is empty */
    max=0xffff;
    while ((inb(0x64) & 0x02) && (--max>0)) outb(0x80, 0x60);
    if (max==0x0) keyboard_panic(60);

    /* Enable keyboard */
    outb(0x60, 0xf4);

    /* Wait until buffer is empty */
    max=0xffff;
    while ((inb(0x64) & 0x02) && (--max>0)) outb(0x80, 0x70);
    if (max==0x0) keyboard_panic(70);

    /* Wait for data */
    max=0xffff;
    while ( ((inb(0x64) & 0x01) == 0) && (--max>0) ) outb(0x80, 0x71);
    if (max==0x0) keyboard_panic(70);

    /* keyboard should return ACK */
    if ((inb(0x60) != 0xfa)) {
        keyboard_panic(996);
    }

    outb(0x80, 0x77);
}

//--------------------------------------------------------------------------
// keyboard_panic
//--------------------------------------------------------------------------
  void
keyboard_panic(status)
  Bit16u status;
{
  // If you're getting a 993 keyboard panic here,
  // please see the comment in keyboard_init

  BX_PANIC("Keyboard error:%u\n",status);
}

//--------------------------------------------------------------------------
// shutdown_status_panic
//   called when the shutdown statsu is not implemented, displays the status
//--------------------------------------------------------------------------
  void
shutdown_status_panic(status)
  Bit16u status;
{
  BX_PANIC("Unimplemented shutdown status: %02x\n",(Bit8u)status);
}

void s3_resume_panic()
{
  BX_PANIC("Returned from s3_resume.\n");
}

//--------------------------------------------------------------------------
// print_bios_banner
//   displays a the bios version
//--------------------------------------------------------------------------
void
print_bios_banner()
{
  printf(BX_APPNAME" BIOS - build: %s\n%s\nOptions: ",
    BIOS_BUILD_DATE, bios_cvs_version_string);
  printf(
#if BX_APM
  "apmbios "
#endif
#if BX_PCIBIOS
  "pcibios "
#endif
#if BX_ELTORITO_BOOT
  "eltorito "
#endif
#if BX_ROMBIOS32
  "rombios32 "
#endif
  "\n\n");
}

//--------------------------------------------------------------------------
// BIOS Boot Specification 1.0.1 compatibility
//
// Very basic support for the BIOS Boot Specification, which allows expansion
// ROMs to register themselves as boot devices, instead of just stealing the
// INT 19h boot vector.
//
// This is a hack: to do it properly requires a proper PnP BIOS and we aren't
// one; we just lie to the option ROMs to make them behave correctly.
// We also don't support letting option ROMs register as bootable disk
// drives (BCVs), only as bootable devices (BEVs).
//
// http://www.phoenix.com/en/Customer+Services/White+Papers-Specs/pc+industry+specifications.htm
//--------------------------------------------------------------------------

static char drivetypes[][10]={"", "Floppy","Hard Disk","CD-Rom", "Network"};

static void
init_boot_vectors()
{
  ipl_entry_t e;
  Bit16u count = 0;
  Bit16u ss = get_SS();

  /* Clear out the IPL table. */
  memsetb(IPL_SEG, IPL_TABLE_OFFSET, 0, IPL_SIZE);

  /* User selected device not set */
  write_word(IPL_SEG, IPL_BOOTFIRST_OFFSET, 0xFFFF);

  /* Floppy drive */
  e.type = IPL_TYPE_FLOPPY; e.flags = 0; e.vector = 0; e.description = 0; e.reserved = 0;
  memcpyb(IPL_SEG, IPL_TABLE_OFFSET + count * sizeof (e), ss, &e, sizeof (e));
  count++;

  /* First HDD */
  e.type = IPL_TYPE_HARDDISK; e.flags = 0; e.vector = 0; e.description = 0; e.reserved = 0;
  memcpyb(IPL_SEG, IPL_TABLE_OFFSET + count * sizeof (e), ss, &e, sizeof (e));
  count++;

#if BX_ELTORITO_BOOT
  /* CDROM */
  e.type = IPL_TYPE_CDROM; e.flags = 0; e.vector = 0; e.description = 0; e.reserved = 0;
  memcpyb(IPL_SEG, IPL_TABLE_OFFSET + count * sizeof (e), ss, &e, sizeof (e));
  count++;
#endif

  /* Remember how many devices we have */
  write_word(IPL_SEG, IPL_COUNT_OFFSET, count);
  /* Not tried booting anything yet */
  write_word(IPL_SEG, IPL_SEQUENCE_OFFSET, 0xffff);
}

static Bit8u
get_boot_vector(i, e)
Bit16u i; ipl_entry_t *e;
{
  Bit16u count;
  Bit16u ss = get_SS();
  /* Get the count of boot devices, and refuse to overrun the array */
  count = read_word(IPL_SEG, IPL_COUNT_OFFSET);
  if (i >= count) return 0;
  /* OK to read this device */
  memcpyb(ss, e, IPL_SEG, IPL_TABLE_OFFSET + i * sizeof (*e), sizeof (*e));
  return 1;
}

#if BX_ELTORITO_BOOT
  void
interactive_bootkey()
{
  ipl_entry_t e;
  Bit16u count;
  char description[33];
  Bit8u scan_code;
  Bit8u i;
  Bit16u ss = get_SS();
  Bit16u valid_choice = 0;

  while (check_for_keystroke())
    get_keystroke();

  printf("Press F12 for boot menu.\n\n");

  delay_ticks_and_check_for_keystroke(11, 5); /* ~3 seconds */
  if (check_for_keystroke())
  {
    scan_code = get_keystroke();
    if (scan_code == 0x86) /* F12 */
    {
      while (check_for_keystroke())
        get_keystroke();

      printf("Select boot device:\n\n");

      count = read_word(IPL_SEG, IPL_COUNT_OFFSET);
      for (i = 0; i < count; i++)
      {
        memcpyb(ss, &e, IPL_SEG, IPL_TABLE_OFFSET + i * sizeof (e), sizeof (e));
        printf("%d. ", i+1);
        switch(e.type)
        {
          case IPL_TYPE_FLOPPY:
          case IPL_TYPE_HARDDISK:
          case IPL_TYPE_CDROM:
            printf("%s\n", drivetypes[e.type]);
            break;
          case IPL_TYPE_BEV:
            printf("%s", drivetypes[4]);
            if (e.description != 0)
            {
              memcpyb(ss, &description, (Bit16u)(e.description >> 16), (Bit16u)(e.description & 0xffff), 32);
              description[32] = 0;
              printf(" [%S]", ss, description);
           }
           printf("\n");
           break;
        }
      }

      count++;
      while (!valid_choice) {
        scan_code = get_keystroke();
        if (scan_code == 0x01 || scan_code == 0x58) /* ESC or F12 */
        {
          valid_choice = 1;
        }
        else if (scan_code <= count)
        {
          valid_choice = 1;
          scan_code -= 1;
          /* Set user selected device */
          write_word(IPL_SEG, IPL_BOOTFIRST_OFFSET, scan_code);
        }
      }
    printf("\n");
    }
  }
}
#endif // BX_ELTORITO_BOOT

//--------------------------------------------------------------------------
// print_boot_device
//   displays the boot device
//--------------------------------------------------------------------------

void
print_boot_device(e)
  ipl_entry_t *e;
{
  Bit16u type;
  char description[33];
  Bit16u ss = get_SS();
  type = e->type;
  /* NIC appears as type 0x80 */
  if (type == IPL_TYPE_BEV) type = 0x4;
  if (type == 0 || type > 0x4) BX_PANIC("Bad drive type\n");
  printf("Booting from %s", drivetypes[type]);
  /* print product string if BEV */
  if (type == 4 && e->description != 0) {
    /* first 32 bytes are significant */
    memcpyb(ss, &description, (Bit16u)(e->description >> 16), (Bit16u)(e->description & 0xffff), 32);
    /* terminate string */
    description[32] = 0;
    printf(" [%S]", ss, description);
  }
  printf("...\n");
}

//--------------------------------------------------------------------------
// print_boot_failure
//   displays the reason why boot failed
//--------------------------------------------------------------------------
  void
print_boot_failure(type, reason)
  Bit16u type; Bit8u reason;
{
  if (type == 0 || type > 0x3) BX_PANIC("Bad drive type\n");

  printf("Boot failed");
  if (type < 4) {
    /* Report the reason too */
    if (reason==0)
      printf(": not a bootable disk");
    else
      printf(": could not read the boot disk");
  }
  printf("\n\n");
}

//--------------------------------------------------------------------------
// print_cdromboot_failure
//   displays the reason why boot failed
//--------------------------------------------------------------------------
  void
print_cdromboot_failure( code )
  Bit16u code;
{
  bios_printf(BIOS_PRINTF_SCREEN | BIOS_PRINTF_INFO, "CDROM boot failure code : %04x\n",code);

  return;
}

void
nmi_handler_msg()
{
  BX_PANIC("NMI Handler called\n");
}

void
int18_panic_msg()
{
  BX_PANIC("INT18: BOOT FAILURE\n");
}

void
log_bios_start()
{
#if BX_DEBUG_SERIAL
  outb(BX_DEBUG_PORT+UART_LCR, 0x03); /* setup for serial logging: 8N1 */
#endif
  BX_INFO("%s\n", bios_cvs_version_string);
}

  bx_bool
set_enable_a20(val)
  bx_bool val;
{
  Bit8u  oldval;

  // Use PS2 System Control port A to set A20 enable

  // get current setting first
  oldval = inb(0x92);

  // change A20 status
  if (val)
    outb(0x92, oldval | 0x02);
  else
    outb(0x92, oldval & 0xfd);

  return((oldval & 0x02) != 0);
}

  void
debugger_on()
{
  outb(0xfedc, 0x01);
}

  void
debugger_off()
{
  outb(0xfedc, 0x00);
}

int
s3_resume()
{
    Bit32u s3_wakeup_vector;
    Bit8u s3_resume_flag;

    s3_resume_flag = read_byte(0x40, 0xb0);
    s3_wakeup_vector = read_dword(0x40, 0xb2);

    BX_INFO("S3 resume called %x 0x%lx\n", s3_resume_flag, s3_wakeup_vector);
    if (s3_resume_flag != 0xFE || !s3_wakeup_vector)
	    return 0;

    write_byte(0x40, 0xb0, 0);

    /* setup wakeup vector */
    write_word(0x40, 0xb6, (s3_wakeup_vector & 0xF)); /* IP */
    write_word(0x40, 0xb8, (s3_wakeup_vector >> 4)); /* CS */

    BX_INFO("S3 resume jump to %x:%x\n", (s3_wakeup_vector >> 4),
		    (s3_wakeup_vector & 0xF));
ASM_START
    mov sp, #0 ;; disable tpr patching on boot CPU
    jmpf [0x04b6]
ASM_END
    return 1;
}

#if BX_USE_ATADRV

// ---------------------------------------------------------------------------
// Start of ATA/ATAPI Driver
// ---------------------------------------------------------------------------

// Global defines -- ATA register and register bits.
// command block & control block regs
#define ATA_CB_DATA  0   // data reg         in/out pio_base_addr1+0
#define ATA_CB_ERR   1   // error            in     pio_base_addr1+1
#define ATA_CB_FR    1   // feature reg         out pio_base_addr1+1
#define ATA_CB_SC    2   // sector count     in/out pio_base_addr1+2
#define ATA_CB_SN    3   // sector number    in/out pio_base_addr1+3
#define ATA_CB_CL    4   // cylinder low     in/out pio_base_addr1+4
#define ATA_CB_CH    5   // cylinder high    in/out pio_base_addr1+5
#define ATA_CB_DH    6   // device head      in/out pio_base_addr1+6
#define ATA_CB_STAT  7   // primary status   in     pio_base_addr1+7
#define ATA_CB_CMD   7   // command             out pio_base_addr1+7
#define ATA_CB_ASTAT 6   // alternate status in     pio_base_addr2+6
#define ATA_CB_DC    6   // device control      out pio_base_addr2+6
#define ATA_CB_DA    7   // device address   in     pio_base_addr2+7

#define ATA_CB_ER_ICRC 0x80    // ATA Ultra DMA bad CRC
#define ATA_CB_ER_BBK  0x80    // ATA bad block
#define ATA_CB_ER_UNC  0x40    // ATA uncorrected error
#define ATA_CB_ER_MC   0x20    // ATA media change
#define ATA_CB_ER_IDNF 0x10    // ATA id not found
#define ATA_CB_ER_MCR  0x08    // ATA media change request
#define ATA_CB_ER_ABRT 0x04    // ATA command aborted
#define ATA_CB_ER_NTK0 0x02    // ATA track 0 not found
#define ATA_CB_ER_NDAM 0x01    // ATA address mark not found

#define ATA_CB_ER_P_SNSKEY 0xf0   // ATAPI sense key (mask)
#define ATA_CB_ER_P_MCR    0x08   // ATAPI Media Change Request
#define ATA_CB_ER_P_ABRT   0x04   // ATAPI command abort
#define ATA_CB_ER_P_EOM    0x02   // ATAPI End of Media
#define ATA_CB_ER_P_ILI    0x01   // ATAPI Illegal Length Indication

// ATAPI Interrupt Reason bits in the Sector Count reg (CB_SC)
#define ATA_CB_SC_P_TAG    0xf8   // ATAPI tag (mask)
#define ATA_CB_SC_P_REL    0x04   // ATAPI release
#define ATA_CB_SC_P_IO     0x02   // ATAPI I/O
#define ATA_CB_SC_P_CD     0x01   // ATAPI C/D

// bits 7-4 of the device/head (CB_DH) reg
#define ATA_CB_DH_DEV0 0xa0    // select device 0
#define ATA_CB_DH_DEV1 0xb0    // select device 1
#define ATA_CB_DH_LBA 0x40    // use LBA

// status reg (CB_STAT and CB_ASTAT) bits
#define ATA_CB_STAT_BSY  0x80  // busy
#define ATA_CB_STAT_RDY  0x40  // ready
#define ATA_CB_STAT_DF   0x20  // device fault
#define ATA_CB_STAT_WFT  0x20  // write fault (old name)
#define ATA_CB_STAT_SKC  0x10  // seek complete
#define ATA_CB_STAT_SERV 0x10  // service
#define ATA_CB_STAT_DRQ  0x08  // data request
#define ATA_CB_STAT_CORR 0x04  // corrected
#define ATA_CB_STAT_IDX  0x02  // index
#define ATA_CB_STAT_ERR  0x01  // error (ATA)
#define ATA_CB_STAT_CHK  0x01  // check (ATAPI)

// device control reg (CB_DC) bits
#define ATA_CB_DC_HD15   0x08  // bit should always be set to one
#define ATA_CB_DC_SRST   0x04  // soft reset
#define ATA_CB_DC_NIEN   0x02  // disable interrupts

// Most mandtory and optional ATA commands (from ATA-3),
#define ATA_CMD_CFA_ERASE_SECTORS            0xC0
#define ATA_CMD_CFA_REQUEST_EXT_ERR_CODE     0x03
#define ATA_CMD_CFA_TRANSLATE_SECTOR         0x87
#define ATA_CMD_CFA_WRITE_MULTIPLE_WO_ERASE  0xCD
#define ATA_CMD_CFA_WRITE_SECTORS_WO_ERASE   0x38
#define ATA_CMD_CHECK_POWER_MODE1            0xE5
#define ATA_CMD_CHECK_POWER_MODE2            0x98
#define ATA_CMD_DEVICE_RESET                 0x08
#define ATA_CMD_EXECUTE_DEVICE_DIAGNOSTIC    0x90
#define ATA_CMD_FLUSH_CACHE                  0xE7
#define ATA_CMD_FORMAT_TRACK                 0x50
#define ATA_CMD_IDENTIFY_DEVICE              0xEC
#define ATA_CMD_IDENTIFY_DEVICE_PACKET       0xA1
#define ATA_CMD_IDENTIFY_PACKET_DEVICE       0xA1
#define ATA_CMD_IDLE1                        0xE3
#define ATA_CMD_IDLE2                        0x97
#define ATA_CMD_IDLE_IMMEDIATE1              0xE1
#define ATA_CMD_IDLE_IMMEDIATE2              0x95
#define ATA_CMD_INITIALIZE_DRIVE_PARAMETERS  0x91
#define ATA_CMD_INITIALIZE_DEVICE_PARAMETERS 0x91
#define ATA_CMD_NOP                          0x00
#define ATA_CMD_PACKET                       0xA0
#define ATA_CMD_READ_BUFFER                  0xE4
#define ATA_CMD_READ_DMA                     0xC8
#define ATA_CMD_READ_DMA_QUEUED              0xC7
#define ATA_CMD_READ_MULTIPLE                0xC4
#define ATA_CMD_READ_SECTORS                 0x20
#define ATA_CMD_READ_VERIFY_SECTORS          0x40
#define ATA_CMD_RECALIBRATE                  0x10
#define ATA_CMD_REQUEST_SENSE                0x03
#define ATA_CMD_SEEK                         0x70
#define ATA_CMD_SET_FEATURES                 0xEF
#define ATA_CMD_SET_MULTIPLE_MODE            0xC6
#define ATA_CMD_SLEEP1                       0xE6
#define ATA_CMD_SLEEP2                       0x99
#define ATA_CMD_STANDBY1                     0xE2
#define ATA_CMD_STANDBY2                     0x96
#define ATA_CMD_STANDBY_IMMEDIATE1           0xE0
#define ATA_CMD_STANDBY_IMMEDIATE2           0x94
#define ATA_CMD_WRITE_BUFFER                 0xE8
#define ATA_CMD_WRITE_DMA                    0xCA
#define ATA_CMD_WRITE_DMA_QUEUED             0xCC
#define ATA_CMD_WRITE_MULTIPLE               0xC5
#define ATA_CMD_WRITE_SECTORS                0x30
#define ATA_CMD_WRITE_VERIFY                 0x3C

#define ATA_IFACE_NONE    0x00
#define ATA_IFACE_ISA     0x00
#define ATA_IFACE_PCI     0x01

#define ATA_TYPE_NONE     0x00
#define ATA_TYPE_UNKNOWN  0x01
#define ATA_TYPE_ATA      0x02
#define ATA_TYPE_ATAPI    0x03

#define ATA_DEVICE_NONE  0x00
#define ATA_DEVICE_HD    0xFF
#define ATA_DEVICE_CDROM 0x05

#define ATA_MODE_NONE    0x00
#define ATA_MODE_PIO16   0x00
#define ATA_MODE_PIO32   0x01
#define ATA_MODE_ISADMA  0x02
#define ATA_MODE_PCIDMA  0x03
#define ATA_MODE_USEIRQ  0x10

#define ATA_TRANSLATION_NONE  0
#define ATA_TRANSLATION_LBA   1
#define ATA_TRANSLATION_LARGE 2
#define ATA_TRANSLATION_RECHS 3

#define ATA_DATA_NO      0x00
#define ATA_DATA_IN      0x01
#define ATA_DATA_OUT     0x02

// ---------------------------------------------------------------------------
// ATA/ATAPI driver : initialization
// ---------------------------------------------------------------------------
void ata_init( )
{
  Bit16u ebda_seg=read_word(0x0040,0x000E);
  Bit8u  channel, device;

  // Channels info init.
  for (channel=0; channel<BX_MAX_ATA_INTERFACES; channel++) {
    write_byte(ebda_seg,&EbdaData->ata.channels[channel].iface,ATA_IFACE_NONE);
    write_word(ebda_seg,&EbdaData->ata.channels[channel].iobase1,0x0);
    write_word(ebda_seg,&EbdaData->ata.channels[channel].iobase2,0x0);
    write_byte(ebda_seg,&EbdaData->ata.channels[channel].irq,0);
    }

  // Devices info init.
  for (device=0; device<BX_MAX_ATA_DEVICES; device++) {
    write_byte(ebda_seg,&EbdaData->ata.devices[device].type,ATA_TYPE_NONE);
    write_byte(ebda_seg,&EbdaData->ata.devices[device].device,ATA_DEVICE_NONE);
    write_byte(ebda_seg,&EbdaData->ata.devices[device].removable,0);
    write_byte(ebda_seg,&EbdaData->ata.devices[device].lock,0);
    write_byte(ebda_seg,&EbdaData->ata.devices[device].mode,ATA_MODE_NONE);
    write_word(ebda_seg,&EbdaData->ata.devices[device].blksize,0);
    write_byte(ebda_seg,&EbdaData->ata.devices[device].translation,ATA_TRANSLATION_NONE);
    write_word(ebda_seg,&EbdaData->ata.devices[device].lchs.heads,0);
    write_word(ebda_seg,&EbdaData->ata.devices[device].lchs.cylinders,0);
    write_word(ebda_seg,&EbdaData->ata.devices[device].lchs.spt,0);
    write_word(ebda_seg,&EbdaData->ata.devices[device].pchs.heads,0);
    write_word(ebda_seg,&EbdaData->ata.devices[device].pchs.cylinders,0);
    write_word(ebda_seg,&EbdaData->ata.devices[device].pchs.spt,0);

    write_dword(ebda_seg,&EbdaData->ata.devices[device].sectors_low,0L);
    write_dword(ebda_seg,&EbdaData->ata.devices[device].sectors_high,0L);
    }

  // hdidmap  and cdidmap init.
  for (device=0; device<BX_MAX_ATA_DEVICES; device++) {
    write_byte(ebda_seg,&EbdaData->ata.hdidmap[device],BX_MAX_ATA_DEVICES);
    write_byte(ebda_seg,&EbdaData->ata.cdidmap[device],BX_MAX_ATA_DEVICES);
    }

  write_byte(ebda_seg,&EbdaData->ata.hdcount,0);
  write_byte(ebda_seg,&EbdaData->ata.cdcount,0);
}

#define TIMEOUT 0
#define BSY 1
#define NOT_BSY 2
#define NOT_BSY_DRQ 3
#define NOT_BSY_NOT_DRQ 4
#define NOT_BSY_RDY 5

#define IDE_TIMEOUT 32000u //32 seconds max for IDE ops

int await_ide();
static int await_ide(when_done,base,timeout)
  Bit8u when_done;
  Bit16u base;
  Bit16u timeout;
{
  Bit32u time=0,last=0;
  Bit16u status;
  Bit8u result;
  status = inb(base + ATA_CB_STAT); // for the times you're supposed to throw one away
  for(;;) {
    status = inb(base+ATA_CB_STAT);
    time++;
    if (when_done == BSY)
      result = status & ATA_CB_STAT_BSY;
    else if (when_done == NOT_BSY)
      result = !(status & ATA_CB_STAT_BSY);
    else if (when_done == NOT_BSY_DRQ)
      result = !(status & ATA_CB_STAT_BSY) && (status & ATA_CB_STAT_DRQ);
    else if (when_done == NOT_BSY_NOT_DRQ)
      result = !(status & ATA_CB_STAT_BSY) && !(status & ATA_CB_STAT_DRQ);
    else if (when_done == NOT_BSY_RDY)
      result = !(status & ATA_CB_STAT_BSY) && (status & ATA_CB_STAT_RDY);
    else if (when_done == TIMEOUT)
      result = 0;

    if (result) return 0;
    if (time>>16 != last) // mod 2048 each 16 ms
    {
      last = time >>16;
      BX_DEBUG_ATA("await_ide: (TIMEOUT,BSY,!BSY,!BSY_DRQ,!BSY_!DRQ,!BSY_RDY) %d time= %ld timeout= %d\n",when_done,time>>11, timeout);
    }
    if (status & ATA_CB_STAT_ERR)
    {
      BX_DEBUG_ATA("await_ide: ERROR (TIMEOUT,BSY,!BSY,!BSY_DRQ,!BSY_!DRQ,!BSY_RDY) %d time= %ld timeout= %d\n",when_done,time>>11, timeout);
      return -1;
    }
    if ((timeout == 0) || ((time>>11) > timeout)) break;
  }
  BX_INFO("IDE time out\n");
  return -1;
}

// ---------------------------------------------------------------------------
// ATA/ATAPI driver : device detection
// ---------------------------------------------------------------------------

void ata_detect( )
{
  Bit16u ebda_seg=read_word(0x0040,0x000E);
  Bit8u  hdcount, cdcount, device, type;
  Bit8u  buffer[0x0200];

#if BX_MAX_ATA_INTERFACES > 0
  write_byte(ebda_seg,&EbdaData->ata.channels[0].iface,ATA_IFACE_ISA);
  write_word(ebda_seg,&EbdaData->ata.channels[0].iobase1,0x1f0);
  write_word(ebda_seg,&EbdaData->ata.channels[0].iobase2,0x3f0);
  write_byte(ebda_seg,&EbdaData->ata.channels[0].irq,14);
#endif
#if BX_MAX_ATA_INTERFACES > 1
  write_byte(ebda_seg,&EbdaData->ata.channels[1].iface,ATA_IFACE_ISA);
  write_word(ebda_seg,&EbdaData->ata.channels[1].iobase1,0x170);
  write_word(ebda_seg,&EbdaData->ata.channels[1].iobase2,0x370);
  write_byte(ebda_seg,&EbdaData->ata.channels[1].irq,15);
#endif
#if BX_MAX_ATA_INTERFACES > 2
  write_byte(ebda_seg,&EbdaData->ata.channels[2].iface,ATA_IFACE_ISA);
  write_word(ebda_seg,&EbdaData->ata.channels[2].iobase1,0x1e8);
  write_word(ebda_seg,&EbdaData->ata.channels[2].iobase2,0x3e0);
  write_byte(ebda_seg,&EbdaData->ata.channels[2].irq,12);
#endif
#if BX_MAX_ATA_INTERFACES > 3
  write_byte(ebda_seg,&EbdaData->ata.channels[3].iface,ATA_IFACE_ISA);
  write_word(ebda_seg,&EbdaData->ata.channels[3].iobase1,0x168);
  write_word(ebda_seg,&EbdaData->ata.channels[3].iobase2,0x360);
  write_byte(ebda_seg,&EbdaData->ata.channels[3].irq,11);
#endif
#if BX_MAX_ATA_INTERFACES > 4
#error Please fill the ATA interface informations
#endif

  // Device detection
  hdcount=cdcount=0;

  for(device=0; device<BX_MAX_ATA_DEVICES; device++) {
    Bit16u iobase1, iobase2;
    Bit8u  channel, slave, shift;
    Bit8u  sc, sn, cl, ch, st;

    channel = device / 2;
    slave = device % 2;

    iobase1 =read_word(ebda_seg,&EbdaData->ata.channels[channel].iobase1);
    iobase2 =read_word(ebda_seg,&EbdaData->ata.channels[channel].iobase2);

    // Disable interrupts
    outb(iobase2+ATA_CB_DC, ATA_CB_DC_HD15 | ATA_CB_DC_NIEN);

    // Look for device
    outb(iobase1+ATA_CB_DH, slave ? ATA_CB_DH_DEV1 : ATA_CB_DH_DEV0);
    outb(iobase1+ATA_CB_SC, 0x55);
    outb(iobase1+ATA_CB_SN, 0xaa);
    outb(iobase1+ATA_CB_SC, 0xaa);
    outb(iobase1+ATA_CB_SN, 0x55);
    outb(iobase1+ATA_CB_SC, 0x55);
    outb(iobase1+ATA_CB_SN, 0xaa);

    // If we found something
    sc = inb(iobase1+ATA_CB_SC);
    sn = inb(iobase1+ATA_CB_SN);

    if ( (sc == 0x55) && (sn == 0xaa) ) {
      write_byte(ebda_seg,&EbdaData->ata.devices[device].type,ATA_TYPE_UNKNOWN);

      // reset the channel
      ata_reset(device);

      // check for ATA or ATAPI
      outb(iobase1+ATA_CB_DH, slave ? ATA_CB_DH_DEV1 : ATA_CB_DH_DEV0);
      sc = inb(iobase1+ATA_CB_SC);
      sn = inb(iobase1+ATA_CB_SN);
      if ((sc==0x01) && (sn==0x01)) {
        cl = inb(iobase1+ATA_CB_CL);
        ch = inb(iobase1+ATA_CB_CH);
        st = inb(iobase1+ATA_CB_STAT);

        if ((cl==0x14) && (ch==0xeb)) {
          write_byte(ebda_seg,&EbdaData->ata.devices[device].type,ATA_TYPE_ATAPI);
        } else if ((cl==0x00) && (ch==0x00) && (st!=0x00)) {
          write_byte(ebda_seg,&EbdaData->ata.devices[device].type,ATA_TYPE_ATA);
        } else if ((cl==0xff) && (ch==0xff)) {
          write_byte(ebda_seg,&EbdaData->ata.devices[device].type,ATA_TYPE_NONE);
        }
      }
    }

    type=read_byte(ebda_seg,&EbdaData->ata.devices[device].type);

    // Now we send a IDENTIFY command to ATA device
    if(type == ATA_TYPE_ATA) {
      Bit32u sectors_low, sectors_high;
      Bit16u cylinders, heads, spt, blksize;
      Bit8u  translation, removable, mode;

      //Temporary values to do the transfer
      write_byte(ebda_seg,&EbdaData->ata.devices[device].device,ATA_DEVICE_HD);
      write_byte(ebda_seg,&EbdaData->ata.devices[device].mode, ATA_MODE_PIO16);

      if (ata_cmd_data_in(device,ATA_CMD_IDENTIFY_DEVICE, 1, 0, 0, 0, 0L, 0L, get_SS(),buffer) !=0 )
        BX_PANIC("ata-detect: Failed to detect ATA device\n");

      removable = (read_byte(get_SS(),buffer+0) & 0x80) ? 1 : 0;
      mode      = read_byte(get_SS(),buffer+96) ? ATA_MODE_PIO32 : ATA_MODE_PIO16;
      blksize   = read_word(get_SS(),buffer+10);

      cylinders = read_word(get_SS(),buffer+(1*2)); // word 1
      heads     = read_word(get_SS(),buffer+(3*2)); // word 3
      spt       = read_word(get_SS(),buffer+(6*2)); // word 6

      if (read_word(get_SS(),buffer+(83*2)) & (1 << 10)) { // word 83 - lba48 support
        sectors_low  = read_dword(get_SS(),buffer+(100*2)); // word 100 and word 101
        sectors_high = read_dword(get_SS(),buffer+(102*2)); // word 102 and word 103
      } else {
        sectors_low = read_dword(get_SS(),buffer+(60*2)); // word 60 and word 61
        sectors_high = 0;
      }

      write_byte(ebda_seg,&EbdaData->ata.devices[device].device,ATA_DEVICE_HD);
      write_byte(ebda_seg,&EbdaData->ata.devices[device].removable, removable);
      write_byte(ebda_seg,&EbdaData->ata.devices[device].mode, mode);
      write_word(ebda_seg,&EbdaData->ata.devices[device].blksize, blksize);
      write_word(ebda_seg,&EbdaData->ata.devices[device].pchs.heads, heads);
      write_word(ebda_seg,&EbdaData->ata.devices[device].pchs.cylinders, cylinders);
      write_word(ebda_seg,&EbdaData->ata.devices[device].pchs.spt, spt);
      write_dword(ebda_seg,&EbdaData->ata.devices[device].sectors_low, sectors_low);
      write_dword(ebda_seg,&EbdaData->ata.devices[device].sectors_high, sectors_high);
      BX_INFO("ata%d-%d: PCHS=%u/%d/%d translation=", channel, slave,cylinders, heads, spt);

      translation = inb_cmos(0x39 + channel/2);
      for (shift=device%4; shift>0; shift--) translation >>= 2;
      translation &= 0x03;

      write_byte(ebda_seg,&EbdaData->ata.devices[device].translation, translation);

      switch (translation) {
        case ATA_TRANSLATION_NONE:
          BX_INFO("none");
          break;
        case ATA_TRANSLATION_LBA:
          BX_INFO("lba");
          break;
        case ATA_TRANSLATION_LARGE:
          BX_INFO("large");
          break;
        case ATA_TRANSLATION_RECHS:
          BX_INFO("r-echs");
          break;
        }
      switch (translation) {
        case ATA_TRANSLATION_NONE:
          break;
        case ATA_TRANSLATION_LBA:
          spt = 63;
          sectors_low /= 63;
          heads = sectors_low / 1024;
          if (heads>128) heads = 255;
          else if (heads>64) heads = 128;
          else if (heads>32) heads = 64;
          else if (heads>16) heads = 32;
          else heads=16;
          cylinders = sectors_low / heads;
          break;
        case ATA_TRANSLATION_RECHS:
          // Take care not to overflow
          if (heads==16) {
            if(cylinders>61439) cylinders=61439;
            heads=15;
            cylinders = (Bit16u)((Bit32u)(cylinders)*16/15);
            }
          // then go through the large bitshift process
        case ATA_TRANSLATION_LARGE:
          while(cylinders > 1024) {
            cylinders >>= 1;
            heads <<= 1;

            // If we max out the head count
            if (heads > 127) break;
          }
          break;
        }
      // clip to 1024 cylinders in lchs
      if (cylinders > 1024) cylinders=1024;
      BX_INFO(" LCHS=%d/%d/%d\n", cylinders, heads, spt);

      write_word(ebda_seg,&EbdaData->ata.devices[device].lchs.heads, heads);
      write_word(ebda_seg,&EbdaData->ata.devices[device].lchs.cylinders, cylinders);
      write_word(ebda_seg,&EbdaData->ata.devices[device].lchs.spt, spt);

      // fill hdidmap
      write_byte(ebda_seg,&EbdaData->ata.hdidmap[hdcount], device);
      hdcount++;
      }

    // Now we send a IDENTIFY command to ATAPI device
    if(type == ATA_TYPE_ATAPI) {

      Bit8u  type, removable, mode;
      Bit16u blksize;

      //Temporary values to do the transfer
      write_byte(ebda_seg,&EbdaData->ata.devices[device].device,ATA_DEVICE_CDROM);
      write_byte(ebda_seg,&EbdaData->ata.devices[device].mode, ATA_MODE_PIO16);

      if (ata_cmd_data_in(device,ATA_CMD_IDENTIFY_DEVICE_PACKET, 1, 0, 0, 0, 0L, 0L, get_SS(),buffer) != 0)
        BX_PANIC("ata-detect: Failed to detect ATAPI device\n");

      type      = read_byte(get_SS(),buffer+1) & 0x1f;
      removable = (read_byte(get_SS(),buffer+0) & 0x80) ? 1 : 0;
      mode      = read_byte(get_SS(),buffer+96) ? ATA_MODE_PIO32 : ATA_MODE_PIO16;
      blksize   = 2048;

      write_byte(ebda_seg,&EbdaData->ata.devices[device].device, type);
      write_byte(ebda_seg,&EbdaData->ata.devices[device].removable, removable);
      write_byte(ebda_seg,&EbdaData->ata.devices[device].mode, mode);
      write_word(ebda_seg,&EbdaData->ata.devices[device].blksize, blksize);

      // fill cdidmap
      write_byte(ebda_seg,&EbdaData->ata.cdidmap[cdcount], device);
      cdcount++;
      }

      {
      Bit32u sizeinmb;
      Bit16u ataversion;
      Bit8u  c, i, version, model[41];

      switch (type) {
        case ATA_TYPE_ATA:
          sizeinmb = (read_dword(ebda_seg,&EbdaData->ata.devices[device].sectors_high) << 21)
            | (read_dword(ebda_seg,&EbdaData->ata.devices[device].sectors_low) >> 11);
        case ATA_TYPE_ATAPI:
          // Read ATA/ATAPI version
          ataversion=((Bit16u)(read_byte(get_SS(),buffer+161))<<8)|read_byte(get_SS(),buffer+160);
          for(version=15;version>0;version--) {
            if((ataversion&(1<<version))!=0)
            break;
            }

          // Read model name
          for(i=0;i<20;i++){
            write_byte(get_SS(),model+(i*2),read_byte(get_SS(),buffer+(i*2)+54+1));
            write_byte(get_SS(),model+(i*2)+1,read_byte(get_SS(),buffer+(i*2)+54));
          }

          // Reformat
          write_byte(get_SS(),model+40,0x00);
          for(i=39;i>0;i--){
            if(read_byte(get_SS(),model+i)==0x20)
              write_byte(get_SS(),model+i,0x00);
            else break;
          }
          if (i>36) {
            write_byte(get_SS(),model+36,0x00);
            for(i=35;i>32;i--){
              write_byte(get_SS(),model+i,0x2E);
            }
          }
          break;
        }

      switch (type) {
        case ATA_TYPE_ATA:
          printf("ata%d %s: ",channel,slave?" slave":"master");
          i=0; while(c=read_byte(get_SS(),model+i++)) printf("%c",c);
	  if (sizeinmb < (1UL<<16))
            printf(" ATA-%d Hard-Disk (%4u MBytes)\n", version, (Bit16u)sizeinmb);
	  else
            printf(" ATA-%d Hard-Disk (%4u GBytes)\n", version, (Bit16u)(sizeinmb>>10));
          break;
        case ATA_TYPE_ATAPI:
          printf("ata%d %s: ",channel,slave?" slave":"master");
          i=0; while(c=read_byte(get_SS(),model+i++)) printf("%c",c);
          if(read_byte(ebda_seg,&EbdaData->ata.devices[device].device)==ATA_DEVICE_CDROM)
            printf(" ATAPI-%d CD-Rom/DVD-Rom\n",version);
          else
            printf(" ATAPI-%d Device\n",version);
          break;
        case ATA_TYPE_UNKNOWN:
          printf("ata%d %s: Unknown device\n",channel,slave?" slave":"master");
          break;
        }
      }
    }

  // Store the devices counts
  write_byte(ebda_seg,&EbdaData->ata.hdcount, hdcount);
  write_byte(ebda_seg,&EbdaData->ata.cdcount, cdcount);
  write_byte(0x40,0x75, hdcount);

  printf("\n");

  // FIXME : should use bios=cmos|auto|disable bits
  // FIXME : should know about translation bits
  // FIXME : move hard_drive_post here

}

// ---------------------------------------------------------------------------
// ATA/ATAPI driver : software reset
// ---------------------------------------------------------------------------
// ATA-3
// 8.2.1 Software reset - Device 0

void   ata_reset(device)
Bit16u device;
{
  Bit16u ebda_seg=read_word(0x0040,0x000E);
  Bit16u iobase1, iobase2;
  Bit8u  channel, slave, sn, sc;
  Bit8u  type;
  Bit16u max;

  channel = device / 2;
  slave = device % 2;

  iobase1 = read_word(ebda_seg, &EbdaData->ata.channels[channel].iobase1);
  iobase2 = read_word(ebda_seg, &EbdaData->ata.channels[channel].iobase2);

  // Reset

// 8.2.1 (a) -- set SRST in DC
  outb(iobase2+ATA_CB_DC, ATA_CB_DC_HD15 | ATA_CB_DC_NIEN | ATA_CB_DC_SRST);

// 8.2.1 (b) -- wait for BSY
  await_ide(BSY, iobase1, 20);

// 8.2.1 (f) -- clear SRST
  outb(iobase2+ATA_CB_DC, ATA_CB_DC_HD15 | ATA_CB_DC_NIEN);

  type=read_byte(ebda_seg,&EbdaData->ata.devices[device].type);
  if (type != ATA_TYPE_NONE) {

// 8.2.1 (g) -- check for sc==sn==0x01
    // select device
    outb(iobase1+ATA_CB_DH, slave?ATA_CB_DH_DEV1:ATA_CB_DH_DEV0);
    sc = inb(iobase1+ATA_CB_SC);
    sn = inb(iobase1+ATA_CB_SN);

    if ( (sc==0x01) && (sn==0x01) ) {
      if (type == ATA_TYPE_ATA) //ATA
        await_ide(NOT_BSY_RDY, iobase1, IDE_TIMEOUT);
      else //ATAPI
        await_ide(NOT_BSY, iobase1, IDE_TIMEOUT);
    }

// 8.2.1 (h) -- wait for not BSY
    await_ide(NOT_BSY, iobase1, IDE_TIMEOUT);
  }

  // Enable interrupts
  outb(iobase2+ATA_CB_DC, ATA_CB_DC_HD15);
}

// ---------------------------------------------------------------------------
// ATA/ATAPI driver : execute a non data command
// ---------------------------------------------------------------------------

Bit16u ata_cmd_non_data()
{return 0;}

// ---------------------------------------------------------------------------
// ATA/ATAPI driver : execute a data-in command
// ---------------------------------------------------------------------------
      // returns
      // 0 : no error
      // 1 : BUSY bit set
      // 2 : read error
      // 3 : expected DRQ=1
      // 4 : no sectors left to read/verify
      // 5 : more sectors to read/verify
      // 6 : no sectors left to write
      // 7 : more sectors to write
Bit16u ata_cmd_data_in(device, command, count, cylinder, head, sector, lba_low, lba_high, segment, offset)
Bit16u device, command, count, cylinder, head, sector, segment, offset;
Bit32u lba_low, lba_high;
{
  Bit16u ebda_seg=read_word(0x0040,0x000E);
  Bit16u iobase1, iobase2, blksize;
  Bit8u  channel, slave;
  Bit8u  status, current, mode;

  channel = device / 2;
  slave   = device % 2;

  iobase1 = read_word(ebda_seg, &EbdaData->ata.channels[channel].iobase1);
  iobase2 = read_word(ebda_seg, &EbdaData->ata.channels[channel].iobase2);
  mode    = read_byte(ebda_seg, &EbdaData->ata.devices[device].mode);
  blksize = 0x200; // was = read_word(ebda_seg, &EbdaData->ata.devices[device].blksize);
  if (mode == ATA_MODE_PIO32) blksize>>=2;
  else blksize>>=1;

  // Reset count of transferred data
  write_word(ebda_seg, &EbdaData->ata.trsfsectors,0);
  write_dword(ebda_seg, &EbdaData->ata.trsfbytes,0L);
  current = 0;

  status = inb(iobase1 + ATA_CB_STAT);
  if (status & ATA_CB_STAT_BSY) return 1;

  outb(iobase2 + ATA_CB_DC, ATA_CB_DC_HD15 | ATA_CB_DC_NIEN);

  // sector will be 0 only on lba access. Convert to lba-chs
  if (sector == 0) {
    if ((count >= 1 << 8) || lba_high || (lba_low + count >= 1UL << 28)) {
      outb(iobase1 + ATA_CB_FR, 0x00);
      outb(iobase1 + ATA_CB_SC, (count >> 8) & 0xff);
      outb(iobase1 + ATA_CB_SN, lba_low >> 24);
      outb(iobase1 + ATA_CB_CL, lba_high & 0xff);
      outb(iobase1 + ATA_CB_CH, lba_high >> 8);
      command |= 0x04;
      count &= (1UL << 8) - 1;
      lba_low &= (1UL << 24) - 1;
      }
    sector = (Bit16u) (lba_low & 0x000000ffL);
    cylinder = (Bit16u) ((lba_low>>8) & 0x0000ffffL);
    head = ((Bit16u) ((lba_low>>24) & 0x0000000fL)) | ATA_CB_DH_LBA;
  }

  outb(iobase1 + ATA_CB_FR, 0x00);
  outb(iobase1 + ATA_CB_SC, count);
  outb(iobase1 + ATA_CB_SN, sector);
  outb(iobase1 + ATA_CB_CL, cylinder & 0x00ff);
  outb(iobase1 + ATA_CB_CH, cylinder >> 8);
  outb(iobase1 + ATA_CB_DH, (slave ? ATA_CB_DH_DEV1 : ATA_CB_DH_DEV0) | (Bit8u) head );
  outb(iobase1 + ATA_CB_CMD, command);

  await_ide(NOT_BSY_DRQ, iobase1, IDE_TIMEOUT);
  status = inb(iobase1 + ATA_CB_STAT);

  if (status & ATA_CB_STAT_ERR) {
    BX_DEBUG_ATA("ata_cmd_data_in : read error\n");
    return 2;
    } else if ( !(status & ATA_CB_STAT_DRQ) ) {
    BX_DEBUG_ATA("ata_cmd_data_in : DRQ not set (status %02x)\n", (unsigned) status);
    return 3;
  }

  // FIXME : move seg/off translation here

ASM_START
        sti  ;; enable higher priority interrupts
ASM_END

  while (1) {

ASM_START
        push bp
        mov  bp, sp
        mov  di, _ata_cmd_data_in.offset + 2[bp]
        mov  ax, _ata_cmd_data_in.segment + 2[bp]
        mov  cx, _ata_cmd_data_in.blksize + 2[bp]

        ;; adjust if there will be an overrun. 2K max sector size
        cmp   di, #0xf800 ;;
        jbe   ata_in_no_adjust

ata_in_adjust:
        sub   di, #0x0800 ;; sub 2 kbytes from offset
        add   ax, #0x0080 ;; add 2 Kbytes to segment

ata_in_no_adjust:
        mov   es, ax      ;; segment in es

        mov   dx, _ata_cmd_data_in.iobase1 + 2[bp] ;; ATA data read port

        mov  ah, _ata_cmd_data_in.mode + 2[bp]
        cmp  ah, #ATA_MODE_PIO32
        je   ata_in_32

ata_in_16:
        rep
          insw ;; CX words transfered from port(DX) to ES:[DI]
        jmp ata_in_done

ata_in_32:
        rep
          insd ;; CX dwords transfered from port(DX) to ES:[DI]

ata_in_done:
        mov  _ata_cmd_data_in.offset + 2[bp], di
        mov  _ata_cmd_data_in.segment + 2[bp], es
        pop  bp
ASM_END

    current++;
    write_word(ebda_seg, &EbdaData->ata.trsfsectors,current);
    count--;
    await_ide(NOT_BSY, iobase1, IDE_TIMEOUT);
    status = inb(iobase1 + ATA_CB_STAT);
    if (count == 0) {
      if ( (status & (ATA_CB_STAT_BSY | ATA_CB_STAT_RDY | ATA_CB_STAT_DRQ | ATA_CB_STAT_ERR) )
          != ATA_CB_STAT_RDY ) {
        BX_DEBUG_ATA("ata_cmd_data_in : no sectors left (status %02x)\n", (unsigned) status);
        return 4;
        }
      break;
      }
    else {
      if ( (status & (ATA_CB_STAT_BSY | ATA_CB_STAT_RDY | ATA_CB_STAT_DRQ | ATA_CB_STAT_ERR) )
          != (ATA_CB_STAT_RDY | ATA_CB_STAT_DRQ) ) {
        BX_DEBUG_ATA("ata_cmd_data_in : more sectors left (status %02x)\n", (unsigned) status);
        return 5;
      }
      continue;
    }
  }
  // Enable interrupts
  outb(iobase2+ATA_CB_DC, ATA_CB_DC_HD15);
  return 0;
}

// ---------------------------------------------------------------------------
// ATA/ATAPI driver : execute a data-out command
// ---------------------------------------------------------------------------
      // returns
      // 0 : no error
      // 1 : BUSY bit set
      // 2 : read error
      // 3 : expected DRQ=1
      // 4 : no sectors left to read/verify
      // 5 : more sectors to read/verify
      // 6 : no sectors left to write
      // 7 : more sectors to write
Bit16u ata_cmd_data_out(device, command, count, cylinder, head, sector, lba_low, lba_high, segment, offset)
Bit16u device, command, count, cylinder, head, sector, segment, offset;
Bit32u lba_low, lba_high;
{
  Bit16u ebda_seg=read_word(0x0040,0x000E);
  Bit16u iobase1, iobase2, blksize;
  Bit8u  channel, slave;
  Bit8u  status, current, mode;

  channel = device / 2;
  slave   = device % 2;

  iobase1 = read_word(ebda_seg, &EbdaData->ata.channels[channel].iobase1);
  iobase2 = read_word(ebda_seg, &EbdaData->ata.channels[channel].iobase2);
  mode    = read_byte(ebda_seg, &EbdaData->ata.devices[device].mode);
  blksize = 0x200; // was = read_word(ebda_seg, &EbdaData->ata.devices[device].blksize);
  if (mode == ATA_MODE_PIO32) blksize>>=2;
  else blksize>>=1;

  // Reset count of transferred data
  write_word(ebda_seg, &EbdaData->ata.trsfsectors,0);
  write_dword(ebda_seg, &EbdaData->ata.trsfbytes,0L);
  current = 0;

  status = inb(iobase1 + ATA_CB_STAT);
  if (status & ATA_CB_STAT_BSY) return 1;

  outb(iobase2 + ATA_CB_DC, ATA_CB_DC_HD15 | ATA_CB_DC_NIEN);

  // sector will be 0 only on lba access. Convert to lba-chs
  if (sector == 0) {
    if ((count >= 1 << 8) || lba_high || (lba_low + count >= 1UL << 28)) {
      outb(iobase1 + ATA_CB_FR, 0x00);
      outb(iobase1 + ATA_CB_SC, (count >> 8) & 0xff);
      outb(iobase1 + ATA_CB_SN, lba_low >> 24);
      outb(iobase1 + ATA_CB_CL, lba_high & 0xff);
      outb(iobase1 + ATA_CB_CH, lba_high >> 8);
      command |= 0x04;
      count &= (1UL << 8) - 1;
      lba_low &= (1UL << 24) - 1;
      }
    sector = (Bit16u) (lba_low & 0x000000ffL);
    cylinder = (Bit16u) ((lba_low>>8) & 0x0000ffffL);
    head = ((Bit16u) ((lba_low>>24) & 0x0000000fL)) | ATA_CB_DH_LBA;
  }

  outb(iobase1 + ATA_CB_FR, 0x00);
  outb(iobase1 + ATA_CB_SC, count);
  outb(iobase1 + ATA_CB_SN, sector);
  outb(iobase1 + ATA_CB_CL, cylinder & 0x00ff);
  outb(iobase1 + ATA_CB_CH, cylinder >> 8);
  outb(iobase1 + ATA_CB_DH, (slave ? ATA_CB_DH_DEV1 : ATA_CB_DH_DEV0) | (Bit8u) head );
  outb(iobase1 + ATA_CB_CMD, command);

  await_ide(NOT_BSY_DRQ, iobase1, IDE_TIMEOUT);
  status = inb(iobase1 + ATA_CB_STAT);

  if (status & ATA_CB_STAT_ERR) {
    BX_DEBUG_ATA("ata_cmd_data_out : read error\n");
    return 2;
    } else if ( !(status & ATA_CB_STAT_DRQ) ) {
    BX_DEBUG_ATA("ata_cmd_data_out : DRQ not set (status %02x)\n", (unsigned) status);
    return 3;
    }

  // FIXME : move seg/off translation here

ASM_START
        sti  ;; enable higher priority interrupts
ASM_END

  while (1) {

ASM_START
        push bp
        mov  bp, sp
        mov  si, _ata_cmd_data_out.offset + 2[bp]
        mov  ax, _ata_cmd_data_out.segment + 2[bp]
        mov  cx, _ata_cmd_data_out.blksize + 2[bp]

        ;; adjust if there will be an overrun. 2K max sector size
        cmp   si, #0xf800 ;;
        jbe   ata_out_no_adjust

ata_out_adjust:
        sub   si, #0x0800 ;; sub 2 kbytes from offset
        add   ax, #0x0080 ;; add 2 Kbytes to segment

ata_out_no_adjust:
        mov   es, ax      ;; segment in es

        mov   dx, _ata_cmd_data_out.iobase1 + 2[bp] ;; ATA data write port

        mov  ah, _ata_cmd_data_out.mode + 2[bp]
        cmp  ah, #ATA_MODE_PIO32
        je   ata_out_32

ata_out_16:
        seg ES
        rep
          outsw ;; CX words transfered from port(DX) to ES:[SI]
        jmp ata_out_done

ata_out_32:
        seg ES
        rep
          outsd ;; CX dwords transfered from port(DX) to ES:[SI]

ata_out_done:
        mov  _ata_cmd_data_out.offset + 2[bp], si
        mov  _ata_cmd_data_out.segment + 2[bp], es
        pop  bp
ASM_END

    current++;
    write_word(ebda_seg, &EbdaData->ata.trsfsectors,current);
    count--;
    status = inb(iobase1 + ATA_CB_STAT);
    if (count == 0) {
      if ( (status & (ATA_CB_STAT_BSY | ATA_CB_STAT_RDY | ATA_CB_STAT_DF | ATA_CB_STAT_DRQ | ATA_CB_STAT_ERR) )
          != ATA_CB_STAT_RDY ) {
        BX_DEBUG_ATA("ata_cmd_data_out : no sectors left (status %02x)\n", (unsigned) status);
        return 6;
        }
      break;
      }
    else {
      if ( (status & (ATA_CB_STAT_BSY | ATA_CB_STAT_RDY | ATA_CB_STAT_DRQ | ATA_CB_STAT_ERR) )
          != (ATA_CB_STAT_RDY | ATA_CB_STAT_DRQ) ) {
        BX_DEBUG_ATA("ata_cmd_data_out : more sectors left (status %02x)\n", (unsigned) status);
        return 7;
      }
      continue;
    }
  }
  // Enable interrupts
  outb(iobase2+ATA_CB_DC, ATA_CB_DC_HD15);
  return 0;
}

// ---------------------------------------------------------------------------
// ATA/ATAPI driver : execute a packet command
// ---------------------------------------------------------------------------
      // returns
      // 0 : no error
      // 1 : error in parameters
      // 2 : BUSY bit set
      // 3 : error
      // 4 : not ready
Bit16u ata_cmd_packet(device, cmdlen, cmdseg, cmdoff, header, length, inout, bufseg, bufoff)
Bit8u  cmdlen,inout;
Bit16u device,cmdseg, cmdoff, bufseg, bufoff;
Bit16u header;
Bit32u length;
{
  Bit16u ebda_seg=read_word(0x0040,0x000E);
  Bit16u iobase1, iobase2;
  Bit16u lcount, lbefore, lafter, count;
  Bit8u  channel, slave;
  Bit8u  status, mode, lmode;
  Bit32u total, transfer;

  channel = device / 2;
  slave = device % 2;

  // Data out is not supported yet
  if (inout == ATA_DATA_OUT) {
    BX_INFO("ata_cmd_packet: DATA_OUT not supported yet\n");
    return 1;
    }

  // The header length must be even
  if (header & 1) {
    BX_DEBUG_ATA("ata_cmd_packet : header must be even (%04x)\n",header);
    return 1;
    }

  iobase1 = read_word(ebda_seg, &EbdaData->ata.channels[channel].iobase1);
  iobase2 = read_word(ebda_seg, &EbdaData->ata.channels[channel].iobase2);
  mode    = read_byte(ebda_seg, &EbdaData->ata.devices[device].mode);
  transfer= 0L;

  if (cmdlen < 12) cmdlen=12;
  if (cmdlen > 12) cmdlen=16;
  cmdlen>>=1;

  // Reset count of transferred data
  write_word(ebda_seg, &EbdaData->ata.trsfsectors,0);
  write_dword(ebda_seg, &EbdaData->ata.trsfbytes,0L);

  status = inb(iobase1 + ATA_CB_STAT);
  if (status & ATA_CB_STAT_BSY) return 2;

  outb(iobase2 + ATA_CB_DC, ATA_CB_DC_HD15 | ATA_CB_DC_NIEN);
  outb(iobase1 + ATA_CB_FR, 0x00);
  outb(iobase1 + ATA_CB_SC, 0x00);
  outb(iobase1 + ATA_CB_SN, 0x00);
  outb(iobase1 + ATA_CB_CL, 0xfff0 & 0x00ff);
  outb(iobase1 + ATA_CB_CH, 0xfff0 >> 8);
  outb(iobase1 + ATA_CB_DH, slave ? ATA_CB_DH_DEV1 : ATA_CB_DH_DEV0);
  outb(iobase1 + ATA_CB_CMD, ATA_CMD_PACKET);

  // Device should ok to receive command
  await_ide(NOT_BSY_DRQ, iobase1, IDE_TIMEOUT);
  status = inb(iobase1 + ATA_CB_STAT);

  if (status & ATA_CB_STAT_ERR) {
    BX_DEBUG_ATA("ata_cmd_packet : error, status is %02x\n",status);
    return 3;
    } else if ( !(status & ATA_CB_STAT_DRQ) ) {
    BX_DEBUG_ATA("ata_cmd_packet : DRQ not set (status %02x)\n", (unsigned) status);
    return 4;
    }

  // Normalize address
  cmdseg += (cmdoff / 16);
  cmdoff %= 16;

  // Send command to device
ASM_START
      sti  ;; enable higher priority interrupts

      push bp
      mov  bp, sp

      mov  si, _ata_cmd_packet.cmdoff + 2[bp]
      mov  ax, _ata_cmd_packet.cmdseg + 2[bp]
      mov  cx, _ata_cmd_packet.cmdlen + 2[bp]
      mov  es, ax      ;; segment in es

      mov  dx, _ata_cmd_packet.iobase1 + 2[bp] ;; ATA data write port

      seg ES
      rep
        outsw ;; CX words transfered from port(DX) to ES:[SI]

      pop  bp
ASM_END

  if (inout == ATA_DATA_NO) {
    await_ide(NOT_BSY, iobase1, IDE_TIMEOUT);
    status = inb(iobase1 + ATA_CB_STAT);
    }
  else {
        Bit16u loops = 0;
        Bit8u sc;
  while (1) {

      if (loops == 0) {//first time through
        status = inb(iobase2 + ATA_CB_ASTAT);
        await_ide(NOT_BSY_DRQ, iobase1, IDE_TIMEOUT);
      }
      else
        await_ide(NOT_BSY, iobase1, IDE_TIMEOUT);
      loops++;

      status = inb(iobase1 + ATA_CB_STAT);
      sc = inb(iobase1 + ATA_CB_SC);

      // Check if command completed
      if(((inb(iobase1 + ATA_CB_SC)&0x7)==0x3) &&
         ((status & (ATA_CB_STAT_RDY | ATA_CB_STAT_ERR)) == ATA_CB_STAT_RDY)) break;

      if (status & ATA_CB_STAT_ERR) {
        BX_DEBUG_ATA("ata_cmd_packet : error (status %02x)\n",status);
        return 3;
      }

      // Normalize address
      bufseg += (bufoff / 16);
      bufoff %= 16;

      // Get the byte count
      lcount =  ((Bit16u)(inb(iobase1 + ATA_CB_CH))<<8)+inb(iobase1 + ATA_CB_CL);

      // adjust to read what we want
      if(header>lcount) {
         lbefore=lcount;
         header-=lcount;
         lcount=0;
         }
      else {
        lbefore=header;
        header=0;
        lcount-=lbefore;
        }

      if(lcount>length) {
        lafter=lcount-length;
        lcount=length;
        length=0;
        }
      else {
        lafter=0;
        length-=lcount;
        }

      // Save byte count
      count = lcount;

      BX_DEBUG_ATA("Trying to read %04x bytes (%04x %04x %04x) ",lbefore+lcount+lafter,lbefore,lcount,lafter);
      BX_DEBUG_ATA("to 0x%04x:0x%04x\n",bufseg,bufoff);

      // If counts not dividable by 4, use 16bits mode
      lmode = mode;
      if (lbefore & 0x03) lmode=ATA_MODE_PIO16;
      if (lcount  & 0x03) lmode=ATA_MODE_PIO16;
      if (lafter  & 0x03) lmode=ATA_MODE_PIO16;

      // adds an extra byte if count are odd. before is always even
      if (lcount & 0x01) {
        lcount+=1;
        if ((lafter > 0) && (lafter & 0x01)) {
          lafter-=1;
          }
        }

      if (lmode == ATA_MODE_PIO32) {
        lcount>>=2; lbefore>>=2; lafter>>=2;
        }
      else {
        lcount>>=1; lbefore>>=1; lafter>>=1;
        }

       ;  // FIXME bcc bug

ASM_START
        push bp
        mov  bp, sp

        mov  dx, _ata_cmd_packet.iobase1 + 2[bp] ;; ATA data read port

        mov  cx, _ata_cmd_packet.lbefore + 2[bp]
        jcxz ata_packet_no_before

        mov  ah, _ata_cmd_packet.lmode + 2[bp]
        cmp  ah, #ATA_MODE_PIO32
        je   ata_packet_in_before_32

ata_packet_in_before_16:
        in   ax, dx
        loop ata_packet_in_before_16
        jmp  ata_packet_no_before

ata_packet_in_before_32:
        push eax
ata_packet_in_before_32_loop:
        in   eax, dx
        loop ata_packet_in_before_32_loop
        pop  eax

ata_packet_no_before:
        mov  cx, _ata_cmd_packet.lcount + 2[bp]
        jcxz ata_packet_after

        mov  di, _ata_cmd_packet.bufoff + 2[bp]
        mov  ax, _ata_cmd_packet.bufseg + 2[bp]
        mov  es, ax

        mov  ah, _ata_cmd_packet.lmode + 2[bp]
        cmp  ah, #ATA_MODE_PIO32
        je   ata_packet_in_32

ata_packet_in_16:
        rep
          insw ;; CX words transfered tp port(DX) to ES:[DI]
        jmp ata_packet_after

ata_packet_in_32:
        rep
          insd ;; CX dwords transfered to port(DX) to ES:[DI]

ata_packet_after:
        mov  cx, _ata_cmd_packet.lafter + 2[bp]
        jcxz ata_packet_done

        mov  ah, _ata_cmd_packet.lmode + 2[bp]
        cmp  ah, #ATA_MODE_PIO32
        je   ata_packet_in_after_32

ata_packet_in_after_16:
        in   ax, dx
        loop ata_packet_in_after_16
        jmp  ata_packet_done

ata_packet_in_after_32:
        push eax
ata_packet_in_after_32_loop:
        in   eax, dx
        loop ata_packet_in_after_32_loop
        pop  eax

ata_packet_done:
        pop  bp
ASM_END

      // Compute new buffer address
      bufoff += count;

      // Save transferred bytes count
      transfer += count;
      write_dword(ebda_seg, &EbdaData->ata.trsfbytes,transfer);
      }
    }

  // Final check, device must be ready
  if ( (status & (ATA_CB_STAT_BSY | ATA_CB_STAT_RDY | ATA_CB_STAT_DF | ATA_CB_STAT_DRQ | ATA_CB_STAT_ERR) )
         != ATA_CB_STAT_RDY ) {
    BX_DEBUG_ATA("ata_cmd_packet : not ready (status %02x)\n", (unsigned) status);
    return 4;
    }

  // Enable interrupts
  outb(iobase2+ATA_CB_DC, ATA_CB_DC_HD15);
  return 0;
}

// ---------------------------------------------------------------------------
// End of ATA/ATAPI Driver
// ---------------------------------------------------------------------------

// ---------------------------------------------------------------------------
// Start of ATA/ATAPI generic functions
// ---------------------------------------------------------------------------

  Bit16u
atapi_get_sense(device, seg, asc, ascq)
  Bit16u device;
{
  Bit8u  atacmd[12];
  Bit8u  buffer[18];
  Bit8u i;

  memsetb(get_SS(),atacmd,0,12);

  // Request SENSE
  atacmd[0]=ATA_CMD_REQUEST_SENSE;
  atacmd[4]=sizeof(buffer);
  if (ata_cmd_packet(device, 12, get_SS(), atacmd, 0, 18L, ATA_DATA_IN, get_SS(), buffer) != 0)
    return 0x0002;

  write_byte(seg,asc,buffer[12]);
  write_byte(seg,ascq,buffer[13]);

  return 0;
}

  Bit16u
atapi_is_ready(device)
  Bit16u device;
{
  Bit8u packet[12];
  Bit8u buf[8];
  Bit32u block_len;
  Bit32u sectors;
  Bit32u timeout; //measured in ms
  Bit32u time;
  Bit8u asc, ascq;
  Bit8u in_progress;
  Bit16u ebda_seg = read_word(0x0040,0x000E);
  if (read_byte(ebda_seg,&EbdaData->ata.devices[device].type) != ATA_TYPE_ATAPI) {
    printf("not implemented for non-ATAPI device\n");
    return -1;
  }

  BX_DEBUG_ATA("ata_detect_medium: begin\n");
  memsetb(get_SS(),packet, 0, sizeof packet);
  packet[0] = 0x25; /* READ CAPACITY */

  /* Retry READ CAPACITY 50 times unless MEDIUM NOT PRESENT
   * is reported by the device. If the device reports "IN PROGRESS",
   * 30 seconds is added. */
  timeout = 5000;
  time = 0;
  in_progress = 0;
  while (time < timeout) {
    if (ata_cmd_packet(device, sizeof(packet), get_SS(), packet, 0, 8L, ATA_DATA_IN, get_SS(), buf) == 0)
      goto ok;

    if (atapi_get_sense(device, get_SS(), &asc, &ascq) == 0) {
      if (asc == 0x3a) { /* MEDIUM NOT PRESENT */
        BX_DEBUG_ATA("Device reports MEDIUM NOT PRESENT\n");
        return -1;
      }

      if (asc == 0x04 && ascq == 0x01 && !in_progress) {
        /* IN PROGRESS OF BECOMING READY */
        printf("Waiting for device to detect medium... ");
        /* Allow 30 seconds more */
        timeout = 30000;
        in_progress = 1;
      }
    }
    time += 100;
  }
  BX_DEBUG_ATA("read capacity failed\n");
  return -1;
ok:

  block_len = (Bit32u) buf[4] << 24
    | (Bit32u) buf[5] << 16
    | (Bit32u) buf[6] << 8
    | (Bit32u) buf[7] << 0;
  BX_DEBUG_ATA("block_len=%u\n", block_len);

  if (block_len!= 2048 && block_len!= 512)
  {
    printf("Unsupported sector size %u\n", block_len);
    return -1;
  }
  write_dword(ebda_seg,&EbdaData->ata.devices[device].blksize, block_len);

  sectors = (Bit32u) buf[0] << 24
    | (Bit32u) buf[1] << 16
    | (Bit32u) buf[2] << 8
    | (Bit32u) buf[3] << 0;

  BX_DEBUG_ATA("sectors=%u\n", sectors);
  if (block_len == 2048)
    sectors <<= 2; /* # of sectors in 512-byte "soft" sector */
  if (sectors != read_dword(ebda_seg,&EbdaData->ata.devices[device].sectors_low))
    printf("%dMB medium detected\n", sectors>>(20-9));
  write_dword(ebda_seg,&EbdaData->ata.devices[device].sectors_low, sectors);
  return 0;
}

  Bit16u
atapi_is_cdrom(device)
  Bit8u device;
{
  Bit16u ebda_seg=read_word(0x0040,0x000E);

  if (device >= BX_MAX_ATA_DEVICES)
    return 0;

  if (read_byte(ebda_seg,&EbdaData->ata.devices[device].type) != ATA_TYPE_ATAPI)
    return 0;

  if (read_byte(ebda_seg,&EbdaData->ata.devices[device].device) != ATA_DEVICE_CDROM)
    return 0;

  return 1;
}

// ---------------------------------------------------------------------------
// End of ATA/ATAPI generic functions
// ---------------------------------------------------------------------------

#endif // BX_USE_ATADRV

#if BX_ELTORITO_BOOT

// ---------------------------------------------------------------------------
// Start of El-Torito boot functions
// ---------------------------------------------------------------------------

  void
cdemu_init()
{
  Bit16u ebda_seg=read_word(0x0040,0x000E);

  // the only important data is this one for now
  write_byte(ebda_seg,&EbdaData->cdemu.active,0x00);
}

  Bit8u
cdemu_isactive()
{
  Bit16u ebda_seg=read_word(0x0040,0x000E);

  return(read_byte(ebda_seg,&EbdaData->cdemu.active));
}

  Bit8u
cdemu_emulated_drive()
{
  Bit16u ebda_seg=read_word(0x0040,0x000E);

  return(read_byte(ebda_seg,&EbdaData->cdemu.emulated_drive));
}

static char isotag[6]="CD001";
static char eltorito[24]="EL TORITO SPECIFICATION";
//
// Returns ah: emulated drive, al: error code
//
  Bit16u
cdrom_boot()
{
  Bit16u ebda_seg=read_word(0x0040,0x000E);
  Bit8u  atacmd[12], buffer[2048];
  Bit32u lba;
  Bit16u boot_segment, nbsectors, i, error;
  Bit8u  device;

  // Find out the first cdrom
  for (device=0; device<BX_MAX_ATA_DEVICES;device++) {
    if (atapi_is_cdrom(device)) break;
    }

  // if not found
  if(device >= BX_MAX_ATA_DEVICES) return 2;

  if(error = atapi_is_ready(device) != 0)
    BX_INFO("ata_is_ready returned %d\n",error);

  // Read the Boot Record Volume Descriptor
  memsetb(get_SS(),atacmd,0,12);
  atacmd[0]=0x28;                      // READ command
  atacmd[7]=(0x01 & 0xff00) >> 8;      // Sectors
  atacmd[8]=(0x01 & 0x00ff);           // Sectors
  atacmd[2]=(0x11 & 0xff000000) >> 24; // LBA
  atacmd[3]=(0x11 & 0x00ff0000) >> 16;
  atacmd[4]=(0x11 & 0x0000ff00) >> 8;
  atacmd[5]=(0x11 & 0x000000ff);
  if((error = ata_cmd_packet(device, 12, get_SS(), atacmd, 0, 2048L, ATA_DATA_IN, get_SS(), buffer)) != 0)
    return 3;

  // Validity checks
  if(buffer[0]!=0)return 4;
  for(i=0;i<5;i++){
    if(buffer[1+i]!=read_byte(0xf000,&isotag[i]))return 5;
   }
  for(i=0;i<23;i++)
    if(buffer[7+i]!=read_byte(0xf000,&eltorito[i]))return 6;

  // ok, now we calculate the Boot catalog address
  lba=buffer[0x4A]*0x1000000+buffer[0x49]*0x10000+buffer[0x48]*0x100+buffer[0x47];

  // And we read the Boot Catalog
  memsetb(get_SS(),atacmd,0,12);
  atacmd[0]=0x28;                      // READ command
  atacmd[7]=(0x01 & 0xff00) >> 8;      // Sectors
  atacmd[8]=(0x01 & 0x00ff);           // Sectors
  atacmd[2]=(lba & 0xff000000) >> 24;  // LBA
  atacmd[3]=(lba & 0x00ff0000) >> 16;
  atacmd[4]=(lba & 0x0000ff00) >> 8;
  atacmd[5]=(lba & 0x000000ff);
  if((error = ata_cmd_packet(device, 12, get_SS(), atacmd, 0, 2048L, ATA_DATA_IN, get_SS(), buffer)) != 0)
    return 7;

  // Validation entry
  if(buffer[0x00]!=0x01)return 8;   // Header
  if(buffer[0x01]!=0x00)return 9;   // Platform
  if(buffer[0x1E]!=0x55)return 10;  // key 1
  if(buffer[0x1F]!=0xAA)return 10;  // key 2

  // Initial/Default Entry
  if(buffer[0x20]!=0x88)return 11; // Bootable

  write_byte(ebda_seg,&EbdaData->cdemu.media,buffer[0x21]);
  if(buffer[0x21]==0){
    // FIXME ElTorito Hardcoded. cdrom is hardcoded as device 0xE0.
    // Win2000 cd boot needs to know it booted from cd
    write_byte(ebda_seg,&EbdaData->cdemu.emulated_drive,0xE0);
    }
  else if(buffer[0x21]<4)
    write_byte(ebda_seg,&EbdaData->cdemu.emulated_drive,0x00);
  else
    write_byte(ebda_seg,&EbdaData->cdemu.emulated_drive,0x80);

  write_byte(ebda_seg,&EbdaData->cdemu.controller_index,device/2);
  write_byte(ebda_seg,&EbdaData->cdemu.device_spec,device%2);

  boot_segment=buffer[0x23]*0x100+buffer[0x22];
  if(boot_segment==0x0000)boot_segment=0x07C0;

  write_word(ebda_seg,&EbdaData->cdemu.load_segment,boot_segment);
  write_word(ebda_seg,&EbdaData->cdemu.buffer_segment,0x0000);

  nbsectors=buffer[0x27]*0x100+buffer[0x26];
  write_word(ebda_seg,&EbdaData->cdemu.sector_count,nbsectors);

  lba=buffer[0x2B]*0x1000000+buffer[0x2A]*0x10000+buffer[0x29]*0x100+buffer[0x28];
  write_dword(ebda_seg,&EbdaData->cdemu.ilba,lba);

  // And we read the image in memory
  memsetb(get_SS(),atacmd,0,12);
  atacmd[0]=0x28;                      // READ command
  atacmd[7]=((1+(nbsectors-1)/4) & 0xff00) >> 8;      // Sectors
  atacmd[8]=((1+(nbsectors-1)/4) & 0x00ff);           // Sectors
  atacmd[2]=(lba & 0xff000000) >> 24;  // LBA
  atacmd[3]=(lba & 0x00ff0000) >> 16;
  atacmd[4]=(lba & 0x0000ff00) >> 8;
  atacmd[5]=(lba & 0x000000ff);
  if((error = ata_cmd_packet(device, 12, get_SS(), atacmd, 0, nbsectors*512L, ATA_DATA_IN, boot_segment,0)) != 0)
    return 12;

  // Remember the media type
  switch(read_byte(ebda_seg,&EbdaData->cdemu.media)) {
    case 0x01:  // 1.2M floppy
      write_word(ebda_seg,&EbdaData->cdemu.vdevice.spt,15);
      write_word(ebda_seg,&EbdaData->cdemu.vdevice.cylinders,80);
      write_word(ebda_seg,&EbdaData->cdemu.vdevice.heads,2);
      break;
    case 0x02:  // 1.44M floppy
      write_word(ebda_seg,&EbdaData->cdemu.vdevice.spt,18);
      write_word(ebda_seg,&EbdaData->cdemu.vdevice.cylinders,80);
      write_word(ebda_seg,&EbdaData->cdemu.vdevice.heads,2);
      break;
    case 0x03:  // 2.88M floppy
      write_word(ebda_seg,&EbdaData->cdemu.vdevice.spt,36);
      write_word(ebda_seg,&EbdaData->cdemu.vdevice.cylinders,80);
      write_word(ebda_seg,&EbdaData->cdemu.vdevice.heads,2);
      break;
    case 0x04:  // Harddrive
      write_word(ebda_seg,&EbdaData->cdemu.vdevice.spt,read_byte(boot_segment,446+6)&0x3f);
      write_word(ebda_seg,&EbdaData->cdemu.vdevice.cylinders,
              (read_byte(boot_segment,446+6)<<2) + read_byte(boot_segment,446+7) + 1);
      write_word(ebda_seg,&EbdaData->cdemu.vdevice.heads,read_byte(boot_segment,446+5) + 1);
      break;
   }

  if(read_byte(ebda_seg,&EbdaData->cdemu.media)!=0) {
    // Increase bios installed hardware number of devices
    if(read_byte(ebda_seg,&EbdaData->cdemu.emulated_drive)==0x00)
      write_byte(0x40,0x10,read_byte(0x40,0x10)|0x41);
    else
      write_byte(ebda_seg, &EbdaData->ata.hdcount, read_byte(ebda_seg, &EbdaData->ata.hdcount) + 1);
   }


  // everything is ok, so from now on, the emulation is active
  if(read_byte(ebda_seg,&EbdaData->cdemu.media)!=0)
    write_byte(ebda_seg,&EbdaData->cdemu.active,0x01);

  // return the boot drive + no error
  return (read_byte(ebda_seg,&EbdaData->cdemu.emulated_drive)*0x100)+0;
}

// ---------------------------------------------------------------------------
// End of El-Torito boot functions
// ---------------------------------------------------------------------------
#endif // BX_ELTORITO_BOOT

  void
int14_function(regs, ds, iret_addr)
  pusha_regs_t regs; // regs pushed from PUSHA instruction
  Bit16u ds; // previous DS:, DS set to 0x0000 by asm wrapper
  iret_addr_t  iret_addr; // CS,IP,Flags pushed from original INT call
{
  Bit16u addr,timer,val16;
  Bit8u timeout;

  ASM_START
  sti
  ASM_END

  addr = read_word(0x0040, (regs.u.r16.dx << 1));
  timeout = read_byte(0x0040, 0x007C + regs.u.r16.dx);
  if ((regs.u.r16.dx < 4) && (addr > 0)) {
    switch (regs.u.r8.ah) {
      case 0:
        outb(addr+3, inb(addr+3) | 0x80);
        if (regs.u.r8.al & 0xE0 == 0) {
          outb(addr, 0x17);
          outb(addr+1, 0x04);
        } else {
          val16 = 0x600 >> ((regs.u.r8.al & 0xE0) >> 5);
          outb(addr, val16 & 0xFF);
          outb(addr+1, val16 >> 8);
        }
        outb(addr+3, regs.u.r8.al & 0x1F);
        regs.u.r8.ah = inb(addr+5);
        regs.u.r8.al = inb(addr+6);
        ClearCF(iret_addr.flags);
        break;
      case 1:
        timer = read_word(0x0040, 0x006C);
        while (((inb(addr+5) & 0x60) != 0x60) && (timeout)) {
          val16 = read_word(0x0040, 0x006C);
          if (val16 != timer) {
            timer = val16;
            timeout--;
            }
          }
        if (timeout) outb(addr, regs.u.r8.al);
        regs.u.r8.ah = inb(addr+5);
        if (!timeout) regs.u.r8.ah |= 0x80;
        ClearCF(iret_addr.flags);
        break;
      case 2:
        timer = read_word(0x0040, 0x006C);
        while (((inb(addr+5) & 0x01) == 0) && (timeout)) {
          val16 = read_word(0x0040, 0x006C);
          if (val16 != timer) {
            timer = val16;
            timeout--;
            }
          }
        if (timeout) {
          regs.u.r8.ah = 0;
          regs.u.r8.al = inb(addr);
        } else {
          regs.u.r8.ah = inb(addr+5);
          }
        ClearCF(iret_addr.flags);
        break;
      case 3:
        regs.u.r8.ah = inb(addr+5);
        regs.u.r8.al = inb(addr+6);
        ClearCF(iret_addr.flags);
        break;
      default:
        SetCF(iret_addr.flags); // Unsupported
      }
  } else {
    SetCF(iret_addr.flags); // Unsupported
    }
}

  void
int15_function(regs, ES, DS, FLAGS)
  pusha_regs_t regs; // REGS pushed via pusha
  Bit16u ES, DS, FLAGS;
{
  Bit16u ebda_seg=read_word(0x0040,0x000E);
  bx_bool prev_a20_enable;
  Bit16u  base15_00;
  Bit8u   base23_16;
  Bit16u  ss;
  Bit16u  CX,DX;

  Bit16u bRegister;
  Bit8u irqDisable;

BX_DEBUG_INT15("int15 AX=%04x\n",regs.u.r16.ax);

  switch (regs.u.r8.ah) {
    case 0x24: /* A20 Control */
      switch (regs.u.r8.al) {
        case 0x00:
          set_enable_a20(0);
          CLEAR_CF();
          regs.u.r8.ah = 0;
          break;
        case 0x01:
          set_enable_a20(1);
          CLEAR_CF();
          regs.u.r8.ah = 0;
          break;
        case 0x02:
          regs.u.r8.al = (inb(0x92) >> 1) & 0x01;
          CLEAR_CF();
          regs.u.r8.ah = 0;
          break;
        case 0x03:
          CLEAR_CF();
          regs.u.r8.ah = 0;
          regs.u.r16.bx = 3;
          break;
        default:
          BX_INFO("int15: Func 24h, subfunc %02xh, A20 gate control not supported\n", (unsigned) regs.u.r8.al);
          SET_CF();
          regs.u.r8.ah = UNSUPPORTED_FUNCTION;
      }
      break;

    case 0x41:
      SET_CF();
      regs.u.r8.ah = UNSUPPORTED_FUNCTION;
      break;

    case 0x4f:
      /* keyboard intercept */
#if BX_CPU < 2
      regs.u.r8.ah = UNSUPPORTED_FUNCTION;
#else
      // nop
#endif
      SET_CF();
      break;

    case 0x52:    // removable media eject
      CLEAR_CF();
      regs.u.r8.ah = 0;  // "ok ejection may proceed"
      break;

    case 0x83: {
      if( regs.u.r8.al == 0 ) {
        // Set Interval requested.
        if( ( read_byte( 0x40, 0xA0 ) & 1 ) == 0 ) {
          // Interval not already set.
          write_byte( 0x40, 0xA0, 1 );  // Set status byte.
          write_word( 0x40, 0x98, ES ); // Byte location, segment
          write_word( 0x40, 0x9A, regs.u.r16.bx ); // Byte location, offset
          write_word( 0x40, 0x9C, regs.u.r16.dx ); // Low word, delay
          write_word( 0x40, 0x9E, regs.u.r16.cx ); // High word, delay.
          CLEAR_CF( );
          irqDisable = inb( 0xA1 );
          outb( 0xA1, irqDisable & 0xFE );
          bRegister = inb_cmos( 0xB );  // Unmask IRQ8 so INT70 will get through.
          outb_cmos( 0xB, bRegister | 0x40 ); // Turn on the Periodic Interrupt timer
        } else {
          // Interval already set.
          BX_DEBUG_INT15("int15: Func 83h, failed, already waiting.\n" );
          SET_CF();
          regs.u.r8.ah = UNSUPPORTED_FUNCTION;
        }
      } else if( regs.u.r8.al == 1 ) {
        // Clear Interval requested
        write_byte( 0x40, 0xA0, 0 );  // Clear status byte
        CLEAR_CF( );
        bRegister = inb_cmos( 0xB );
        outb_cmos( 0xB, bRegister & ~0x40 );  // Turn off the Periodic Interrupt timer
      } else {
        BX_DEBUG_INT15("int15: Func 83h, failed.\n" );
        SET_CF();
        regs.u.r8.ah = UNSUPPORTED_FUNCTION;
        regs.u.r8.al--;
      }

      break;
    }

    case 0x87:
#if BX_CPU < 3
#  error "Int15 function 87h not supported on < 80386"
#endif
      // +++ should probably have descriptor checks
      // +++ should have exception handlers

 // turn off interrupts
ASM_START
  cli
ASM_END

      prev_a20_enable = set_enable_a20(1); // enable A20 line

      // 128K max of transfer on 386+ ???
      // source == destination ???

      // ES:SI points to descriptor table
      // offset   use     initially  comments
      // ==============================================
      // 00..07   Unused  zeros      Null descriptor
      // 08..0f   GDT     zeros      filled in by BIOS
      // 10..17   source  ssssssss   source of data
      // 18..1f   dest    dddddddd   destination of data
      // 20..27   CS      zeros      filled in by BIOS
      // 28..2f   SS      zeros      filled in by BIOS

      //es:si
      //eeee0
      //0ssss
      //-----

// check for access rights of source & dest here

      // Initialize GDT descriptor
      base15_00 = (ES << 4) + regs.u.r16.si;
      base23_16 = ES >> 12;
      if (base15_00 < (ES<<4))
        base23_16++;
      write_word(ES, regs.u.r16.si+0x08+0, 47);       // limit 15:00 = 6 * 8bytes/descriptor
      write_word(ES, regs.u.r16.si+0x08+2, base15_00);// base 15:00
      write_byte(ES, regs.u.r16.si+0x08+4, base23_16);// base 23:16
      write_byte(ES, regs.u.r16.si+0x08+5, 0x93);     // access
      write_word(ES, regs.u.r16.si+0x08+6, 0x0000);   // base 31:24/reserved/limit 19:16

      // Initialize CS descriptor
      write_word(ES, regs.u.r16.si+0x20+0, 0xffff);// limit 15:00 = normal 64K limit
      write_word(ES, regs.u.r16.si+0x20+2, 0x0000);// base 15:00
      write_byte(ES, regs.u.r16.si+0x20+4, 0x000f);// base 23:16
      write_byte(ES, regs.u.r16.si+0x20+5, 0x9b);  // access
      write_word(ES, regs.u.r16.si+0x20+6, 0x0000);// base 31:24/reserved/limit 19:16

      // Initialize SS descriptor
      ss = get_SS();
      base15_00 = ss << 4;
      base23_16 = ss >> 12;
      write_word(ES, regs.u.r16.si+0x28+0, 0xffff);   // limit 15:00 = normal 64K limit
      write_word(ES, regs.u.r16.si+0x28+2, base15_00);// base 15:00
      write_byte(ES, regs.u.r16.si+0x28+4, base23_16);// base 23:16
      write_byte(ES, regs.u.r16.si+0x28+5, 0x93);     // access
      write_word(ES, regs.u.r16.si+0x28+6, 0x0000);   // base 31:24/reserved/limit 19:16

      CX = regs.u.r16.cx;
ASM_START
      // Compile generates locals offset info relative to SP.
      // Get CX (word count) from stack.
      mov  bx, sp
      SEG SS
        mov  cx, _int15_function.CX [bx]

      // since we need to set SS:SP, save them to the BDA
      // for future restore
      push eax
      xor eax, eax
      mov ds, ax
      mov 0x0469, ss
      mov 0x0467, sp

      SEG ES
        lgdt [si + 0x08]
      SEG CS
        lidt [pmode_IDT_info]
      ;;  perhaps do something with IDT here

      ;; set PE bit in CR0
      mov  eax, cr0
      or   al, #0x01
      mov  cr0, eax
      ;; far jump to flush CPU queue after transition to protected mode
      JMP_AP(0x0020, protected_mode)

protected_mode:
      ;; GDT points to valid descriptor table, now load SS, DS, ES
      mov  ax, #0x28 ;; 101 000 = 5th descriptor in table, TI=GDT, RPL=00
      mov  ss, ax
      mov  ax, #0x10 ;; 010 000 = 2nd descriptor in table, TI=GDT, RPL=00
      mov  ds, ax
      mov  ax, #0x18 ;; 011 000 = 3rd descriptor in table, TI=GDT, RPL=00
      mov  es, ax
      xor  si, si
      xor  di, di
      cld
      rep
        movsw  ;; move CX words from DS:SI to ES:DI

      ;; make sure DS and ES limits are 64KB
      mov ax, #0x28
      mov ds, ax
      mov es, ax

      ;; reset PG bit in CR0 ???
      mov  eax, cr0
      and  al, #0xFE
      mov  cr0, eax

      ;; far jump to flush CPU queue after transition to real mode
      JMP_AP(0xf000, real_mode)

real_mode:
      ;; restore IDT to normal real-mode defaults
      SEG CS
        lidt [rmode_IDT_info]

      // restore SS:SP from the BDA
      xor ax, ax
      mov ds, ax
      mov ss, 0x0469
      mov sp, 0x0467
      pop eax
ASM_END

      set_enable_a20(prev_a20_enable);

 // turn back on interrupts
ASM_START
  sti
ASM_END

      regs.u.r8.ah = 0;
      CLEAR_CF();
      break;


    case 0x88:
      // Get the amount of extended memory (above 1M)
#if BX_CPU < 2
      regs.u.r8.ah = UNSUPPORTED_FUNCTION;
      SET_CF();
#else
      regs.u.r8.al = inb_cmos(0x30);
      regs.u.r8.ah = inb_cmos(0x31);

      // According to Ralf Brown's interrupt the limit should be 15M,
      // but real machines mostly return max. 63M.
      if(regs.u.r16.ax > 0xffc0)
        regs.u.r16.ax = 0xffc0;

      CLEAR_CF();
#endif
      break;

    case 0x90:
      /* Device busy interrupt.  Called by Int 16h when no key available */
      break;

    case 0x91:
      /* Interrupt complete.  Called by Int 16h when key becomes available */
      break;

    case 0xbf:
      BX_INFO("*** int 15h function AH=bf not yet supported!\n");
      SET_CF();
      regs.u.r8.ah = UNSUPPORTED_FUNCTION;
      break;

    case 0xC0:
#if 0
      SET_CF();
      regs.u.r8.ah = UNSUPPORTED_FUNCTION;
      break;
#endif
      CLEAR_CF();
      regs.u.r8.ah = 0;
      regs.u.r16.bx =  BIOS_CONFIG_TABLE;
      ES = 0xF000;
      break;

    case 0xc1:
      ES = ebda_seg;
      CLEAR_CF();
      break;

    case 0xd8:
      bios_printf(BIOS_PRINTF_DEBUG, "EISA BIOS not present\n");
      SET_CF();
      regs.u.r8.ah = UNSUPPORTED_FUNCTION;
      break;

    default:
      BX_INFO("*** int 15h function AX=%04x, BX=%04x not yet supported!\n",
        (unsigned) regs.u.r16.ax, (unsigned) regs.u.r16.bx);
      SET_CF();
      regs.u.r8.ah = UNSUPPORTED_FUNCTION;
      break;
    }
}

#if BX_USE_PS2_MOUSE
  void
int15_function_mouse(regs, ES, DS, FLAGS)
  pusha_regs_t regs; // REGS pushed via pusha
  Bit16u ES, DS, FLAGS;
{
  Bit16u ebda_seg=read_word(0x0040,0x000E);
  Bit8u  mouse_flags_1, mouse_flags_2;
  Bit16u mouse_driver_seg;
  Bit16u mouse_driver_offset;
  Bit8u  comm_byte, prev_command_byte;
  Bit8u  ret, mouse_data1, mouse_data2, mouse_data3;

BX_DEBUG_INT15("int15 AX=%04x\n",regs.u.r16.ax);

  switch (regs.u.r8.ah) {
    case 0xC2:
      // Return Codes status in AH
      // =========================
      // 00: success
      // 01: invalid subfunction (AL > 7)
      // 02: invalid input value (out of allowable range)
      // 03: interface error
      // 04: resend command received from mouse controller,
      //     device driver should attempt command again
      // 05: cannot enable mouse, since no far call has been installed
      // 80/86: mouse service not implemented

      switch (regs.u.r8.al) {
        case 0: // Disable/Enable Mouse
BX_DEBUG_INT15("case 0:\n");
          switch (regs.u.r8.bh) {
            case 0: // Disable Mouse
BX_DEBUG_INT15("case 0: disable mouse\n");
              inhibit_mouse_int_and_events(); // disable IRQ12 and packets
              ret = send_to_mouse_ctrl(0xF5); // disable mouse command
              if (ret == 0) {
                ret = get_mouse_data(&mouse_data1);
                if ( (ret == 0) || (mouse_data1 == 0xFA) ) {
                  CLEAR_CF();
                  regs.u.r8.ah = 0;
                  return;
                  }
                }

              // error
              SET_CF();
              regs.u.r8.ah = ret;
              return;
              break;

            case 1: // Enable Mouse
BX_DEBUG_INT15("case 1: enable mouse\n");
              mouse_flags_2 = read_byte(ebda_seg, 0x0027);
              if ( (mouse_flags_2 & 0x80) == 0 ) {
                BX_DEBUG_INT15("INT 15h C2 Enable Mouse, no far call handler\n");
                SET_CF();  // error
                regs.u.r8.ah = 5; // no far call installed
                return;
                }
              inhibit_mouse_int_and_events(); // disable IRQ12 and packets
              ret = send_to_mouse_ctrl(0xF4); // enable mouse command
              if (ret == 0) {
                ret = get_mouse_data(&mouse_data1);
                if ( (ret == 0) && (mouse_data1 == 0xFA) ) {
                  enable_mouse_int_and_events(); // turn IRQ12 and packet generation on
                  CLEAR_CF();
                  regs.u.r8.ah = 0;
                  return;
                  }
                }
              SET_CF();
              regs.u.r8.ah = ret;
              return;

            default: // invalid subfunction
              BX_DEBUG_INT15("INT 15h C2 AL=0, BH=%02x\n", (unsigned) regs.u.r8.bh);
              SET_CF();  // error
              regs.u.r8.ah = 1; // invalid subfunction
              return;
            }
          break;

        case 1: // Reset Mouse
        case 5: // Initialize Mouse
BX_DEBUG_INT15("case 1 or 5:\n");
          if (regs.u.r8.al == 5) {
            if (regs.u.r8.bh != 3) {
              SET_CF();
              regs.u.r8.ah = 0x02; // invalid input
              return;
            }
            mouse_flags_2 = read_byte(ebda_seg, 0x0027);
            mouse_flags_2 = (mouse_flags_2 & 0x00) | regs.u.r8.bh;
            mouse_flags_1 = 0x00;
            write_byte(ebda_seg, 0x0026, mouse_flags_1);
            write_byte(ebda_seg, 0x0027, mouse_flags_2);
          }

          inhibit_mouse_int_and_events(); // disable IRQ12 and packets
          ret = send_to_mouse_ctrl(0xFF); // reset mouse command
          if (ret == 0) {
            ret = get_mouse_data(&mouse_data3);
            // if no mouse attached, it will return RESEND
            if (mouse_data3 == 0xfe) {
              SET_CF();
              return;
            }
            if (mouse_data3 != 0xfa)
              BX_PANIC("Mouse reset returned %02x (should be ack)\n", (unsigned)mouse_data3);
            if ( ret == 0 ) {
              ret = get_mouse_data(&mouse_data1);
              if ( ret == 0 ) {
                ret = get_mouse_data(&mouse_data2);
                if ( ret == 0 ) {
                  // turn IRQ12 and packet generation on
                  enable_mouse_int_and_events();
                  CLEAR_CF();
                  regs.u.r8.ah = 0;
                  regs.u.r8.bl = mouse_data1;
                  regs.u.r8.bh = mouse_data2;
                  return;
                  }
                }
              }
            }

          // error
          SET_CF();
          regs.u.r8.ah = ret;
          return;

        case 2: // Set Sample Rate
BX_DEBUG_INT15("case 2:\n");
          switch (regs.u.r8.bh) {
            case 0: mouse_data1 = 10; break; //  10 reports/sec
            case 1: mouse_data1 = 20; break; //  20 reports/sec
            case 2: mouse_data1 = 40; break; //  40 reports/sec
            case 3: mouse_data1 = 60; break; //  60 reports/sec
            case 4: mouse_data1 = 80; break; //  80 reports/sec
            case 5: mouse_data1 = 100; break; // 100 reports/sec (default)
            case 6: mouse_data1 = 200; break; // 200 reports/sec
            default: mouse_data1 = 0;
          }
          if (mouse_data1 > 0) {
            ret = send_to_mouse_ctrl(0xF3); // set sample rate command
            if (ret == 0) {
              ret = get_mouse_data(&mouse_data2);
              ret = send_to_mouse_ctrl(mouse_data1);
              ret = get_mouse_data(&mouse_data2);
              CLEAR_CF();
              regs.u.r8.ah = 0;
            } else {
              // error
              SET_CF();
              regs.u.r8.ah = UNSUPPORTED_FUNCTION;
            }
          } else {
            // error
            SET_CF();
            regs.u.r8.ah = UNSUPPORTED_FUNCTION;
          }
          break;

        case 3: // Set Resolution
BX_DEBUG_INT15("case 3:\n");
          // BH:
          //      0 =  25 dpi, 1 count  per millimeter
          //      1 =  50 dpi, 2 counts per millimeter
          //      2 = 100 dpi, 4 counts per millimeter
          //      3 = 200 dpi, 8 counts per millimeter
          comm_byte = inhibit_mouse_int_and_events(); // disable IRQ12 and packets
          if (regs.u.r8.bh < 4) {
            ret = send_to_mouse_ctrl(0xE8); // set resolution command
            if (ret == 0) {
              ret = get_mouse_data(&mouse_data1);
              if (mouse_data1 != 0xfa)
                BX_PANIC("Mouse status returned %02x (should be ack)\n", (unsigned)mouse_data1);
              ret = send_to_mouse_ctrl(regs.u.r8.bh);
              ret = get_mouse_data(&mouse_data1);
              if (mouse_data1 != 0xfa)
                BX_PANIC("Mouse status returned %02x (should be ack)\n", (unsigned)mouse_data1);
              CLEAR_CF();
              regs.u.r8.ah = 0;
            } else {
              // error
              SET_CF();
              regs.u.r8.ah = UNSUPPORTED_FUNCTION;
            }
          } else {
            // error
            SET_CF();
            regs.u.r8.ah = UNSUPPORTED_FUNCTION;
          }
          set_kbd_command_byte(comm_byte); // restore IRQ12 and serial enable
          break;

        case 4: // Get Device ID
BX_DEBUG_INT15("case 4:\n");
          inhibit_mouse_int_and_events(); // disable IRQ12 and packets
          ret = send_to_mouse_ctrl(0xF2); // get mouse ID command
          if (ret == 0) {
            ret = get_mouse_data(&mouse_data1);
            ret = get_mouse_data(&mouse_data2);
            CLEAR_CF();
            regs.u.r8.ah = 0;
            regs.u.r8.bh = mouse_data2;
          } else {
            // error
            SET_CF();
            regs.u.r8.ah = UNSUPPORTED_FUNCTION;
          }
          break;

        case 6: // Return Status & Set Scaling Factor...
BX_DEBUG_INT15("case 6:\n");
          switch (regs.u.r8.bh) {
            case 0: // Return Status
              comm_byte = inhibit_mouse_int_and_events(); // disable IRQ12 and packets
              ret = send_to_mouse_ctrl(0xE9); // get mouse info command
              if (ret == 0) {
                ret = get_mouse_data(&mouse_data1);
                if (mouse_data1 != 0xfa)
                  BX_PANIC("Mouse status returned %02x (should be ack)\n", (unsigned)mouse_data1);
                if (ret == 0) {
                  ret = get_mouse_data(&mouse_data1);
                  if ( ret == 0 ) {
                    ret = get_mouse_data(&mouse_data2);
                    if ( ret == 0 ) {
                      ret = get_mouse_data(&mouse_data3);
                      if ( ret == 0 ) {
                        CLEAR_CF();
                        regs.u.r8.ah = 0;
                        regs.u.r8.bl = mouse_data1;
                        regs.u.r8.cl = mouse_data2;
                        regs.u.r8.dl = mouse_data3;
                        set_kbd_command_byte(comm_byte); // restore IRQ12 and serial enable
                        return;
                        }
                      }
                    }
                  }
                }

              // error
              SET_CF();
              regs.u.r8.ah = ret;
              set_kbd_command_byte(comm_byte); // restore IRQ12 and serial enable
              return;

            case 1: // Set Scaling Factor to 1:1
            case 2: // Set Scaling Factor to 2:1
              comm_byte = inhibit_mouse_int_and_events(); // disable IRQ12 and packets
              if (regs.u.r8.bh == 1) {
                ret = send_to_mouse_ctrl(0xE6);
              } else {
                ret = send_to_mouse_ctrl(0xE7);
              }
              if (ret == 0) {
                get_mouse_data(&mouse_data1);
                ret = (mouse_data1 != 0xFA);
              }
              if (ret == 0) {
                CLEAR_CF();
                regs.u.r8.ah = 0;
              } else {
                // error
                SET_CF();
                regs.u.r8.ah = UNSUPPORTED_FUNCTION;
              }
              set_kbd_command_byte(comm_byte); // restore IRQ12 and serial enable
              break;

            default:
              BX_PANIC("INT 15h C2 AL=6, BH=%02x\n", (unsigned) regs.u.r8.bh);
            }
          break;

        case 7: // Set Mouse Handler Address
BX_DEBUG_INT15("case 7:\n");
          mouse_driver_seg = ES;
          mouse_driver_offset = regs.u.r16.bx;
          write_word(ebda_seg, 0x0022, mouse_driver_offset);
          write_word(ebda_seg, 0x0024, mouse_driver_seg);
          mouse_flags_2 = read_byte(ebda_seg, 0x0027);
          if (mouse_driver_offset == 0 && mouse_driver_seg == 0) {
            /* remove handler */
            if ( (mouse_flags_2 & 0x80) != 0 ) {
              mouse_flags_2 &= ~0x80;
              inhibit_mouse_int_and_events(); // disable IRQ12 and packets
              }
            }
          else {
            /* install handler */
            mouse_flags_2 |= 0x80;
            }
          write_byte(ebda_seg, 0x0027, mouse_flags_2);
          CLEAR_CF();
          regs.u.r8.ah = 0;
          break;

        default:
BX_DEBUG_INT15("case default:\n");
          regs.u.r8.ah = 1; // invalid function
          SET_CF();
        }
      break;

    default:
      BX_INFO("*** int 15h function AX=%04x, BX=%04x not yet supported!\n",
        (unsigned) regs.u.r16.ax, (unsigned) regs.u.r16.bx);
      SET_CF();
      regs.u.r8.ah = UNSUPPORTED_FUNCTION;
      break;
    }
}
#endif // BX_USE_PS2_MOUSE


void set_e820_range(ES, DI, start, end, extra_start, extra_end, type)
     Bit16u ES;
     Bit16u DI;
     Bit32u start;
     Bit32u end;
     Bit8u extra_start;
     Bit8u extra_end;
     Bit16u type;
{
    write_word(ES, DI, start);
    write_word(ES, DI+2, start >> 16);
    write_word(ES, DI+4, extra_start);
    write_word(ES, DI+6, 0x00);

    end -= start;
    extra_end -= extra_start;
    write_word(ES, DI+8, end);
    write_word(ES, DI+10, end >> 16);
    write_word(ES, DI+12, extra_end);
    write_word(ES, DI+14, 0x0000);

    write_word(ES, DI+16, type);
    write_word(ES, DI+18, 0x0);
}

  void
int15_function32(regs, ES, DS, FLAGS)
  pushad_regs_t regs; // REGS pushed via pushad
  Bit16u ES, DS, FLAGS;
{
  Bit32u  extended_memory_size=0; // 64bits long
  Bit32u  extra_lowbits_memory_size=0;
  Bit16u  CX,DX;
  Bit8u   extra_highbits_memory_size=0;

BX_DEBUG_INT15("int15 AX=%04x\n",regs.u.r16.ax);

  switch (regs.u.r8.ah) {
    case 0x86:
      // Wait for CX:DX microseconds. currently using the
      // refresh request port 0x61 bit4, toggling every 15usec

      CX = regs.u.r16.cx;
      DX = regs.u.r16.dx;

ASM_START
      sti

      ;; Get the count in eax
      mov  bx, sp
      SEG SS
        mov  ax, _int15_function32.CX [bx]
      shl  eax, #16
      SEG SS
        mov  ax, _int15_function32.DX [bx]

      ;; convert to numbers of 15usec ticks
      mov ebx, #15
      xor edx, edx
      div eax, ebx
      mov ecx, eax

      ;; wait for ecx number of refresh requests
      in al, #0x61
      and al,#0x10
      mov ah, al

      or ecx, ecx
      je int1586_tick_end
int1586_tick:
      in al, #0x61
      and al,#0x10
      cmp al, ah
      je  int1586_tick
      mov ah, al
      dec ecx
      jnz int1586_tick
int1586_tick_end:
ASM_END

      break;

    case 0xe8:
        switch(regs.u.r8.al)
        {
         case 0x20: // coded by osmaker aka K.J.
            if(regs.u.r32.edx == 0x534D4150)
            {
                extended_memory_size = inb_cmos(0x35);
                extended_memory_size <<= 8;
                extended_memory_size |= inb_cmos(0x34);
                extended_memory_size *= 64;
                // greater than EFF00000???
                if(extended_memory_size > 0x3bc000) {
                    extended_memory_size = 0x3bc000; // everything after this is reserved memory until we get to 0x100000000
                }
                extended_memory_size *= 1024;
                extended_memory_size += (16L * 1024 * 1024);

                if(extended_memory_size <= (16L * 1024 * 1024)) {
                    extended_memory_size = inb_cmos(0x31);
                    extended_memory_size <<= 8;
                    extended_memory_size |= inb_cmos(0x30);
                    extended_memory_size *= 1024;
                    extended_memory_size += (1L * 1024 * 1024);
                }

                extra_lowbits_memory_size = inb_cmos(0x5c);
                extra_lowbits_memory_size <<= 8;
                extra_lowbits_memory_size |= inb_cmos(0x5b);
                extra_lowbits_memory_size *= 64;
                extra_lowbits_memory_size *= 1024;
                extra_highbits_memory_size = inb_cmos(0x5d);

                switch(regs.u.r16.bx)
                {
                    case 0:
                        set_e820_range(ES, regs.u.r16.di,
                                       0x0000000L, 0x0009f000L, 0, 0, 1);
                        regs.u.r32.ebx = 1;
                        break;
                    case 1:
                        set_e820_range(ES, regs.u.r16.di,
                                       0x0009f000L, 0x000a0000L, 0, 0, 2);
                        regs.u.r32.ebx = 2;
                        break;
                    case 2:
                        set_e820_range(ES, regs.u.r16.di,
                                       0x000e8000L, 0x00100000L, 0, 0, 2);
                        regs.u.r32.ebx = 3;
                        break;
                    case 3:
#if BX_ROMBIOS32
                        set_e820_range(ES, regs.u.r16.di,
                                       0x00100000L,
                                       extended_memory_size - ACPI_DATA_SIZE ,0, 0, 1);
                        regs.u.r32.ebx = 4;
#else
                        set_e820_range(ES, regs.u.r16.di,
                                       0x00100000L,
                                       extended_memory_size, 1);
                        regs.u.r32.ebx = 5;
#endif
                        break;
                    case 4:
                        set_e820_range(ES, regs.u.r16.di,
                                       extended_memory_size - ACPI_DATA_SIZE,
                                       extended_memory_size ,0, 0, 3); // ACPI RAM
                        regs.u.r32.ebx = 5;
                        break;
                    case 5:
                        /* 4 pages before the bios, 3 pages for vmx tss pages,
			 * the other page for EPT real mode pagetable */
                        set_e820_range(ES, regs.u.r16.di, 0xfffbc000L,
                                       0xfffc0000L, 0, 0, 2);
                        regs.u.r32.ebx = 6;
                        regs.u.r32.eax = 0x534D4150;
                        regs.u.r32.ecx = 0x14;
                        CLEAR_CF();
                         return;
                    case 6:
                        /* 256KB BIOS area at the end of 4 GB */
                        set_e820_range(ES, regs.u.r16.di,
                                       0xfffc0000L, 0x00000000L ,0, 0, 2);
                        if (extra_highbits_memory_size || extra_lowbits_memory_size)
<<<<<<< HEAD
                            regs.u.r32.ebx = 7;
                        else
                            regs.u.r32.ebx = 0;
                        regs.u.r32.eax = 0x534D4150;
                        regs.u.r32.ecx = 0x14;
                        CLEAR_CF();
                        return;
                    case 7:
=======
                            regs.u.r32.ebx = 6;
                        else
                            regs.u.r32.ebx = 0;
                        break;
                    case 6:
>>>>>>> ac327007
                        /* Maping of memory above 4 GB */
                        set_e820_range(ES, regs.u.r16.di, 0x00000000L,
                        extra_lowbits_memory_size, 1, extra_highbits_memory_size
                                       + 1, 1);
                        regs.u.r32.ebx = 0;
                        break;
                    default:  /* AX=E820, DX=534D4150, BX unrecognized */
                        goto int15_unimplemented;
                        break;
                }
                regs.u.r32.eax = 0x534D4150;
                regs.u.r32.ecx = 0x14;
                CLEAR_CF();
            } else {
              // if DX != 0x534D4150)
              goto int15_unimplemented;
            }
            break;

        case 0x01:
          // do we have any reason to fail here ?
          CLEAR_CF();

          // my real system sets ax and bx to 0
          // this is confirmed by Ralph Brown list
          // but syslinux v1.48 is known to behave
          // strangely if ax is set to 0
          // regs.u.r16.ax = 0;
          // regs.u.r16.bx = 0;

          // Get the amount of extended memory (above 1M)
          regs.u.r8.cl = inb_cmos(0x30);
          regs.u.r8.ch = inb_cmos(0x31);

          // limit to 15M
          if(regs.u.r16.cx > 0x3c00)
          {
            regs.u.r16.cx = 0x3c00;
          }

          // Get the amount of extended memory above 16M in 64k blocs
          regs.u.r8.dl = inb_cmos(0x34);
          regs.u.r8.dh = inb_cmos(0x35);

          // Set configured memory equal to extended memory
          regs.u.r16.ax = regs.u.r16.cx;
          regs.u.r16.bx = regs.u.r16.dx;
          break;
        default:  /* AH=0xE8?? but not implemented */
          goto int15_unimplemented;
       }
       break;
    int15_unimplemented:
       // fall into the default
    default:
      BX_INFO("*** int 15h function AX=%04x, BX=%04x not yet supported!\n",
        (unsigned) regs.u.r16.ax, (unsigned) regs.u.r16.bx);
      SET_CF();
      regs.u.r8.ah = UNSUPPORTED_FUNCTION;
      break;
    }
}

  void
int16_function(DI, SI, BP, SP, BX, DX, CX, AX, FLAGS)
  Bit16u DI, SI, BP, SP, BX, DX, CX, AX, FLAGS;
{
  Bit8u scan_code, ascii_code, shift_flags, led_flags, count;
  Bit16u kbd_code, max;

  BX_DEBUG_INT16("int16: AX=%04x BX=%04x CX=%04x DX=%04x \n", AX, BX, CX, DX);

  shift_flags = read_byte(0x0040, 0x17);
  led_flags = read_byte(0x0040, 0x97);
  if ((((shift_flags >> 4) & 0x07) ^ (led_flags & 0x07)) != 0) {
ASM_START
    cli
ASM_END
    outb(0x60, 0xed);
    while ((inb(0x64) & 0x01) == 0) outb(0x80, 0x21);
    if ((inb(0x60) == 0xfa)) {
      led_flags &= 0xf8;
      led_flags |= ((shift_flags >> 4) & 0x07);
      outb(0x60, led_flags & 0x07);
      while ((inb(0x64) & 0x01) == 0) outb(0x80, 0x21);
      inb(0x60);
      write_byte(0x0040, 0x97, led_flags);
    }
ASM_START
    sti
ASM_END
  }

  switch (GET_AH()) {
    case 0x00: /* read keyboard input */

      if ( !dequeue_key(&scan_code, &ascii_code, 1) ) {
        BX_PANIC("KBD: int16h: out of keyboard input\n");
        }
      if (scan_code !=0 && ascii_code == 0xF0) ascii_code = 0;
      else if (ascii_code == 0xE0) ascii_code = 0;
      AX = (scan_code << 8) | ascii_code;
      break;

    case 0x01: /* check keyboard status */
      if ( !dequeue_key(&scan_code, &ascii_code, 0) ) {
        SET_ZF();
        return;
        }
      if (scan_code !=0 && ascii_code == 0xF0) ascii_code = 0;
      else if (ascii_code == 0xE0) ascii_code = 0;
      AX = (scan_code << 8) | ascii_code;
      CLEAR_ZF();
      break;

    case 0x02: /* get shift flag status */
      shift_flags = read_byte(0x0040, 0x17);
      SET_AL(shift_flags);
      break;

    case 0x05: /* store key-stroke into buffer */
      if ( !enqueue_key(GET_CH(), GET_CL()) ) {
        SET_AL(1);
        }
      else {
        SET_AL(0);
        }
      break;

    case 0x09: /* GET KEYBOARD FUNCTIONALITY */
      // bit Bochs Description
      //  7    0   reserved
      //  6    0   INT 16/AH=20h-22h supported (122-key keyboard support)
      //  5    1   INT 16/AH=10h-12h supported (enhanced keyboard support)
      //  4    1   INT 16/AH=0Ah supported
      //  3    0   INT 16/AX=0306h supported
      //  2    0   INT 16/AX=0305h supported
      //  1    0   INT 16/AX=0304h supported
      //  0    0   INT 16/AX=0300h supported
      //
      SET_AL(0x30);
      break;

    case 0x0A: /* GET KEYBOARD ID */
      count = 2;
      kbd_code = 0x0;
      outb(0x60, 0xf2);
      /* Wait for data */
      max=0xffff;
      while ( ((inb(0x64) & 0x01) == 0) && (--max>0) ) outb(0x80, 0x00);
      if (max>0x0) {
        if ((inb(0x60) == 0xfa)) {
          do {
            max=0xffff;
            while ( ((inb(0x64) & 0x01) == 0) && (--max>0) ) outb(0x80, 0x00);
            if (max>0x0) {
              kbd_code >>= 8;
              kbd_code |= (inb(0x60) << 8);
            }
          } while (--count>0);
        }
      }
      BX=kbd_code;
      break;

    case 0x10: /* read MF-II keyboard input */

      if ( !dequeue_key(&scan_code, &ascii_code, 1) ) {
        BX_PANIC("KBD: int16h: out of keyboard input\n");
        }
      if (scan_code !=0 && ascii_code == 0xF0) ascii_code = 0;
      AX = (scan_code << 8) | ascii_code;
      break;

    case 0x11: /* check MF-II keyboard status */
      if ( !dequeue_key(&scan_code, &ascii_code, 0) ) {
        SET_ZF();
        return;
        }
      if (scan_code !=0 && ascii_code == 0xF0) ascii_code = 0;
      AX = (scan_code << 8) | ascii_code;
      CLEAR_ZF();
      break;

    case 0x12: /* get extended keyboard status */
      shift_flags = read_byte(0x0040, 0x17);
      SET_AL(shift_flags);
      shift_flags = read_byte(0x0040, 0x18) & 0x73;
      shift_flags |= read_byte(0x0040, 0x96) & 0x0c;
      SET_AH(shift_flags);
      BX_DEBUG_INT16("int16: func 12 sending %04x\n",AX);
      break;

    case 0x92: /* keyboard capability check called by DOS 5.0+ keyb */
      SET_AH(0x80); // function int16 ah=0x10-0x12 supported
      break;

    case 0xA2: /* 122 keys capability check called by DOS 5.0+ keyb */
      // don't change AH : function int16 ah=0x20-0x22 NOT supported
      break;

    case 0x6F:
      if (GET_AL() == 0x08)
        SET_AH(0x02); // unsupported, aka normal keyboard

    default:
      BX_INFO("KBD: unsupported int 16h function %02x\n", GET_AH());
    }
}

  unsigned int
dequeue_key(scan_code, ascii_code, incr)
  Bit8u *scan_code;
  Bit8u *ascii_code;
  unsigned int incr;
{
  Bit16u buffer_start, buffer_end, buffer_head, buffer_tail;
  Bit16u ss;
  Bit8u  acode, scode;

#if BX_CPU < 2
  buffer_start = 0x001E;
  buffer_end   = 0x003E;
#else
  buffer_start = read_word(0x0040, 0x0080);
  buffer_end   = read_word(0x0040, 0x0082);
#endif

  buffer_head = read_word(0x0040, 0x001a);
  buffer_tail = read_word(0x0040, 0x001c);

  if (buffer_head != buffer_tail) {
    ss = get_SS();
    acode = read_byte(0x0040, buffer_head);
    scode = read_byte(0x0040, buffer_head+1);
    write_byte(ss, ascii_code, acode);
    write_byte(ss, scan_code, scode);

    if (incr) {
      buffer_head += 2;
      if (buffer_head >= buffer_end)
        buffer_head = buffer_start;
      write_word(0x0040, 0x001a, buffer_head);
      }
    return(1);
    }
  else {
    return(0);
    }
}

static char panic_msg_keyb_buffer_full[] = "%s: keyboard input buffer full\n";

  Bit8u
inhibit_mouse_int_and_events()
{
  Bit8u command_byte, prev_command_byte;

  // Turn off IRQ generation and aux data line
  if ( inb(0x64) & 0x02 )
    BX_PANIC(panic_msg_keyb_buffer_full,"inhibmouse");
  outb(0x64, 0x20); // get command byte
  while ( (inb(0x64) & 0x01) != 0x01 );
  prev_command_byte = inb(0x60);
  command_byte = prev_command_byte;
  //while ( (inb(0x64) & 0x02) );
  if ( inb(0x64) & 0x02 )
    BX_PANIC(panic_msg_keyb_buffer_full,"inhibmouse");
  command_byte &= 0xfd; // turn off IRQ 12 generation
  command_byte |= 0x20; // disable mouse serial clock line
  outb(0x64, 0x60); // write command byte
  outb(0x60, command_byte);
  return(prev_command_byte);
}

  void
enable_mouse_int_and_events()
{
  Bit8u command_byte;

  // Turn on IRQ generation and aux data line
  if ( inb(0x64) & 0x02 )
    BX_PANIC(panic_msg_keyb_buffer_full,"enabmouse");
  outb(0x64, 0x20); // get command byte
  while ( (inb(0x64) & 0x01) != 0x01 );
  command_byte = inb(0x60);
  //while ( (inb(0x64) & 0x02) );
  if ( inb(0x64) & 0x02 )
    BX_PANIC(panic_msg_keyb_buffer_full,"enabmouse");
  command_byte |= 0x02; // turn on IRQ 12 generation
  command_byte &= 0xdf; // enable mouse serial clock line
  outb(0x64, 0x60); // write command byte
  outb(0x60, command_byte);
}

  Bit8u
send_to_mouse_ctrl(sendbyte)
  Bit8u sendbyte;
{
  Bit8u response;

  // wait for chance to write to ctrl
  if ( inb(0x64) & 0x02 )
    BX_PANIC(panic_msg_keyb_buffer_full,"sendmouse");
  outb(0x64, 0xD4);
  outb(0x60, sendbyte);
  return(0);
}


  Bit8u
get_mouse_data(data)
  Bit8u *data;
{
  Bit8u response;
  Bit16u ss;

  while ( (inb(0x64) & 0x21) != 0x21 ) {
    }

  response = inb(0x60);

  ss = get_SS();
  write_byte(ss, data, response);
  return(0);
}

  void
set_kbd_command_byte(command_byte)
  Bit8u command_byte;
{
  if ( inb(0x64) & 0x02 )
    BX_PANIC(panic_msg_keyb_buffer_full,"setkbdcomm");
  outb(0x64, 0xD4);

  outb(0x64, 0x60); // write command byte
  outb(0x60, command_byte);
}

  void
int09_function(DI, SI, BP, SP, BX, DX, CX, AX)
  Bit16u DI, SI, BP, SP, BX, DX, CX, AX;
{
  Bit8u scancode, asciicode, shift_flags;
  Bit8u mf2_flags, mf2_state;

  //
  // DS has been set to F000 before call
  //


  scancode = GET_AL();

  if (scancode == 0) {
    BX_INFO("KBD: int09 handler: AL=0\n");
    return;
    }


  shift_flags = read_byte(0x0040, 0x17);
  mf2_flags = read_byte(0x0040, 0x18);
  mf2_state = read_byte(0x0040, 0x96);
  asciicode = 0;

  switch (scancode) {
    case 0x3a: /* Caps Lock press */
      shift_flags ^= 0x40;
      write_byte(0x0040, 0x17, shift_flags);
      mf2_flags |= 0x40;
      write_byte(0x0040, 0x18, mf2_flags);
      break;
    case 0xba: /* Caps Lock release */
      mf2_flags &= ~0x40;
      write_byte(0x0040, 0x18, mf2_flags);
      break;

    case 0x2a: /* L Shift press */
      shift_flags |= 0x02;
      write_byte(0x0040, 0x17, shift_flags);
      break;
    case 0xaa: /* L Shift release */
      shift_flags &= ~0x02;
      write_byte(0x0040, 0x17, shift_flags);
      break;

    case 0x36: /* R Shift press */
      shift_flags |= 0x01;
      write_byte(0x0040, 0x17, shift_flags);
      break;
    case 0xb6: /* R Shift release */
      shift_flags &= ~0x01;
      write_byte(0x0040, 0x17, shift_flags);
      break;

    case 0x1d: /* Ctrl press */
      if ((mf2_state & 0x01) == 0) {
        shift_flags |= 0x04;
        write_byte(0x0040, 0x17, shift_flags);
        if (mf2_state & 0x02) {
          mf2_state |= 0x04;
          write_byte(0x0040, 0x96, mf2_state);
        } else {
          mf2_flags |= 0x01;
          write_byte(0x0040, 0x18, mf2_flags);
        }
      }
      break;
    case 0x9d: /* Ctrl release */
      if ((mf2_state & 0x01) == 0) {
        shift_flags &= ~0x04;
        write_byte(0x0040, 0x17, shift_flags);
        if (mf2_state & 0x02) {
          mf2_state &= ~0x04;
          write_byte(0x0040, 0x96, mf2_state);
        } else {
          mf2_flags &= ~0x01;
          write_byte(0x0040, 0x18, mf2_flags);
        }
      }
      break;

    case 0x38: /* Alt press */
      shift_flags |= 0x08;
      write_byte(0x0040, 0x17, shift_flags);
      if (mf2_state & 0x02) {
        mf2_state |= 0x08;
        write_byte(0x0040, 0x96, mf2_state);
      } else {
        mf2_flags |= 0x02;
        write_byte(0x0040, 0x18, mf2_flags);
      }
      break;
    case 0xb8: /* Alt release */
      shift_flags &= ~0x08;
      write_byte(0x0040, 0x17, shift_flags);
      if (mf2_state & 0x02) {
        mf2_state &= ~0x08;
        write_byte(0x0040, 0x96, mf2_state);
      } else {
        mf2_flags &= ~0x02;
        write_byte(0x0040, 0x18, mf2_flags);
      }
      break;

    case 0x45: /* Num Lock press */
      if ((mf2_state & 0x03) == 0) {
        mf2_flags |= 0x20;
        write_byte(0x0040, 0x18, mf2_flags);
        shift_flags ^= 0x20;
        write_byte(0x0040, 0x17, shift_flags);
      }
      break;
    case 0xc5: /* Num Lock release */
      if ((mf2_state & 0x03) == 0) {
        mf2_flags &= ~0x20;
        write_byte(0x0040, 0x18, mf2_flags);
      }
      break;

    case 0x46: /* Scroll Lock press */
      mf2_flags |= 0x10;
      write_byte(0x0040, 0x18, mf2_flags);
      shift_flags ^= 0x10;
      write_byte(0x0040, 0x17, shift_flags);
      break;

    case 0xc6: /* Scroll Lock release */
      mf2_flags &= ~0x10;
      write_byte(0x0040, 0x18, mf2_flags);
      break;

    default:
      if (scancode & 0x80) {
        break; /* toss key releases ... */
      }
      if (scancode > MAX_SCAN_CODE) {
        BX_INFO("KBD: int09h_handler(): unknown scancode read: 0x%02x!\n", scancode);
        return;
      }
      if (shift_flags & 0x08) { /* ALT */
        asciicode = scan_to_scanascii[scancode].alt;
        scancode = scan_to_scanascii[scancode].alt >> 8;
      } else if (shift_flags & 0x04) { /* CONTROL */
        asciicode = scan_to_scanascii[scancode].control;
        scancode = scan_to_scanascii[scancode].control >> 8;
      } else if (((mf2_state & 0x02) > 0) && ((scancode >= 0x47) && (scancode <= 0x53))) {
        /* extended keys handling */
        asciicode = 0xe0;
        scancode = scan_to_scanascii[scancode].normal >> 8;
      } else if (shift_flags & 0x03) { /* LSHIFT + RSHIFT */
        /* check if lock state should be ignored
         * because a SHIFT key are pressed */

        if (shift_flags & scan_to_scanascii[scancode].lock_flags) {
          asciicode = scan_to_scanascii[scancode].normal;
          scancode = scan_to_scanascii[scancode].normal >> 8;
        } else {
          asciicode = scan_to_scanascii[scancode].shift;
          scancode = scan_to_scanascii[scancode].shift >> 8;
        }
      } else {
        /* check if lock is on */
        if (shift_flags & scan_to_scanascii[scancode].lock_flags) {
          asciicode = scan_to_scanascii[scancode].shift;
          scancode = scan_to_scanascii[scancode].shift >> 8;
        } else {
          asciicode = scan_to_scanascii[scancode].normal;
          scancode = scan_to_scanascii[scancode].normal >> 8;
        }
      }
      if (scancode==0 && asciicode==0) {
        BX_INFO("KBD: int09h_handler(): scancode & asciicode are zero?\n");
      }
      enqueue_key(scancode, asciicode);
      break;
  }
  if ((scancode & 0x7f) != 0x1d) {
    mf2_state &= ~0x01;
  }
  mf2_state &= ~0x02;
  write_byte(0x0040, 0x96, mf2_state);
}

  unsigned int
enqueue_key(scan_code, ascii_code)
  Bit8u scan_code, ascii_code;
{
  Bit16u buffer_start, buffer_end, buffer_head, buffer_tail, temp_tail;

#if BX_CPU < 2
  buffer_start = 0x001E;
  buffer_end   = 0x003E;
#else
  buffer_start = read_word(0x0040, 0x0080);
  buffer_end   = read_word(0x0040, 0x0082);
#endif

  buffer_head = read_word(0x0040, 0x001A);
  buffer_tail = read_word(0x0040, 0x001C);

  temp_tail = buffer_tail;
  buffer_tail += 2;
  if (buffer_tail >= buffer_end)
    buffer_tail = buffer_start;

  if (buffer_tail == buffer_head) {
    return(0);
    }

   write_byte(0x0040, temp_tail, ascii_code);
   write_byte(0x0040, temp_tail+1, scan_code);
   write_word(0x0040, 0x001C, buffer_tail);
   return(1);
}


  void
int74_function(make_farcall, Z, Y, X, status)
  Bit16u make_farcall, Z, Y, X, status;
{
  Bit16u ebda_seg=read_word(0x0040,0x000E);
  Bit8u  in_byte, index, package_count;
  Bit8u  mouse_flags_1, mouse_flags_2;

BX_DEBUG_INT74("entering int74_function\n");
  make_farcall = 0;

  in_byte = inb(0x64);
  if ( (in_byte & 0x21) != 0x21 ) {
    return;
    }
  in_byte = inb(0x60);
BX_DEBUG_INT74("int74: read byte %02x\n", in_byte);

  mouse_flags_1 = read_byte(ebda_seg, 0x0026);
  mouse_flags_2 = read_byte(ebda_seg, 0x0027);

  if ( (mouse_flags_2 & 0x80) != 0x80 ) {
      return;
  }

  package_count = mouse_flags_2 & 0x07;
  index = mouse_flags_1 & 0x07;
  write_byte(ebda_seg, 0x28 + index, in_byte);

  if ( (index+1) >= package_count ) {
BX_DEBUG_INT74("int74_function: make_farcall=1\n");
    status = read_byte(ebda_seg, 0x0028 + 0);
    X      = read_byte(ebda_seg, 0x0028 + 1);
    Y      = read_byte(ebda_seg, 0x0028 + 2);
    Z      = 0;
    mouse_flags_1 = 0;
    // check if far call handler installed
    if (mouse_flags_2 & 0x80)
      make_farcall = 1;
    }
  else {
    mouse_flags_1++;
    }
  write_byte(ebda_seg, 0x0026, mouse_flags_1);
}

#define SET_DISK_RET_STATUS(status) write_byte(0x0040, 0x0074, status)

#if BX_USE_ATADRV

  void
int13_harddisk(EHAX, DS, ES, DI, SI, BP, ELDX, BX, DX, CX, AX, IP, CS, FLAGS)
  Bit16u EHAX, DS, ES, DI, SI, BP, ELDX, BX, DX, CX, AX, IP, CS, FLAGS;
{
  Bit32u lba_low, lba_high;
  Bit16u ebda_seg=read_word(0x0040,0x000E);
  Bit16u cylinder, head, sector;
  Bit16u segment, offset;
  Bit16u npc, nph, npspt, nlc, nlh, nlspt;
  Bit16u size, count;
  Bit8u  device, status;

  BX_DEBUG_INT13_HD("int13_harddisk: AX=%04x BX=%04x CX=%04x DX=%04x ES=%04x\n", AX, BX, CX, DX, ES);

  write_byte(0x0040, 0x008e, 0);  // clear completion flag

  // basic check : device has to be defined
  if ( (GET_ELDL() < 0x80) || (GET_ELDL() >= 0x80 + BX_MAX_ATA_DEVICES) ) {
    BX_INFO("int13_harddisk: function %02x, ELDL out of range %02x\n", GET_AH(), GET_ELDL());
    goto int13_fail;
    }

  // Get the ata channel
  device=read_byte(ebda_seg,&EbdaData->ata.hdidmap[GET_ELDL()-0x80]);

  // basic check : device has to be valid
  if (device >= BX_MAX_ATA_DEVICES) {
    BX_INFO("int13_harddisk: function %02x, unmapped device for ELDL=%02x\n", GET_AH(), GET_ELDL());
    goto int13_fail;
    }

  switch (GET_AH()) {

    case 0x00: /* disk controller reset */
      ata_reset (device);
      goto int13_success;
      break;

    case 0x01: /* read disk status */
      status = read_byte(0x0040, 0x0074);
      SET_AH(status);
      SET_DISK_RET_STATUS(0);
      /* set CF if error status read */
      if (status) goto int13_fail_nostatus;
      else        goto int13_success_noah;
      break;

    case 0x02: // read disk sectors
    case 0x03: // write disk sectors
    case 0x04: // verify disk sectors

      count       = GET_AL();
      cylinder    = GET_CH();
      cylinder   |= ( ((Bit16u) GET_CL()) << 2) & 0x300;
      sector      = (GET_CL() & 0x3f);
      head        = GET_DH();

      segment = ES;
      offset  = BX;

      if ((count > 128) || (count == 0) || (sector == 0)) {
        BX_INFO("int13_harddisk: function %02x, parameter out of range!\n",GET_AH());
        goto int13_fail;
      }

      nlc   = read_word(ebda_seg, &EbdaData->ata.devices[device].lchs.cylinders);
      nlh   = read_word(ebda_seg, &EbdaData->ata.devices[device].lchs.heads);
      nlspt = read_word(ebda_seg, &EbdaData->ata.devices[device].lchs.spt);

      // sanity check on cyl heads, sec
      if( (cylinder >= nlc) || (head >= nlh) || (sector > nlspt )) {
        BX_INFO("int13_harddisk: function %02x, parameters out of range %04x/%04x/%04x!\n", GET_AH(), cylinder, head, sector);
        goto int13_fail;
        }

      // FIXME verify
      if ( GET_AH() == 0x04 ) goto int13_success;

      nph   = read_word(ebda_seg, &EbdaData->ata.devices[device].pchs.heads);
      npspt = read_word(ebda_seg, &EbdaData->ata.devices[device].pchs.spt);

      // if needed, translate lchs to lba, and execute command
      if ( (nph != nlh) || (npspt != nlspt)) {
        lba_low = ((((Bit32u)cylinder * (Bit32u)nlh) + (Bit32u)head) * (Bit32u)nlspt) + (Bit32u)sector - 1;
        lba_high = 0;
        sector = 0; // this forces the command to be lba
        }

      if ( GET_AH() == 0x02 )
        status=ata_cmd_data_in(device, ATA_CMD_READ_SECTORS, count, cylinder, head, sector, lba_low, lba_high, segment, offset);
      else
        status=ata_cmd_data_out(device, ATA_CMD_WRITE_SECTORS, count, cylinder, head, sector, lba_low, lba_high, segment, offset);

      // Set nb of sector transferred
      SET_AL(read_word(ebda_seg, &EbdaData->ata.trsfsectors));

      if (status != 0) {
        BX_INFO("int13_harddisk: function %02x, error %02x !\n",GET_AH(),status);
        SET_AH(0x0c);
        goto int13_fail_noah;
        }

      goto int13_success;
      break;

    case 0x05: /* format disk track */
      BX_INFO("format disk track called\n");
      goto int13_success;
      return;
      break;

    case 0x08: /* read disk drive parameters */

      // Get logical geometry from table
      nlc   = read_word(ebda_seg, &EbdaData->ata.devices[device].lchs.cylinders);
      nlh   = read_word(ebda_seg, &EbdaData->ata.devices[device].lchs.heads);
      nlspt = read_word(ebda_seg, &EbdaData->ata.devices[device].lchs.spt);
      count = read_byte(ebda_seg, &EbdaData->ata.hdcount);

      nlc = nlc - 2; /* 0 based , last sector not used */
      SET_AL(0);
      SET_CH(nlc & 0xff);
      SET_CL(((nlc >> 2) & 0xc0) | (nlspt & 0x3f));
      SET_DH(nlh - 1);
      SET_DL(count); /* FIXME returns 0, 1, or n hard drives */

      // FIXME should set ES & DI

      goto int13_success;
      break;

    case 0x10: /* check drive ready */
      // should look at 40:8E also???

      // Read the status from controller
      status = inb(read_word(ebda_seg, &EbdaData->ata.channels[device/2].iobase1) + ATA_CB_STAT);
      if ( (status & ( ATA_CB_STAT_BSY | ATA_CB_STAT_RDY )) == ATA_CB_STAT_RDY ) {
        goto int13_success;
        }
      else {
        SET_AH(0xAA);
        goto int13_fail_noah;
        }
      break;

    case 0x15: /* read disk drive size */

      // Get logical geometry from table
      nlc   = read_word(ebda_seg, &EbdaData->ata.devices[device].lchs.cylinders);
      nlh   = read_word(ebda_seg, &EbdaData->ata.devices[device].lchs.heads);
      nlspt = read_word(ebda_seg, &EbdaData->ata.devices[device].lchs.spt);

      // Compute sector count seen by int13
      lba_low = (Bit32u)(nlc - 1) * (Bit32u)nlh * (Bit32u)nlspt;
      CX = lba_low >> 16;
      DX = lba_low & 0xffff;

      SET_AH(3);  // hard disk accessible
      goto int13_success_noah;
      break;

    case 0x41: // IBM/MS installation check
      BX=0xaa55;     // install check
      SET_AH(0x30);  // EDD 3.0
      CX=0x0007;     // ext disk access and edd, removable supported
      goto int13_success_noah;
      break;

    case 0x42: // IBM/MS extended read
    case 0x43: // IBM/MS extended write
    case 0x44: // IBM/MS verify
    case 0x47: // IBM/MS extended seek

      count=read_word(DS, SI+(Bit16u)&Int13Ext->count);
      segment=read_word(DS, SI+(Bit16u)&Int13Ext->segment);
      offset=read_word(DS, SI+(Bit16u)&Int13Ext->offset);

      // Get 32 msb lba and check
      lba_high=read_dword(DS, SI+(Bit16u)&Int13Ext->lba2);
      if (lba_high > read_dword(ebda_seg, &EbdaData->ata.devices[device].sectors_high) ) {
        BX_INFO("int13_harddisk: function %02x. LBA out of range\n",GET_AH());
        goto int13_fail;
        }

      // Get 32 lsb lba and check
      lba_low=read_dword(DS, SI+(Bit16u)&Int13Ext->lba1);
      if (lba_high == read_dword(ebda_seg, &EbdaData->ata.devices[device].sectors_high)
          && lba_low >= read_dword(ebda_seg, &EbdaData->ata.devices[device].sectors_low) ) {
        BX_INFO("int13_harddisk: function %02x. LBA out of range\n",GET_AH());
        goto int13_fail;
        }

      // If verify or seek
      if (( GET_AH() == 0x44 ) || ( GET_AH() == 0x47 ))
        goto int13_success;

      // Execute the command
      if ( GET_AH() == 0x42 )
        status=ata_cmd_data_in(device, ATA_CMD_READ_SECTORS, count, 0, 0, 0, lba_low, lba_high, segment, offset);
      else
        status=ata_cmd_data_out(device, ATA_CMD_WRITE_SECTORS, count, 0, 0, 0, lba_low, lba_high, segment, offset);

      count=read_word(ebda_seg, &EbdaData->ata.trsfsectors);
      write_word(DS, SI+(Bit16u)&Int13Ext->count, count);

      if (status != 0) {
        BX_INFO("int13_harddisk: function %02x, error %02x !\n",GET_AH(),status);
        SET_AH(0x0c);
        goto int13_fail_noah;
        }

      goto int13_success;
      break;

    case 0x45: // IBM/MS lock/unlock drive
    case 0x49: // IBM/MS extended media change
      goto int13_success;    // Always success for HD
      break;

    case 0x46: // IBM/MS eject media
      SET_AH(0xb2);          // Volume Not Removable
      goto int13_fail_noah;  // Always fail for HD
      break;

    case 0x48: // IBM/MS get drive parameters
      size=read_word(DS,SI+(Bit16u)&Int13DPT->size);

      // Buffer is too small
      if(size < 0x1a)
        goto int13_fail;

      // EDD 1.x
      if(size >= 0x1a) {
        Bit16u   blksize;

        npc     = read_word(ebda_seg, &EbdaData->ata.devices[device].pchs.cylinders);
        nph     = read_word(ebda_seg, &EbdaData->ata.devices[device].pchs.heads);
        npspt   = read_word(ebda_seg, &EbdaData->ata.devices[device].pchs.spt);
        lba_low = read_dword(ebda_seg, &EbdaData->ata.devices[device].sectors_low);
        lba_high = read_dword(ebda_seg, &EbdaData->ata.devices[device].sectors_high);
        blksize = read_word(ebda_seg, &EbdaData->ata.devices[device].blksize);

        write_word(DS, SI+(Bit16u)&Int13DPT->size, 0x1a);
        if (lba_high || (lba_low/npspt)/nph > 0x3fff)
        {
          write_word(DS, SI+(Bit16u)&Int13DPT->infos, 0x00); // geometry is invalid
          write_dword(DS, SI+(Bit16u)&Int13DPT->cylinders, 0x3fff);
        }
        else
        {
          write_word(DS, SI+(Bit16u)&Int13DPT->infos, 0x02); // geometry is valid
          write_dword(DS, SI+(Bit16u)&Int13DPT->cylinders, (Bit32u)npc);
        }
        write_dword(DS, SI+(Bit16u)&Int13DPT->heads, (Bit32u)nph);
        write_dword(DS, SI+(Bit16u)&Int13DPT->spt, (Bit32u)npspt);
        write_dword(DS, SI+(Bit16u)&Int13DPT->sector_count1, lba_low);
        write_dword(DS, SI+(Bit16u)&Int13DPT->sector_count2, lba_high);
        write_word(DS, SI+(Bit16u)&Int13DPT->blksize, blksize);
        }

      // EDD 2.x
      if(size >= 0x1e) {
        Bit8u  channel, dev, irq, mode, checksum, i, translation;
        Bit16u iobase1, iobase2, options;

        write_word(DS, SI+(Bit16u)&Int13DPT->size, 0x1e);

        write_word(DS, SI+(Bit16u)&Int13DPT->dpte_segment, ebda_seg);
        write_word(DS, SI+(Bit16u)&Int13DPT->dpte_offset, &EbdaData->ata.dpte);

        // Fill in dpte
        channel = device / 2;
        iobase1 = read_word(ebda_seg, &EbdaData->ata.channels[channel].iobase1);
        iobase2 = read_word(ebda_seg, &EbdaData->ata.channels[channel].iobase2);
        irq = read_byte(ebda_seg, &EbdaData->ata.channels[channel].irq);
        mode = read_byte(ebda_seg, &EbdaData->ata.devices[device].mode);
        translation = read_byte(ebda_seg, &EbdaData->ata.devices[device].translation);

        options  = (translation==ATA_TRANSLATION_NONE?0:1)<<3; // chs translation
        options |= (1<<4); // lba translation
        options |= (mode==ATA_MODE_PIO32?1:0)<<7;
        options |= (translation==ATA_TRANSLATION_LBA?1:0)<<9;
        options |= (translation==ATA_TRANSLATION_RECHS?3:0)<<9;

        write_word(ebda_seg, &EbdaData->ata.dpte.iobase1, iobase1);
        write_word(ebda_seg, &EbdaData->ata.dpte.iobase2, iobase2 + ATA_CB_DC);
        write_byte(ebda_seg, &EbdaData->ata.dpte.prefix, (0xe | (device % 2))<<4 );
        write_byte(ebda_seg, &EbdaData->ata.dpte.unused, 0xcb );
        write_byte(ebda_seg, &EbdaData->ata.dpte.irq, irq );
        write_byte(ebda_seg, &EbdaData->ata.dpte.blkcount, 1 );
        write_byte(ebda_seg, &EbdaData->ata.dpte.dma, 0 );
        write_byte(ebda_seg, &EbdaData->ata.dpte.pio, 0 );
        write_word(ebda_seg, &EbdaData->ata.dpte.options, options);
        write_word(ebda_seg, &EbdaData->ata.dpte.reserved, 0);
        if (size >=0x42)
          write_byte(ebda_seg, &EbdaData->ata.dpte.revision, 0x11);
        else
          write_byte(ebda_seg, &EbdaData->ata.dpte.revision, 0x10);

        checksum=0;
        for (i=0; i<15; i++) checksum+=read_byte(ebda_seg, ((Bit8u*)(&EbdaData->ata.dpte)) + i);
        checksum = ~checksum;
        write_byte(ebda_seg, &EbdaData->ata.dpte.checksum, checksum);
        }

      // EDD 3.x
      if(size >= 0x42) {
        Bit8u channel, iface, checksum, i;
        Bit16u iobase1;

        channel = device / 2;
        iface = read_byte(ebda_seg, &EbdaData->ata.channels[channel].iface);
        iobase1 = read_word(ebda_seg, &EbdaData->ata.channels[channel].iobase1);

        write_word(DS, SI+(Bit16u)&Int13DPT->size, 0x42);
        write_word(DS, SI+(Bit16u)&Int13DPT->key, 0xbedd);
        write_byte(DS, SI+(Bit16u)&Int13DPT->dpi_length, 0x24);
        write_byte(DS, SI+(Bit16u)&Int13DPT->reserved1, 0);
        write_word(DS, SI+(Bit16u)&Int13DPT->reserved2, 0);

        if (iface==ATA_IFACE_ISA) {
          write_byte(DS, SI+(Bit16u)&Int13DPT->host_bus[0], 'I');
          write_byte(DS, SI+(Bit16u)&Int13DPT->host_bus[1], 'S');
          write_byte(DS, SI+(Bit16u)&Int13DPT->host_bus[2], 'A');
          write_byte(DS, SI+(Bit16u)&Int13DPT->host_bus[3], 0);
          }
        else {
          // FIXME PCI
          }
        write_byte(DS, SI+(Bit16u)&Int13DPT->iface_type[0], 'A');
        write_byte(DS, SI+(Bit16u)&Int13DPT->iface_type[1], 'T');
        write_byte(DS, SI+(Bit16u)&Int13DPT->iface_type[2], 'A');
        write_byte(DS, SI+(Bit16u)&Int13DPT->iface_type[3], 0);

        if (iface==ATA_IFACE_ISA) {
          write_word(DS, SI+(Bit16u)&Int13DPT->iface_path[0], iobase1);
          write_word(DS, SI+(Bit16u)&Int13DPT->iface_path[2], 0);
          write_dword(DS, SI+(Bit16u)&Int13DPT->iface_path[4], 0L);
          }
        else {
          // FIXME PCI
          }
        write_byte(DS, SI+(Bit16u)&Int13DPT->device_path[0], device%2);
        write_byte(DS, SI+(Bit16u)&Int13DPT->device_path[1], 0);
        write_word(DS, SI+(Bit16u)&Int13DPT->device_path[2], 0);
        write_dword(DS, SI+(Bit16u)&Int13DPT->device_path[4], 0L);

        checksum=0;
        for (i=30; i<64; i++) checksum+=read_byte(DS, SI + i);
        checksum = ~checksum;
        write_byte(DS, SI+(Bit16u)&Int13DPT->checksum, checksum);
        }

      goto int13_success;
      break;

    case 0x4e: // // IBM/MS set hardware configuration
      // DMA, prefetch, PIO maximum not supported
      switch (GET_AL()) {
        case 0x01:
        case 0x03:
        case 0x04:
        case 0x06:
          goto int13_success;
          break;
        default :
          goto int13_fail;
        }
      break;

    case 0x09: /* initialize drive parameters */
    case 0x0c: /* seek to specified cylinder */
    case 0x0d: /* alternate disk reset */
    case 0x11: /* recalibrate */
    case 0x14: /* controller internal diagnostic */
      BX_INFO("int13_harddisk: function %02xh unimplemented, returns success\n", GET_AH());
      goto int13_success;
      break;

    case 0x0a: /* read disk sectors with ECC */
    case 0x0b: /* write disk sectors with ECC */
    case 0x18: // set media type for format
    case 0x50: // IBM/MS send packet command
    default:
      BX_INFO("int13_harddisk: function %02xh unsupported, returns fail\n", GET_AH());
      goto int13_fail;
      break;
    }

int13_fail:
    SET_AH(0x01); // defaults to invalid function in AH or invalid parameter
int13_fail_noah:
    SET_DISK_RET_STATUS(GET_AH());
int13_fail_nostatus:
    SET_CF();     // error occurred
    return;

int13_success:
    SET_AH(0x00); // no error
int13_success_noah:
    SET_DISK_RET_STATUS(0x00);
    CLEAR_CF();   // no error
    return;
}

// ---------------------------------------------------------------------------
// Start of int13 for cdrom
// ---------------------------------------------------------------------------

  void
int13_cdrom(EHBX, DS, ES, DI, SI, BP, ELDX, BX, DX, CX, AX, IP, CS, FLAGS)
  Bit16u EHBX, DS, ES, DI, SI, BP, ELDX, BX, DX, CX, AX, IP, CS, FLAGS;
{
  Bit16u ebda_seg=read_word(0x0040,0x000E);
  Bit8u  device, status, locks;
  Bit8u  atacmd[12];
  Bit32u lba;
  Bit16u count, segment, offset, i, size;

  BX_DEBUG_INT13_CD("int13_cdrom: AX=%04x BX=%04x CX=%04x DX=%04x ES=%04x\n", AX, BX, CX, DX, ES);

  SET_DISK_RET_STATUS(0x00);

  /* basic check : device should be 0xE0+ */
  if( (GET_ELDL() < 0xE0) || (GET_ELDL() >= 0xE0+BX_MAX_ATA_DEVICES) ) {
    BX_INFO("int13_cdrom: function %02x, ELDL out of range %02x\n", GET_AH(), GET_ELDL());
    goto int13_fail;
    }

  // Get the ata channel
  device=read_byte(ebda_seg,&EbdaData->ata.cdidmap[GET_ELDL()-0xE0]);

  /* basic check : device has to be valid  */
  if (device >= BX_MAX_ATA_DEVICES) {
    BX_INFO("int13_cdrom: function %02x, unmapped device for ELDL=%02x\n", GET_AH(), GET_ELDL());
    goto int13_fail;
    }

  switch (GET_AH()) {

    // all those functions return SUCCESS
    case 0x00: /* disk controller reset */
    case 0x09: /* initialize drive parameters */
    case 0x0c: /* seek to specified cylinder */
    case 0x0d: /* alternate disk reset */
    case 0x10: /* check drive ready */
    case 0x11: /* recalibrate */
    case 0x14: /* controller internal diagnostic */
    case 0x16: /* detect disk change */
      goto int13_success;
      break;

    // all those functions return disk write-protected
    case 0x03: /* write disk sectors */
    case 0x05: /* format disk track */
    case 0x43: // IBM/MS extended write
      SET_AH(0x03);
      goto int13_fail_noah;
      break;

    case 0x01: /* read disk status */
      status = read_byte(0x0040, 0x0074);
      SET_AH(status);
      SET_DISK_RET_STATUS(0);

      /* set CF if error status read */
      if (status) goto int13_fail_nostatus;
      else        goto int13_success_noah;
      break;

    case 0x15: /* read disk drive size */
      SET_AH(0x02);
      goto int13_fail_noah;
      break;

    case 0x41: // IBM/MS installation check
      BX=0xaa55;     // install check
      SET_AH(0x30);  // EDD 2.1
      CX=0x0007;     // ext disk access, removable and edd
      goto int13_success_noah;
      break;

    case 0x42: // IBM/MS extended read
    case 0x44: // IBM/MS verify sectors
    case 0x47: // IBM/MS extended seek

      count=read_word(DS, SI+(Bit16u)&Int13Ext->count);
      segment=read_word(DS, SI+(Bit16u)&Int13Ext->segment);
      offset=read_word(DS, SI+(Bit16u)&Int13Ext->offset);

      // Can't use 64 bits lba
      lba=read_dword(DS, SI+(Bit16u)&Int13Ext->lba2);
      if (lba != 0L) {
        BX_PANIC("int13_cdrom: function %02x. Can't use 64bits lba\n",GET_AH());
        goto int13_fail;
        }

      // Get 32 bits lba
      lba=read_dword(DS, SI+(Bit16u)&Int13Ext->lba1);

      // If verify or seek
      if (( GET_AH() == 0x44 ) || ( GET_AH() == 0x47 ))
        goto int13_success;

      memsetb(get_SS(),atacmd,0,12);
      atacmd[0]=0x28;                      // READ command
      atacmd[7]=(count & 0xff00) >> 8;     // Sectors
      atacmd[8]=(count & 0x00ff);          // Sectors
      atacmd[2]=(lba & 0xff000000) >> 24;  // LBA
      atacmd[3]=(lba & 0x00ff0000) >> 16;
      atacmd[4]=(lba & 0x0000ff00) >> 8;
      atacmd[5]=(lba & 0x000000ff);
      status = ata_cmd_packet(device, 12, get_SS(), atacmd, 0, count*2048L, ATA_DATA_IN, segment,offset);

      count = (Bit16u)(read_dword(ebda_seg, &EbdaData->ata.trsfbytes) >> 11);
      write_word(DS, SI+(Bit16u)&Int13Ext->count, count);

      if (status != 0) {
        BX_INFO("int13_cdrom: function %02x, status %02x !\n",GET_AH(),status);
        SET_AH(0x0c);
        goto int13_fail_noah;
        }

      goto int13_success;
      break;

    case 0x45: // IBM/MS lock/unlock drive
      if (GET_AL() > 2) goto int13_fail;

      locks = read_byte(ebda_seg, &EbdaData->ata.devices[device].lock);

      switch (GET_AL()) {
        case 0 :  // lock
          if (locks == 0xff) {
            SET_AH(0xb4);
            SET_AL(1);
            goto int13_fail_noah;
            }
          write_byte(ebda_seg, &EbdaData->ata.devices[device].lock, ++locks);
          SET_AL(1);
          break;
        case 1 :  // unlock
          if (locks == 0x00) {
            SET_AH(0xb0);
            SET_AL(0);
            goto int13_fail_noah;
            }
          write_byte(ebda_seg, &EbdaData->ata.devices[device].lock, --locks);
          SET_AL(locks==0?0:1);
          break;
        case 2 :  // status
          SET_AL(locks==0?0:1);
          break;
        }
      goto int13_success;
      break;

    case 0x46: // IBM/MS eject media
      locks = read_byte(ebda_seg, &EbdaData->ata.devices[device].lock);

      if (locks != 0) {
        SET_AH(0xb1); // media locked
        goto int13_fail_noah;
        }
      // FIXME should handle 0x31 no media in device
      // FIXME should handle 0xb5 valid request failed

      // Call removable media eject
      ASM_START
        push bp
        mov  bp, sp

        mov ah, #0x52
        int #0x15
        mov _int13_cdrom.status + 2[bp], ah
        jnc int13_cdrom_rme_end
        mov _int13_cdrom.status, #1
int13_cdrom_rme_end:
        pop bp
      ASM_END

      if (status != 0) {
        SET_AH(0xb1); // media locked
        goto int13_fail_noah;
      }

      goto int13_success;
      break;

    case 0x48: // IBM/MS get drive parameters
      size = read_word(DS,SI+(Bit16u)&Int13Ext->size);

      // Buffer is too small
      if(size < 0x1a)
        goto int13_fail;

      // EDD 1.x
      if(size >= 0x1a) {
        Bit16u   cylinders, heads, spt, blksize;

        blksize   = read_word(ebda_seg, &EbdaData->ata.devices[device].blksize);

        write_word(DS, SI+(Bit16u)&Int13DPT->size, 0x1a);
        write_word(DS, SI+(Bit16u)&Int13DPT->infos, 0x74); // removable, media change, lockable, max values
        write_dword(DS, SI+(Bit16u)&Int13DPT->cylinders, 0xffffffff);
        write_dword(DS, SI+(Bit16u)&Int13DPT->heads, 0xffffffff);
        write_dword(DS, SI+(Bit16u)&Int13DPT->spt, 0xffffffff);
        write_dword(DS, SI+(Bit16u)&Int13DPT->sector_count1, 0xffffffff);  // FIXME should be Bit64
        write_dword(DS, SI+(Bit16u)&Int13DPT->sector_count2, 0xffffffff);
        write_word(DS, SI+(Bit16u)&Int13DPT->blksize, blksize);
        }

      // EDD 2.x
      if(size >= 0x1e) {
        Bit8u  channel, dev, irq, mode, checksum, i;
        Bit16u iobase1, iobase2, options;

        write_word(DS, SI+(Bit16u)&Int13DPT->size, 0x1e);

        write_word(DS, SI+(Bit16u)&Int13DPT->dpte_segment, ebda_seg);
        write_word(DS, SI+(Bit16u)&Int13DPT->dpte_offset, &EbdaData->ata.dpte);

        // Fill in dpte
        channel = device / 2;
        iobase1 = read_word(ebda_seg, &EbdaData->ata.channels[channel].iobase1);
        iobase2 = read_word(ebda_seg, &EbdaData->ata.channels[channel].iobase2);
        irq = read_byte(ebda_seg, &EbdaData->ata.channels[channel].irq);
        mode = read_byte(ebda_seg, &EbdaData->ata.devices[device].mode);

        // FIXME atapi device
        options  = (1<<4); // lba translation
        options |= (1<<5); // removable device
        options |= (1<<6); // atapi device
        options |= (mode==ATA_MODE_PIO32?1:0<<7);

        write_word(ebda_seg, &EbdaData->ata.dpte.iobase1, iobase1);
        write_word(ebda_seg, &EbdaData->ata.dpte.iobase2, iobase2 + ATA_CB_DC);
        write_byte(ebda_seg, &EbdaData->ata.dpte.prefix, (0xe | (device % 2))<<4 );
        write_byte(ebda_seg, &EbdaData->ata.dpte.unused, 0xcb );
        write_byte(ebda_seg, &EbdaData->ata.dpte.irq, irq );
        write_byte(ebda_seg, &EbdaData->ata.dpte.blkcount, 1 );
        write_byte(ebda_seg, &EbdaData->ata.dpte.dma, 0 );
        write_byte(ebda_seg, &EbdaData->ata.dpte.pio, 0 );
        write_word(ebda_seg, &EbdaData->ata.dpte.options, options);
        write_word(ebda_seg, &EbdaData->ata.dpte.reserved, 0);
        write_byte(ebda_seg, &EbdaData->ata.dpte.revision, 0x11);

        checksum=0;
        for (i=0; i<15; i++) checksum+=read_byte(ebda_seg, ((Bit8u*)(&EbdaData->ata.dpte)) + i);
        checksum = ~checksum;
        write_byte(ebda_seg, &EbdaData->ata.dpte.checksum, checksum);
        }

      // EDD 3.x
      if(size >= 0x42) {
        Bit8u channel, iface, checksum, i;
        Bit16u iobase1;

        channel = device / 2;
        iface = read_byte(ebda_seg, &EbdaData->ata.channels[channel].iface);
        iobase1 = read_word(ebda_seg, &EbdaData->ata.channels[channel].iobase1);

        write_word(DS, SI+(Bit16u)&Int13DPT->size, 0x42);
        write_word(DS, SI+(Bit16u)&Int13DPT->key, 0xbedd);
        write_byte(DS, SI+(Bit16u)&Int13DPT->dpi_length, 0x24);
        write_byte(DS, SI+(Bit16u)&Int13DPT->reserved1, 0);
        write_word(DS, SI+(Bit16u)&Int13DPT->reserved2, 0);

        if (iface==ATA_IFACE_ISA) {
          write_byte(DS, SI+(Bit16u)&Int13DPT->host_bus[0], 'I');
          write_byte(DS, SI+(Bit16u)&Int13DPT->host_bus[1], 'S');
          write_byte(DS, SI+(Bit16u)&Int13DPT->host_bus[2], 'A');
          write_byte(DS, SI+(Bit16u)&Int13DPT->host_bus[3], 0);
          }
        else {
          // FIXME PCI
          }
        write_byte(DS, SI+(Bit16u)&Int13DPT->iface_type[0], 'A');
        write_byte(DS, SI+(Bit16u)&Int13DPT->iface_type[1], 'T');
        write_byte(DS, SI+(Bit16u)&Int13DPT->iface_type[2], 'A');
        write_byte(DS, SI+(Bit16u)&Int13DPT->iface_type[3], 0);

        if (iface==ATA_IFACE_ISA) {
          write_word(DS, SI+(Bit16u)&Int13DPT->iface_path[0], iobase1);
          write_word(DS, SI+(Bit16u)&Int13DPT->iface_path[2], 0);
          write_dword(DS, SI+(Bit16u)&Int13DPT->iface_path[4], 0L);
          }
        else {
          // FIXME PCI
          }
        write_byte(DS, SI+(Bit16u)&Int13DPT->device_path[0], device%2);
        write_byte(DS, SI+(Bit16u)&Int13DPT->device_path[1], 0);
        write_word(DS, SI+(Bit16u)&Int13DPT->device_path[2], 0);
        write_dword(DS, SI+(Bit16u)&Int13DPT->device_path[4], 0L);

        checksum=0;
        for (i=30; i<64; i++) checksum+=read_byte(DS, SI + i);
        checksum = ~checksum;
        write_byte(DS, SI+(Bit16u)&Int13DPT->checksum, checksum);
        }

      goto int13_success;
      break;

    case 0x49: // IBM/MS extended media change
      // always send changed ??
      SET_AH(06);
      goto int13_fail_nostatus;
      break;

    case 0x4e: // // IBM/MS set hardware configuration
      // DMA, prefetch, PIO maximum not supported
      switch (GET_AL()) {
        case 0x01:
        case 0x03:
        case 0x04:
        case 0x06:
          goto int13_success;
          break;
        default :
          goto int13_fail;
        }
      break;

    // all those functions return unimplemented
    case 0x02: /* read sectors */
    case 0x04: /* verify sectors */
    case 0x08: /* read disk drive parameters */
    case 0x0a: /* read disk sectors with ECC */
    case 0x0b: /* write disk sectors with ECC */
    case 0x18: /* set media type for format */
    case 0x50: // ? - send packet command
    default:
      BX_INFO("int13_cdrom: unsupported AH=%02x\n", GET_AH());
      goto int13_fail;
      break;
    }

int13_fail:
    SET_AH(0x01); // defaults to invalid function in AH or invalid parameter
int13_fail_noah:
    SET_DISK_RET_STATUS(GET_AH());
int13_fail_nostatus:
    SET_CF();     // error occurred
    return;

int13_success:
    SET_AH(0x00); // no error
int13_success_noah:
    SET_DISK_RET_STATUS(0x00);
    CLEAR_CF();   // no error
    return;
}

// ---------------------------------------------------------------------------
// End of int13 for cdrom
// ---------------------------------------------------------------------------

#if BX_ELTORITO_BOOT
// ---------------------------------------------------------------------------
// Start of int13 for eltorito functions
// ---------------------------------------------------------------------------

  void
int13_eltorito(DS, ES, DI, SI, BP, SP, BX, DX, CX, AX, IP, CS, FLAGS)
  Bit16u DS, ES, DI, SI, BP, SP, BX, DX, CX, AX, IP, CS, FLAGS;
{
  Bit16u ebda_seg=read_word(0x0040,0x000E);

  BX_DEBUG_INT13_ET("int13_eltorito: AX=%04x BX=%04x CX=%04x DX=%04x ES=%04x\n", AX, BX, CX, DX, ES);
  // BX_DEBUG_INT13_ET("int13_eltorito: SS=%04x DS=%04x ES=%04x DI=%04x SI=%04x\n",get_SS(), DS, ES, DI, SI);

  switch (GET_AH()) {

    // FIXME ElTorito Various. Should be implemented
    case 0x4a: // ElTorito - Initiate disk emu
    case 0x4c: // ElTorito - Initiate disk emu and boot
    case 0x4d: // ElTorito - Return Boot catalog
      BX_PANIC("Int13 eltorito call with AX=%04x. Please report\n",AX);
      goto int13_fail;
      break;

    case 0x4b: // ElTorito - Terminate disk emu
      // FIXME ElTorito Hardcoded
      write_byte(DS,SI+0x00,0x13);
      write_byte(DS,SI+0x01,read_byte(ebda_seg,&EbdaData->cdemu.media));
      write_byte(DS,SI+0x02,read_byte(ebda_seg,&EbdaData->cdemu.emulated_drive));
      write_byte(DS,SI+0x03,read_byte(ebda_seg,&EbdaData->cdemu.controller_index));
      write_dword(DS,SI+0x04,read_dword(ebda_seg,&EbdaData->cdemu.ilba));
      write_word(DS,SI+0x08,read_word(ebda_seg,&EbdaData->cdemu.device_spec));
      write_word(DS,SI+0x0a,read_word(ebda_seg,&EbdaData->cdemu.buffer_segment));
      write_word(DS,SI+0x0c,read_word(ebda_seg,&EbdaData->cdemu.load_segment));
      write_word(DS,SI+0x0e,read_word(ebda_seg,&EbdaData->cdemu.sector_count));
      write_byte(DS,SI+0x10,read_byte(ebda_seg,&EbdaData->cdemu.vdevice.cylinders));
      write_byte(DS,SI+0x11,read_byte(ebda_seg,&EbdaData->cdemu.vdevice.spt));
      write_byte(DS,SI+0x12,read_byte(ebda_seg,&EbdaData->cdemu.vdevice.heads));

      // If we have to terminate emulation
      if(GET_AL() == 0x00) {
        // FIXME ElTorito Various. Should be handled accordingly to spec
        write_byte(ebda_seg,&EbdaData->cdemu.active, 0x00); // bye bye
        }

      goto int13_success;
      break;

    default:
      BX_INFO("int13_eltorito: unsupported AH=%02x\n", GET_AH());
      goto int13_fail;
      break;
    }

int13_fail:
    SET_AH(0x01); // defaults to invalid function in AH or invalid parameter
    SET_DISK_RET_STATUS(GET_AH());
    SET_CF();     // error occurred
    return;

int13_success:
    SET_AH(0x00); // no error
    SET_DISK_RET_STATUS(0x00);
    CLEAR_CF();   // no error
    return;
}

// ---------------------------------------------------------------------------
// End of int13 for eltorito functions
// ---------------------------------------------------------------------------

// ---------------------------------------------------------------------------
// Start of int13 when emulating a device from the cd
// ---------------------------------------------------------------------------

  void
int13_cdemu(DS, ES, DI, SI, BP, SP, BX, DX, CX, AX, IP, CS, FLAGS)
  Bit16u DS, ES, DI, SI, BP, SP, BX, DX, CX, AX, IP, CS, FLAGS;
{
  Bit16u ebda_seg=read_word(0x0040,0x000E);
  Bit8u  device, status;
  Bit16u vheads, vspt, vcylinders;
  Bit16u head, sector, cylinder, nbsectors;
  Bit32u vlba, ilba, slba, elba;
  Bit16u before, segment, offset;
  Bit8u  atacmd[12];

  BX_DEBUG_INT13_ET("int13_cdemu: AX=%04x BX=%04x CX=%04x DX=%04x ES=%04x\n", AX, BX, CX, DX, ES);

  /* at this point, we are emulating a floppy/harddisk */

  // Recompute the device number
  device  = read_byte(ebda_seg,&EbdaData->cdemu.controller_index) * 2;
  device += read_byte(ebda_seg,&EbdaData->cdemu.device_spec);

  SET_DISK_RET_STATUS(0x00);

  /* basic checks : emulation should be active, dl should equal the emulated drive */
  if( (read_byte(ebda_seg,&EbdaData->cdemu.active) ==0 )
   || (read_byte(ebda_seg,&EbdaData->cdemu.emulated_drive ) != GET_DL())) {
    BX_INFO("int13_cdemu: function %02x, emulation not active for DL= %02x\n", GET_AH(), GET_DL());
    goto int13_fail;
    }

  switch (GET_AH()) {

    // all those functions return SUCCESS
    case 0x00: /* disk controller reset */
    case 0x09: /* initialize drive parameters */
    case 0x0c: /* seek to specified cylinder */
    case 0x0d: /* alternate disk reset */  // FIXME ElTorito Various. should really reset ?
    case 0x10: /* check drive ready */     // FIXME ElTorito Various. should check if ready ?
    case 0x11: /* recalibrate */
    case 0x14: /* controller internal diagnostic */
    case 0x16: /* detect disk change */
      goto int13_success;
      break;

    // all those functions return disk write-protected
    case 0x03: /* write disk sectors */
    case 0x05: /* format disk track */
      SET_AH(0x03);
      goto int13_fail_noah;
      break;

    case 0x01: /* read disk status */
      status=read_byte(0x0040, 0x0074);
      SET_AH(status);
      SET_DISK_RET_STATUS(0);

      /* set CF if error status read */
      if (status) goto int13_fail_nostatus;
      else        goto int13_success_noah;
      break;

    case 0x02: // read disk sectors
    case 0x04: // verify disk sectors
      vspt       = read_word(ebda_seg,&EbdaData->cdemu.vdevice.spt);
      vcylinders = read_word(ebda_seg,&EbdaData->cdemu.vdevice.cylinders);
      vheads     = read_word(ebda_seg,&EbdaData->cdemu.vdevice.heads);

      ilba       = read_dword(ebda_seg,&EbdaData->cdemu.ilba);

      sector    = GET_CL() & 0x003f;
      cylinder  = (GET_CL() & 0x00c0) << 2 | GET_CH();
      head      = GET_DH();
      nbsectors = GET_AL();
      segment   = ES;
      offset    = BX;

      // no sector to read ?
      if(nbsectors==0) goto int13_success;

      // sanity checks sco openserver needs this!
      if ((sector   >  vspt)
       || (cylinder >= vcylinders)
       || (head     >= vheads)) {
        goto int13_fail;
        }

      // After controls, verify do nothing
      if (GET_AH() == 0x04) goto int13_success;

      segment = ES+(BX / 16);
      offset  = BX % 16;

      // calculate the virtual lba inside the image
      vlba=((((Bit32u)cylinder*(Bit32u)vheads)+(Bit32u)head)*(Bit32u)vspt)+((Bit32u)(sector-1));

      // In advance so we don't loose the count
      SET_AL(nbsectors);

      // start lba on cd
      slba  = (Bit32u)vlba/4;
      before= (Bit16u)vlba%4;

      // end lba on cd
      elba = (Bit32u)(vlba+nbsectors-1)/4;

      memsetb(get_SS(),atacmd,0,12);
      atacmd[0]=0x28;                      // READ command
      atacmd[7]=((Bit16u)(elba-slba+1) & 0xff00) >> 8; // Sectors
      atacmd[8]=((Bit16u)(elba-slba+1) & 0x00ff);      // Sectors
      atacmd[2]=(ilba+slba & 0xff000000) >> 24;  // LBA
      atacmd[3]=(ilba+slba & 0x00ff0000) >> 16;
      atacmd[4]=(ilba+slba & 0x0000ff00) >> 8;
      atacmd[5]=(ilba+slba & 0x000000ff);
      if((status = ata_cmd_packet(device, 12, get_SS(), atacmd, before*512, nbsectors*512L, ATA_DATA_IN, segment,offset)) != 0) {
        BX_INFO("int13_cdemu: function %02x, error %02x !\n",GET_AH(),status);
        SET_AH(0x02);
        SET_AL(0);
        goto int13_fail_noah;
        }

      goto int13_success;
      break;

    case 0x08: /* read disk drive parameters */
      vspt=read_word(ebda_seg,&EbdaData->cdemu.vdevice.spt);
      vcylinders=read_word(ebda_seg,&EbdaData->cdemu.vdevice.cylinders) - 1;
      vheads=read_word(ebda_seg,&EbdaData->cdemu.vdevice.heads) - 1;

      SET_AL( 0x00 );
      SET_BL( 0x00 );
      SET_CH( vcylinders & 0xff );
      SET_CL((( vcylinders >> 2) & 0xc0) | ( vspt  & 0x3f ));
      SET_DH( vheads );
      SET_DL( 0x02 );   // FIXME ElTorito Various. should send the real count of drives 1 or 2
                        // FIXME ElTorito Harddisk. should send the HD count

      switch(read_byte(ebda_seg,&EbdaData->cdemu.media)) {
        case 0x01: SET_BL( 0x02 ); break;
        case 0x02: SET_BL( 0x04 ); break;
        case 0x03: SET_BL( 0x06 ); break;
        }

ASM_START
      push bp
      mov  bp, sp
      mov ax, #diskette_param_table2
      mov _int13_cdemu.DI+2[bp], ax
      mov _int13_cdemu.ES+2[bp], cs
      pop  bp
ASM_END
      goto int13_success;
      break;

    case 0x15: /* read disk drive size */
      // FIXME ElTorito Harddisk. What geometry to send ?
      SET_AH(0x03);
      goto int13_success_noah;
      break;

    // all those functions return unimplemented
    case 0x0a: /* read disk sectors with ECC */
    case 0x0b: /* write disk sectors with ECC */
    case 0x18: /* set media type for format */
    case 0x41: // IBM/MS installation check
      // FIXME ElTorito Harddisk. Darwin would like to use EDD
    case 0x42: // IBM/MS extended read
    case 0x43: // IBM/MS extended write
    case 0x44: // IBM/MS verify sectors
    case 0x45: // IBM/MS lock/unlock drive
    case 0x46: // IBM/MS eject media
    case 0x47: // IBM/MS extended seek
    case 0x48: // IBM/MS get drive parameters
    case 0x49: // IBM/MS extended media change
    case 0x4e: // ? - set hardware configuration
    case 0x50: // ? - send packet command
    default:
      BX_INFO("int13_cdemu function AH=%02x unsupported, returns fail\n", GET_AH());
      goto int13_fail;
      break;
    }

int13_fail:
    SET_AH(0x01); // defaults to invalid function in AH or invalid parameter
int13_fail_noah:
    SET_DISK_RET_STATUS(GET_AH());
int13_fail_nostatus:
    SET_CF();     // error occurred
    return;

int13_success:
    SET_AH(0x00); // no error
int13_success_noah:
    SET_DISK_RET_STATUS(0x00);
    CLEAR_CF();   // no error
    return;
}

// ---------------------------------------------------------------------------
// End of int13 when emulating a device from the cd
// ---------------------------------------------------------------------------

#endif // BX_ELTORITO_BOOT

#else //BX_USE_ATADRV

  void
outLBA(cylinder,hd_heads,head,hd_sectors,sector,dl)
  Bit16u cylinder;
  Bit16u hd_heads;
  Bit16u head;
  Bit16u hd_sectors;
  Bit16u sector;
  Bit16u dl;
{
ASM_START
        push   bp
        mov    bp, sp
        push   eax
        push   ebx
        push   edx
        xor    eax,eax
        mov    ax,4[bp]  // cylinder
        xor    ebx,ebx
        mov    bl,6[bp]  // hd_heads
        imul   ebx

        mov    bl,8[bp]  // head
        add    eax,ebx
        mov    bl,10[bp] // hd_sectors
        imul   ebx
        mov    bl,12[bp] // sector
        add    eax,ebx

        dec    eax
        mov    dx,#0x1f3
        out    dx,al
        mov    dx,#0x1f4
        mov    al,ah
        out    dx,al
        shr    eax,#16
        mov    dx,#0x1f5
        out    dx,al
        and    ah,#0xf
        mov    bl,14[bp] // dl
        and    bl,#1
        shl    bl,#4
        or     ah,bl
        or     ah,#0xe0
        mov    al,ah
        mov    dx,#0x01f6
        out    dx,al
        pop    edx
        pop    ebx
        pop    eax
        pop    bp
ASM_END
}

  void
int13_harddisk(EHAX, DS, ES, DI, SI, BP, ELDX, BX, DX, CX, AX, IP, CS, FLAGS)
  Bit16u EHAX, DS, ES, DI, SI, BP, ELDX, BX, DX, CX, AX, IP, CS, FLAGS;
{
  Bit8u    drive, num_sectors, sector, head, status, mod;
  Bit8u    drive_map;
  Bit8u    n_drives;
  Bit16u   cyl_mod, ax;
  Bit16u   max_cylinder, cylinder, total_sectors;
  Bit16u   hd_cylinders;
  Bit8u    hd_heads, hd_sectors;
  Bit16u   val16;
  Bit8u    sector_count;
  unsigned int i;
  Bit16u   tempbx;
  Bit16u   dpsize;

  Bit16u   count, segment, offset;
  Bit32u   lba;
  Bit16u   error;

  BX_DEBUG_INT13_HD("int13 harddisk: AX=%04x BX=%04x CX=%04x DX=%04x ES=%04x\n", AX, BX, CX, DX, ES);

  write_byte(0x0040, 0x008e, 0);  // clear completion flag

  /* at this point, DL is >= 0x80 to be passed from the floppy int13h
     handler code */
  /* check how many disks first (cmos reg 0x12), return an error if
     drive not present */
  drive_map = inb_cmos(0x12);
  drive_map = (((drive_map & 0xf0)==0) ? 0 : 1) |
              (((drive_map & 0x0f)==0) ? 0 : 2);
  n_drives = (drive_map==0) ? 0 :
    ((drive_map==3) ? 2 : 1);

  if (!(drive_map & (1<<(GET_ELDL()&0x7f)))) { /* allow 0, 1, or 2 disks */
    SET_AH(0x01);
    SET_DISK_RET_STATUS(0x01);
    SET_CF(); /* error occurred */
    return;
    }

  switch (GET_AH()) {

    case 0x00: /* disk controller reset */
BX_DEBUG_INT13_HD("int13_f00\n");

      SET_AH(0);
      SET_DISK_RET_STATUS(0);
      set_diskette_ret_status(0);
      set_diskette_current_cyl(0, 0); /* current cylinder, diskette 1 */
      set_diskette_current_cyl(1, 0); /* current cylinder, diskette 2 */
      CLEAR_CF(); /* successful */
      return;
      break;

    case 0x01: /* read disk status */
BX_DEBUG_INT13_HD("int13_f01\n");
      status = read_byte(0x0040, 0x0074);
      SET_AH(status);
      SET_DISK_RET_STATUS(0);
      /* set CF if error status read */
      if (status) SET_CF();
      else        CLEAR_CF();
      return;
      break;

    case 0x04: // verify disk sectors
    case 0x02: // read disk sectors
      drive = GET_ELDL();
      get_hd_geometry(drive, &hd_cylinders, &hd_heads, &hd_sectors);

      num_sectors = GET_AL();
      cylinder    = (GET_CL() & 0x00c0) << 2 | GET_CH();
      sector      = (GET_CL() & 0x3f);
      head        = GET_DH();


      if (hd_cylinders > 1024) {
        if (hd_cylinders <= 2048) {
          cylinder <<= 1;
          }
        else if (hd_cylinders <= 4096) {
          cylinder <<= 2;
          }
        else if (hd_cylinders <= 8192) {
          cylinder <<= 3;
          }
        else { // hd_cylinders <= 16384
          cylinder <<= 4;
          }

        ax = head / hd_heads;
        cyl_mod = ax & 0xff;
        head    = ax >> 8;
        cylinder |= cyl_mod;
        }

      if ( (cylinder >= hd_cylinders) ||
           (sector > hd_sectors) ||
           (head >= hd_heads) ) {
        SET_AH(1);
        SET_DISK_RET_STATUS(1);
        SET_CF(); /* error occurred */
        return;
        }

      if ( (num_sectors > 128) || (num_sectors == 0) )
        BX_PANIC("int13_harddisk: num_sectors out of range!\n");

      if (head > 15)
        BX_PANIC("hard drive BIOS:(read/verify) head > 15\n");

      if ( GET_AH() == 0x04 ) {
        SET_AH(0);
        SET_DISK_RET_STATUS(0);
        CLEAR_CF();
        return;
        }

      status = inb(0x1f7);
      if (status & 0x80) {
        BX_PANIC("hard drive BIOS:(read/verify) BUSY bit set\n");
        }
      outb(0x01f2, num_sectors);
      /* activate LBA? (tomv) */
      if (hd_heads > 16) {
BX_DEBUG_INT13_HD("CHS: %x %x %x\n", cylinder, head, sector);
        outLBA(cylinder,hd_heads,head,hd_sectors,sector,drive);
        }
      else {
        outb(0x01f3, sector);
        outb(0x01f4, cylinder & 0x00ff);
        outb(0x01f5, cylinder >> 8);
        outb(0x01f6, 0xa0 | ((drive & 0x01)<<4) | (head & 0x0f));
        }
      outb(0x01f7, 0x20);

      while (1) {
        status = inb(0x1f7);
        if ( !(status & 0x80) ) break;
        }

      if (status & 0x01) {
        BX_PANIC("hard drive BIOS:(read/verify) read error\n");
      } else if ( !(status & 0x08) ) {
        BX_DEBUG_INT13_HD("status was %02x\n", (unsigned) status);
        BX_PANIC("hard drive BIOS:(read/verify) expected DRQ=1\n");
      }

      sector_count = 0;
      tempbx = BX;

ASM_START
  sti  ;; enable higher priority interrupts
ASM_END

      while (1) {
ASM_START
        ;; store temp bx in real DI register
        push bp
        mov  bp, sp
        mov  di, _int13_harddisk.tempbx + 2 [bp]
        pop  bp

        ;; adjust if there will be an overrun
        cmp   di, #0xfe00
        jbe   i13_f02_no_adjust
i13_f02_adjust:
        sub   di, #0x0200 ; sub 512 bytes from offset
        mov   ax, es
        add   ax, #0x0020 ; add 512 to segment
        mov   es, ax

i13_f02_no_adjust:
        mov  cx, #0x0100   ;; counter (256 words = 512b)
        mov  dx, #0x01f0  ;; AT data read port

        rep
          insw ;; CX words transfered from port(DX) to ES:[DI]

i13_f02_done:
        ;; store real DI register back to temp bx
        push bp
        mov  bp, sp
        mov  _int13_harddisk.tempbx + 2 [bp], di
        pop  bp
ASM_END

        sector_count++;
        num_sectors--;
        if (num_sectors == 0) {
          status = inb(0x1f7);
          if ( (status & 0xc9) != 0x40 )
            BX_PANIC("no sectors left to read/verify, status is %02x\n", (unsigned) status);
          break;
          }
        else {
          status = inb(0x1f7);
          if ( (status & 0xc9) != 0x48 )
            BX_PANIC("more sectors left to read/verify, status is %02x\n", (unsigned) status);
          continue;
          }
        }

      SET_AH(0);
      SET_DISK_RET_STATUS(0);
      SET_AL(sector_count);
      CLEAR_CF(); /* successful */
      return;
      break;


    case 0x03: /* write disk sectors */
BX_DEBUG_INT13_HD("int13_f03\n");
      drive = GET_ELDL ();
      get_hd_geometry(drive, &hd_cylinders, &hd_heads, &hd_sectors);

      num_sectors = GET_AL();
      cylinder    = GET_CH();
      cylinder    |= ( ((Bit16u) GET_CL()) << 2) & 0x300;
      sector      = (GET_CL() & 0x3f);
      head        = GET_DH();

      if (hd_cylinders > 1024) {
        if (hd_cylinders <= 2048) {
          cylinder <<= 1;
          }
        else if (hd_cylinders <= 4096) {
          cylinder <<= 2;
          }
        else if (hd_cylinders <= 8192) {
          cylinder <<= 3;
          }
        else { // hd_cylinders <= 16384
          cylinder <<= 4;
          }

        ax = head / hd_heads;
        cyl_mod = ax & 0xff;
        head    = ax >> 8;
        cylinder |= cyl_mod;
        }

      if ( (cylinder >= hd_cylinders) ||
           (sector > hd_sectors) ||
           (head >= hd_heads) ) {
        SET_AH( 1);
        SET_DISK_RET_STATUS(1);
        SET_CF(); /* error occurred */
        return;
        }

      if ( (num_sectors > 128) || (num_sectors == 0) )
        BX_PANIC("int13_harddisk: num_sectors out of range!\n");

      if (head > 15)
        BX_PANIC("hard drive BIOS:(read) head > 15\n");

      status = inb(0x1f7);
      if (status & 0x80) {
        BX_PANIC("hard drive BIOS:(read) BUSY bit set\n");
        }
// should check for Drive Ready Bit also in status reg
      outb(0x01f2, num_sectors);

      /* activate LBA? (tomv) */
      if (hd_heads > 16) {
BX_DEBUG_INT13_HD("CHS (write): %x %x %x\n", cylinder, head, sector);
        outLBA(cylinder,hd_heads,head,hd_sectors,sector,GET_ELDL());
        }
      else {
        outb(0x01f3, sector);
        outb(0x01f4, cylinder & 0x00ff);
        outb(0x01f5, cylinder >> 8);
        outb(0x01f6, 0xa0 | ((GET_ELDL() & 0x01)<<4) | (head & 0x0f));
        }
      outb(0x01f7, 0x30);

      // wait for busy bit to turn off after seeking
      while (1) {
        status = inb(0x1f7);
        if ( !(status & 0x80) ) break;
        }

      if ( !(status & 0x08) ) {
        BX_DEBUG_INT13_HD("status was %02x\n", (unsigned) status);
        BX_PANIC("hard drive BIOS:(write) data-request bit not set\n");
        }

      sector_count = 0;
      tempbx = BX;

ASM_START
  sti  ;; enable higher priority interrupts
ASM_END

      while (1) {
ASM_START
        ;; store temp bx in real SI register
        push bp
        mov  bp, sp
        mov  si, _int13_harddisk.tempbx + 2 [bp]
        pop  bp

        ;; adjust if there will be an overrun
        cmp   si, #0xfe00
        jbe   i13_f03_no_adjust
i13_f03_adjust:
        sub   si, #0x0200 ; sub 512 bytes from offset
        mov   ax, es
        add   ax, #0x0020 ; add 512 to segment
        mov   es, ax

i13_f03_no_adjust:
        mov  cx, #0x0100   ;; counter (256 words = 512b)
        mov  dx, #0x01f0  ;; AT data read port

        seg ES
        rep
          outsw ;; CX words tranfered from ES:[SI] to port(DX)

        ;; store real SI register back to temp bx
        push bp
        mov  bp, sp
        mov  _int13_harddisk.tempbx + 2 [bp], si
        pop  bp
ASM_END

        sector_count++;
        num_sectors--;
        if (num_sectors == 0) {
          status = inb(0x1f7);
          if ( (status & 0xe9) != 0x40 )
            BX_PANIC("no sectors left to write, status is %02x\n", (unsigned) status);
          break;
          }
        else {
          status = inb(0x1f7);
          if ( (status & 0xc9) != 0x48 )
            BX_PANIC("more sectors left to write, status is %02x\n", (unsigned) status);
          continue;
          }
        }

      SET_AH(0);
      SET_DISK_RET_STATUS(0);
      SET_AL(sector_count);
      CLEAR_CF(); /* successful */
      return;
      break;

    case 0x05: /* format disk track */
BX_DEBUG_INT13_HD("int13_f05\n");
      BX_PANIC("format disk track called\n");
      /* nop */
      SET_AH(0);
      SET_DISK_RET_STATUS(0);
      CLEAR_CF(); /* successful */
      return;
      break;

    case 0x08: /* read disk drive parameters */
BX_DEBUG_INT13_HD("int13_f08\n");

      drive = GET_ELDL ();
      get_hd_geometry(drive, &hd_cylinders, &hd_heads, &hd_sectors);

      // translate CHS
      //
      if (hd_cylinders <= 1024) {
        // hd_cylinders >>= 0;
        // hd_heads <<= 0;
        }
      else if (hd_cylinders <= 2048) {
        hd_cylinders >>= 1;
        hd_heads <<= 1;
        }
      else if (hd_cylinders <= 4096) {
        hd_cylinders >>= 2;
        hd_heads <<= 2;
        }
      else if (hd_cylinders <= 8192) {
        hd_cylinders >>= 3;
        hd_heads <<= 3;
        }
      else { // hd_cylinders <= 16384
        hd_cylinders >>= 4;
        hd_heads <<= 4;
        }

      max_cylinder = hd_cylinders - 2; /* 0 based */
      SET_AL(0);
      SET_CH(max_cylinder & 0xff);
      SET_CL(((max_cylinder >> 2) & 0xc0) | (hd_sectors & 0x3f));
      SET_DH(hd_heads - 1);
      SET_DL(n_drives); /* returns 0, 1, or 2 hard drives */
      SET_AH(0);
      SET_DISK_RET_STATUS(0);
      CLEAR_CF(); /* successful */

      return;
      break;

    case 0x09: /* initialize drive parameters */
BX_DEBUG_INT13_HD("int13_f09\n");
      SET_AH(0);
      SET_DISK_RET_STATUS(0);
      CLEAR_CF(); /* successful */
      return;
      break;

    case 0x0a: /* read disk sectors with ECC */
BX_DEBUG_INT13_HD("int13_f0a\n");
    case 0x0b: /* write disk sectors with ECC */
BX_DEBUG_INT13_HD("int13_f0b\n");
      BX_PANIC("int13h Functions 0Ah & 0Bh not implemented!\n");
      return;
      break;

    case 0x0c: /* seek to specified cylinder */
BX_DEBUG_INT13_HD("int13_f0c\n");
      BX_INFO("int13h function 0ch (seek) not implemented!\n");
      SET_AH(0);
      SET_DISK_RET_STATUS(0);
      CLEAR_CF(); /* successful */
      return;
      break;

    case 0x0d: /* alternate disk reset */
BX_DEBUG_INT13_HD("int13_f0d\n");
      SET_AH(0);
      SET_DISK_RET_STATUS(0);
      CLEAR_CF(); /* successful */
      return;
      break;

    case 0x10: /* check drive ready */
BX_DEBUG_INT13_HD("int13_f10\n");
      //SET_AH(0);
      //SET_DISK_RET_STATUS(0);
      //CLEAR_CF(); /* successful */
      //return;
      //break;

      // should look at 40:8E also???
      status = inb(0x01f7);
      if ( (status & 0xc0) == 0x40 ) {
        SET_AH(0);
        SET_DISK_RET_STATUS(0);
        CLEAR_CF(); // drive ready
        return;
        }
      else {
        SET_AH(0xAA);
        SET_DISK_RET_STATUS(0xAA);
        SET_CF(); // not ready
        return;
        }
      break;

    case 0x11: /* recalibrate */
BX_DEBUG_INT13_HD("int13_f11\n");
      SET_AH(0);
      SET_DISK_RET_STATUS(0);
      CLEAR_CF(); /* successful */
      return;
      break;

    case 0x14: /* controller internal diagnostic */
BX_DEBUG_INT13_HD("int13_f14\n");
      SET_AH(0);
      SET_DISK_RET_STATUS(0);
      CLEAR_CF(); /* successful */
      SET_AL(0);
      return;
      break;

    case 0x15: /* read disk drive size */
      drive = GET_ELDL();
      get_hd_geometry(drive, &hd_cylinders, &hd_heads, &hd_sectors);
ASM_START
      push bp
      mov  bp, sp
      mov  al, _int13_harddisk.hd_heads + 2 [bp]
      mov  ah, _int13_harddisk.hd_sectors + 2 [bp]
      mul  al, ah ;; ax = heads * sectors
      mov  bx, _int13_harddisk.hd_cylinders + 2 [bp]
      dec  bx     ;; use (cylinders - 1) ???
      mul  ax, bx ;; dx:ax = (cylinders -1) * (heads * sectors)
      ;; now we need to move the 32bit result dx:ax to what the
      ;; BIOS wants which is cx:dx.
      ;; and then into CX:DX on the stack
      mov  _int13_harddisk.CX + 2 [bp], dx
      mov  _int13_harddisk.DX + 2 [bp], ax
      pop  bp
ASM_END
      SET_AH(3);  // hard disk accessible
      SET_DISK_RET_STATUS(0); // ??? should this be 0
      CLEAR_CF(); // successful
      return;
      break;

    case 0x18: // set media type for format
    case 0x41: // IBM/MS
    case 0x42: // IBM/MS
    case 0x43: // IBM/MS
    case 0x44: // IBM/MS
    case 0x45: // IBM/MS lock/unlock drive
    case 0x46: // IBM/MS eject media
    case 0x47: // IBM/MS extended seek
    case 0x49: // IBM/MS extended media change
    case 0x50: // IBM/MS send packet command
    default:
      BX_INFO("int13_harddisk: unsupported AH=%02x\n", GET_AH());

      SET_AH(1);  // code=invalid function in AH or invalid parameter
      SET_DISK_RET_STATUS(1);
      SET_CF(); /* unsuccessful */
      return;
      break;
    }
}

static char panic_msg_reg12h[] = "HD%d cmos reg 12h not type F\n";
static char panic_msg_reg19h[] = "HD%d cmos reg %02xh not user definable type 47\n";

  void
get_hd_geometry(drive, hd_cylinders, hd_heads, hd_sectors)
  Bit8u drive;
  Bit16u *hd_cylinders;
  Bit8u  *hd_heads;
  Bit8u  *hd_sectors;
{
  Bit8u hd_type;
  Bit16u ss;
  Bit16u cylinders;
  Bit8u iobase;

  ss = get_SS();
  if (drive == 0x80) {
    hd_type = inb_cmos(0x12) & 0xf0;
    if (hd_type != 0xf0)
      BX_INFO(panic_msg_reg12h,0);
    hd_type = inb_cmos(0x19); // HD0: extended type
    if (hd_type != 47)
      BX_INFO(panic_msg_reg19h,0,0x19);
    iobase = 0x1b;
  } else {
    hd_type = inb_cmos(0x12) & 0x0f;
    if (hd_type != 0x0f)
      BX_INFO(panic_msg_reg12h,1);
    hd_type = inb_cmos(0x1a); // HD1: extended type
    if (hd_type != 47)
      BX_INFO(panic_msg_reg19h,0,0x1a);
    iobase = 0x24;
  }

  // cylinders
  cylinders = inb_cmos(iobase) | (inb_cmos(iobase+1) << 8);
  write_word(ss, hd_cylinders, cylinders);

  // heads
  write_byte(ss, hd_heads, inb_cmos(iobase+2));

  // sectors per track
  write_byte(ss, hd_sectors, inb_cmos(iobase+8));
}

#endif //else BX_USE_ATADRV

#if BX_SUPPORT_FLOPPY

//////////////////////
// FLOPPY functions //
//////////////////////

void floppy_reset_controller()
{
  Bit8u val8;

  // Reset controller
  val8 = inb(0x03f2);
  outb(0x03f2, val8 & ~0x04);
  outb(0x03f2, val8 | 0x04);

  // Wait for controller to come out of reset
  do {
    val8 = inb(0x3f4);
  } while ( (val8 & 0xc0) != 0x80 );
}

void floppy_prepare_controller(drive)
  Bit16u drive;
{
  Bit8u  val8, dor, prev_reset;

  // set 40:3e bit 7 to 0
  val8 = read_byte(0x0040, 0x003e);
  val8 &= 0x7f;
  write_byte(0x0040, 0x003e, val8);

  // turn on motor of selected drive, DMA & int enabled, normal operation
  prev_reset = inb(0x03f2) & 0x04;
  if (drive)
    dor = 0x20;
  else
    dor = 0x10;
  dor |= 0x0c;
  dor |= drive;
  outb(0x03f2, dor);

  // reset the disk motor timeout value of INT 08
  write_byte(0x40,0x40, BX_FLOPPY_ON_CNT);

  // wait for drive readiness
  do {
    val8 = inb(0x3f4);
  } while ( (val8 & 0xc0) != 0x80 );

  if (prev_reset == 0) {
    // turn on interrupts
ASM_START
    sti
ASM_END
    // wait on 40:3e bit 7 to become 1
    do {
      val8 = read_byte(0x0040, 0x003e);
    } while ( (val8 & 0x80) == 0 );
    val8 &= 0x7f;
ASM_START
    cli
ASM_END
    write_byte(0x0040, 0x003e, val8);
  }
}

  bx_bool
floppy_media_known(drive)
  Bit16u drive;
{
  Bit8u  val8;
  Bit16u media_state_offset;

  val8 = read_byte(0x0040, 0x003e); // diskette recal status
  if (drive)
    val8 >>= 1;
  val8 &= 0x01;
  if (val8 == 0)
    return(0);

  media_state_offset = 0x0090;
  if (drive)
    media_state_offset += 1;

  val8 = read_byte(0x0040, media_state_offset);
  val8 = (val8 >> 4) & 0x01;
  if (val8 == 0)
    return(0);

  // check pass, return KNOWN
  return(1);
}

  bx_bool
floppy_media_sense(drive)
  Bit16u drive;
{
  bx_bool retval;
  Bit16u  media_state_offset;
  Bit8u   drive_type, config_data, media_state;

  if (floppy_drive_recal(drive) == 0) {
    return(0);
    }

  // for now cheat and get drive type from CMOS,
  // assume media is same as drive type

  // ** config_data **
  // Bitfields for diskette media control:
  // Bit(s)  Description (Table M0028)
  //  7-6  last data rate set by controller
  //        00=500kbps, 01=300kbps, 10=250kbps, 11=1Mbps
  //  5-4  last diskette drive step rate selected
  //        00=0Ch, 01=0Dh, 10=0Eh, 11=0Ah
  //  3-2  {data rate at start of operation}
  //  1-0  reserved

  // ** media_state **
  // Bitfields for diskette drive media state:
  // Bit(s)  Description (Table M0030)
  //  7-6  data rate
  //    00=500kbps, 01=300kbps, 10=250kbps, 11=1Mbps
  //  5  double stepping required (e.g. 360kB in 1.2MB)
  //  4  media type established
  //  3  drive capable of supporting 4MB media
  //  2-0  on exit from BIOS, contains
  //    000 trying 360kB in 360kB
  //    001 trying 360kB in 1.2MB
  //    010 trying 1.2MB in 1.2MB
  //    011 360kB in 360kB established
  //    100 360kB in 1.2MB established
  //    101 1.2MB in 1.2MB established
  //    110 reserved
  //    111 all other formats/drives

  drive_type = inb_cmos(0x10);
  if (drive == 0)
    drive_type >>= 4;
  else
    drive_type &= 0x0f;
  if ( drive_type == 1 ) {
    // 360K 5.25" drive
    config_data = 0x00; // 0000 0000
    media_state = 0x25; // 0010 0101
    retval = 1;
    }
  else if ( drive_type == 2 ) {
    // 1.2 MB 5.25" drive
    config_data = 0x00; // 0000 0000
    media_state = 0x25; // 0010 0101   // need double stepping??? (bit 5)
    retval = 1;
    }
  else if ( drive_type == 3 ) {
    // 720K 3.5" drive
    config_data = 0x00; // 0000 0000 ???
    media_state = 0x17; // 0001 0111
    retval = 1;
    }
  else if ( drive_type == 4 ) {
    // 1.44 MB 3.5" drive
    config_data = 0x00; // 0000 0000
    media_state = 0x17; // 0001 0111
    retval = 1;
    }
  else if ( drive_type == 5 ) {
    // 2.88 MB 3.5" drive
    config_data = 0xCC; // 1100 1100
    media_state = 0xD7; // 1101 0111
    retval = 1;
    }
  //
  // Extended floppy size uses special cmos setting
  else if ( drive_type == 6 ) {
    // 160k 5.25" drive
    config_data = 0x00; // 0000 0000
    media_state = 0x27; // 0010 0111
    retval = 1;
    }
  else if ( drive_type == 7 ) {
    // 180k 5.25" drive
    config_data = 0x00; // 0000 0000
    media_state = 0x27; // 0010 0111
    retval = 1;
    }
  else if ( drive_type == 8 ) {
    // 320k 5.25" drive
    config_data = 0x00; // 0000 0000
    media_state = 0x27; // 0010 0111
    retval = 1;
    }

  else {
    // not recognized
    config_data = 0x00; // 0000 0000
    media_state = 0x00; // 0000 0000
    retval = 0;
    }

  if (drive == 0)
    media_state_offset = 0x90;
  else
    media_state_offset = 0x91;
  write_byte(0x0040, 0x008B, config_data);
  write_byte(0x0040, media_state_offset, media_state);

  return(retval);
}

  bx_bool
floppy_drive_recal(drive)
  Bit16u drive;
{
  Bit8u  val8;
  Bit16u curr_cyl_offset;

  floppy_prepare_controller(drive);

  // send Recalibrate command (2 bytes) to controller
  outb(0x03f5, 0x07);  // 07: Recalibrate
  outb(0x03f5, drive); // 0=drive0, 1=drive1

  // turn on interrupts
ASM_START
  sti
ASM_END

  // wait on 40:3e bit 7 to become 1
  do {
    val8 = (read_byte(0x0040, 0x003e) & 0x80);
  } while ( val8 == 0 );

  val8 = 0; // separate asm from while() loop
  // turn off interrupts
ASM_START
  cli
ASM_END

  // set 40:3e bit 7 to 0, and calibrated bit
  val8 = read_byte(0x0040, 0x003e);
  val8 &= 0x7f;
  if (drive) {
    val8 |= 0x02; // Drive 1 calibrated
    curr_cyl_offset = 0x0095;
  } else {
    val8 |= 0x01; // Drive 0 calibrated
    curr_cyl_offset = 0x0094;
  }
  write_byte(0x0040, 0x003e, val8);
  write_byte(0x0040, curr_cyl_offset, 0); // current cylinder is 0

  return(1);
}



  bx_bool
floppy_drive_exists(drive)
  Bit16u drive;
{
  Bit8u  drive_type;

  // check CMOS to see if drive exists
  drive_type = inb_cmos(0x10);
  if (drive == 0)
    drive_type >>= 4;
  else
    drive_type &= 0x0f;
  if ( drive_type == 0 )
    return(0);
  else
    return(1);
}

  void
int13_diskette_function(DS, ES, DI, SI, BP, ELDX, BX, DX, CX, AX, IP, CS, FLAGS)
  Bit16u DS, ES, DI, SI, BP, ELDX, BX, DX, CX, AX, IP, CS, FLAGS;
{
  Bit8u  drive, num_sectors, track, sector, head, status;
  Bit16u base_address, base_count, base_es;
  Bit8u  page, mode_register, val8, dor;
  Bit8u  return_status[7];
  Bit8u  drive_type, num_floppies, ah;
  Bit16u es, last_addr;

  BX_DEBUG_INT13_FL("int13_diskette: AX=%04x BX=%04x CX=%04x DX=%04x ES=%04x\n", AX, BX, CX, DX, ES);

  ah = GET_AH();

  switch ( ah ) {
    case 0x00: // diskette controller reset
BX_DEBUG_INT13_FL("floppy f00\n");
      drive = GET_ELDL();
      if (drive > 1) {
        SET_AH(1); // invalid param
        set_diskette_ret_status(1);
        SET_CF();
        return;
      }
      drive_type = inb_cmos(0x10);

      if (drive == 0)
        drive_type >>= 4;
      else
        drive_type &= 0x0f;
      if (drive_type == 0) {
        SET_AH(0x80); // drive not responding
        set_diskette_ret_status(0x80);
        SET_CF();
        return;
      }
      SET_AH(0);
      set_diskette_ret_status(0);
      CLEAR_CF(); // successful
      set_diskette_current_cyl(drive, 0); // current cylinder
      return;

    case 0x01: // Read Diskette Status
      CLEAR_CF();
      val8 = read_byte(0x0000, 0x0441);
      SET_AH(val8);
      if (val8) {
        SET_CF();
      }
      return;

    case 0x02: // Read Diskette Sectors
    case 0x03: // Write Diskette Sectors
    case 0x04: // Verify Diskette Sectors
      num_sectors = GET_AL();
      track       = GET_CH();
      sector      = GET_CL();
      head        = GET_DH();
      drive       = GET_ELDL();

      if ((drive > 1) || (head > 1) || (sector == 0) ||
          (num_sectors == 0) || (num_sectors > 72)) {
        BX_INFO("int13_diskette: read/write/verify: parameter out of range\n");
        SET_AH(1);
        set_diskette_ret_status(1);
        SET_AL(0); // no sectors read
        SET_CF(); // error occurred
        return;
      }

      // see if drive exists
      if (floppy_drive_exists(drive) == 0) {
        SET_AH(0x80); // not responding
        set_diskette_ret_status(0x80);
        SET_AL(0); // no sectors read
        SET_CF(); // error occurred
        return;
      }

      // see if media in drive, and type is known
      if (floppy_media_known(drive) == 0) {
        if (floppy_media_sense(drive) == 0) {
          SET_AH(0x0C); // Media type not found
          set_diskette_ret_status(0x0C);
          SET_AL(0); // no sectors read
          SET_CF(); // error occurred
          return;
        }
      }

      if (ah == 0x02) {
        // Read Diskette Sectors

        //-----------------------------------
        // set up DMA controller for transfer
        //-----------------------------------

        // es:bx = pointer to where to place information from diskette
        // port 04: DMA-1 base and current address, channel 2
        // port 05: DMA-1 base and current count, channel 2
        page = (ES >> 12);   // upper 4 bits
        base_es = (ES << 4); // lower 16bits contributed by ES
        base_address = base_es + BX; // lower 16 bits of address
                                     // contributed by ES:BX
        if ( base_address < base_es ) {
          // in case of carry, adjust page by 1
          page++;
        }
        base_count = (num_sectors * 512) - 1;

        // check for 64K boundary overrun
        last_addr = base_address + base_count;
        if (last_addr < base_address) {
          SET_AH(0x09);
          set_diskette_ret_status(0x09);
          SET_AL(0); // no sectors read
          SET_CF(); // error occurred
          return;
        }

        BX_DEBUG_INT13_FL("masking DMA-1 c2\n");
        outb(0x000a, 0x06);

  BX_DEBUG_INT13_FL("clear flip-flop\n");
        outb(0x000c, 0x00); // clear flip-flop
        outb(0x0004, base_address);
        outb(0x0004, base_address>>8);
  BX_DEBUG_INT13_FL("clear flip-flop\n");
        outb(0x000c, 0x00); // clear flip-flop
        outb(0x0005, base_count);
        outb(0x0005, base_count>>8);

        // port 0b: DMA-1 Mode Register
        mode_register = 0x46; // single mode, increment, autoinit disable,
                              // transfer type=write, channel 2
  BX_DEBUG_INT13_FL("setting mode register\n");
        outb(0x000b, mode_register);

  BX_DEBUG_INT13_FL("setting page register\n");
        // port 81: DMA-1 Page Register, channel 2
        outb(0x0081, page);

  BX_DEBUG_INT13_FL("unmask chan 2\n");
        outb(0x000a, 0x02); // unmask channel 2

        BX_DEBUG_INT13_FL("unmasking DMA-1 c2\n");
        outb(0x000a, 0x02);

        //--------------------------------------
        // set up floppy controller for transfer
        //--------------------------------------
        floppy_prepare_controller(drive);

        // send read-normal-data command (9 bytes) to controller
        outb(0x03f5, 0xe6); // e6: read normal data
        outb(0x03f5, (head << 2) | drive); // HD DR1 DR2
        outb(0x03f5, track);
        outb(0x03f5, head);
        outb(0x03f5, sector);
        outb(0x03f5, 2); // 512 byte sector size
        outb(0x03f5, sector + num_sectors - 1); // last sector to read on track
        outb(0x03f5, 0); // Gap length
        outb(0x03f5, 0xff); // Gap length

        // turn on interrupts
  ASM_START
        sti
  ASM_END

        // wait on 40:3e bit 7 to become 1
        do {
          val8 = read_byte(0x0040, 0x0040);
          if (val8 == 0) {
            floppy_reset_controller();
            SET_AH(0x80); // drive not ready (timeout)
            set_diskette_ret_status(0x80);
            SET_AL(0); // no sectors read
            SET_CF(); // error occurred
            return;
          }
          val8 = (read_byte(0x0040, 0x003e) & 0x80);
        } while ( val8 == 0 );

        val8 = 0; // separate asm from while() loop
        // turn off interrupts
  ASM_START
        cli
  ASM_END

        // set 40:3e bit 7 to 0
        val8 = read_byte(0x0040, 0x003e);
        val8 &= 0x7f;
        write_byte(0x0040, 0x003e, val8);

        // check port 3f4 for accessibility to status bytes
        val8 = inb(0x3f4);
        if ( (val8 & 0xc0) != 0xc0 )
          BX_PANIC("int13_diskette: ctrl not ready\n");

        // read 7 return status bytes from controller
        // using loop index broken, have to unroll...
        return_status[0] = inb(0x3f5);
        return_status[1] = inb(0x3f5);
        return_status[2] = inb(0x3f5);
        return_status[3] = inb(0x3f5);
        return_status[4] = inb(0x3f5);
        return_status[5] = inb(0x3f5);
        return_status[6] = inb(0x3f5);
        // record in BIOS Data Area
        write_byte(0x0040, 0x0042, return_status[0]);
        write_byte(0x0040, 0x0043, return_status[1]);
        write_byte(0x0040, 0x0044, return_status[2]);
        write_byte(0x0040, 0x0045, return_status[3]);
        write_byte(0x0040, 0x0046, return_status[4]);
        write_byte(0x0040, 0x0047, return_status[5]);
        write_byte(0x0040, 0x0048, return_status[6]);

        if ( (return_status[0] & 0xc0) != 0 ) {
          SET_AH(0x20);
          set_diskette_ret_status(0x20);
          SET_AL(0); // no sectors read
          SET_CF(); // error occurred
          return;
        }

        // ??? should track be new val from return_status[3] ?
        set_diskette_current_cyl(drive, track);
        // AL = number of sectors read (same value as passed)
        SET_AH(0x00); // success
        CLEAR_CF();   // success
        return;
      } else if (ah == 0x03) {
        // Write Diskette Sectors

        //-----------------------------------
        // set up DMA controller for transfer
        //-----------------------------------

        // es:bx = pointer to where to place information from diskette
        // port 04: DMA-1 base and current address, channel 2
        // port 05: DMA-1 base and current count, channel 2
        page = (ES >> 12);   // upper 4 bits
        base_es = (ES << 4); // lower 16bits contributed by ES
        base_address = base_es + BX; // lower 16 bits of address
                                     // contributed by ES:BX
        if ( base_address < base_es ) {
          // in case of carry, adjust page by 1
          page++;
        }
        base_count = (num_sectors * 512) - 1;

        // check for 64K boundary overrun
        last_addr = base_address + base_count;
        if (last_addr < base_address) {
          SET_AH(0x09);
          set_diskette_ret_status(0x09);
          SET_AL(0); // no sectors read
          SET_CF(); // error occurred
          return;
        }

        BX_DEBUG_INT13_FL("masking DMA-1 c2\n");
        outb(0x000a, 0x06);

        outb(0x000c, 0x00); // clear flip-flop
        outb(0x0004, base_address);
        outb(0x0004, base_address>>8);
        outb(0x000c, 0x00); // clear flip-flop
        outb(0x0005, base_count);
        outb(0x0005, base_count>>8);

        // port 0b: DMA-1 Mode Register
        mode_register = 0x4a; // single mode, increment, autoinit disable,
                              // transfer type=read, channel 2
        outb(0x000b, mode_register);

        // port 81: DMA-1 Page Register, channel 2
        outb(0x0081, page);

        BX_DEBUG_INT13_FL("unmasking DMA-1 c2\n");
        outb(0x000a, 0x02);

        //--------------------------------------
        // set up floppy controller for transfer
        //--------------------------------------
        floppy_prepare_controller(drive);

        // send write-normal-data command (9 bytes) to controller
        outb(0x03f5, 0xc5); // c5: write normal data
        outb(0x03f5, (head << 2) | drive); // HD DR1 DR2
        outb(0x03f5, track);
        outb(0x03f5, head);
        outb(0x03f5, sector);
        outb(0x03f5, 2); // 512 byte sector size
        outb(0x03f5, sector + num_sectors - 1); // last sector to write on track
        outb(0x03f5, 0); // Gap length
        outb(0x03f5, 0xff); // Gap length

        // turn on interrupts
  ASM_START
        sti
  ASM_END

        // wait on 40:3e bit 7 to become 1
        do {
          val8 = read_byte(0x0040, 0x0040);
          if (val8 == 0) {
            floppy_reset_controller();
            SET_AH(0x80); // drive not ready (timeout)
            set_diskette_ret_status(0x80);
            SET_AL(0); // no sectors written
            SET_CF(); // error occurred
            return;
          }
          val8 = (read_byte(0x0040, 0x003e) & 0x80);
        } while ( val8 == 0 );

        val8 = 0; // separate asm from while() loop
        // turn off interrupts
  ASM_START
        cli
  ASM_END

        // set 40:3e bit 7 to 0
        val8 = read_byte(0x0040, 0x003e);
        val8 &= 0x7f;
        write_byte(0x0040, 0x003e, val8);

        // check port 3f4 for accessibility to status bytes
        val8 = inb(0x3f4);
        if ( (val8 & 0xc0) != 0xc0 )
          BX_PANIC("int13_diskette: ctrl not ready\n");

        // read 7 return status bytes from controller
        // using loop index broken, have to unroll...
        return_status[0] = inb(0x3f5);
        return_status[1] = inb(0x3f5);
        return_status[2] = inb(0x3f5);
        return_status[3] = inb(0x3f5);
        return_status[4] = inb(0x3f5);
        return_status[5] = inb(0x3f5);
        return_status[6] = inb(0x3f5);
        // record in BIOS Data Area
        write_byte(0x0040, 0x0042, return_status[0]);
        write_byte(0x0040, 0x0043, return_status[1]);
        write_byte(0x0040, 0x0044, return_status[2]);
        write_byte(0x0040, 0x0045, return_status[3]);
        write_byte(0x0040, 0x0046, return_status[4]);
        write_byte(0x0040, 0x0047, return_status[5]);
        write_byte(0x0040, 0x0048, return_status[6]);

        if ( (return_status[0] & 0xc0) != 0 ) {
          if ( (return_status[1] & 0x02) != 0 ) {
            // diskette not writable.
            // AH=status code=0x03 (tried to write on write-protected disk)
            // AL=number of sectors written=0
            AX = 0x0300;
            SET_CF();
            return;
          } else {
            BX_PANIC("int13_diskette_function: read error\n");
          }
        }

        // ??? should track be new val from return_status[3] ?
        set_diskette_current_cyl(drive, track);
        // AL = number of sectors read (same value as passed)
        SET_AH(0x00); // success
        CLEAR_CF();   // success
        return;
      } else {  // if (ah == 0x04)
        // Verify Diskette Sectors

        // ??? should track be new val from return_status[3] ?
        set_diskette_current_cyl(drive, track);
        // AL = number of sectors verified (same value as passed)
        CLEAR_CF();   // success
        SET_AH(0x00); // success
        return;
      }
      break;

    case 0x05: // format diskette track
BX_DEBUG_INT13_FL("floppy f05\n");

      num_sectors = GET_AL();
      track       = GET_CH();
      head        = GET_DH();
      drive       = GET_ELDL();

      if ((drive > 1) || (head > 1) || (track > 79) ||
          (num_sectors == 0) || (num_sectors > 18)) {
        SET_AH(1);
        set_diskette_ret_status(1);
        SET_CF(); // error occurred
      }

      // see if drive exists
      if (floppy_drive_exists(drive) == 0) {
        SET_AH(0x80); // drive not responding
        set_diskette_ret_status(0x80);
        SET_CF(); // error occurred
        return;
      }

      // see if media in drive, and type is known
      if (floppy_media_known(drive) == 0) {
        if (floppy_media_sense(drive) == 0) {
          SET_AH(0x0C); // Media type not found
          set_diskette_ret_status(0x0C);
          SET_AL(0); // no sectors read
          SET_CF(); // error occurred
          return;
        }
      }

      // set up DMA controller for transfer
      page = (ES >> 12);   // upper 4 bits
      base_es = (ES << 4); // lower 16bits contributed by ES
      base_address = base_es + BX; // lower 16 bits of address
                                   // contributed by ES:BX
      if ( base_address < base_es ) {
        // in case of carry, adjust page by 1
        page++;
      }
      base_count = (num_sectors * 4) - 1;

      // check for 64K boundary overrun
      last_addr = base_address + base_count;
      if (last_addr < base_address) {
        SET_AH(0x09);
        set_diskette_ret_status(0x09);
        SET_AL(0); // no sectors read
        SET_CF(); // error occurred
        return;
      }

      outb(0x000a, 0x06);
      outb(0x000c, 0x00); // clear flip-flop
      outb(0x0004, base_address);
      outb(0x0004, base_address>>8);
      outb(0x000c, 0x00); // clear flip-flop
      outb(0x0005, base_count);
      outb(0x0005, base_count>>8);
      mode_register = 0x4a; // single mode, increment, autoinit disable,
                            // transfer type=read, channel 2
      outb(0x000b, mode_register);
      // port 81: DMA-1 Page Register, channel 2
      outb(0x0081, page);
      outb(0x000a, 0x02);

      // set up floppy controller for transfer
      floppy_prepare_controller(drive);

      // send format-track command (6 bytes) to controller
      outb(0x03f5, 0x4d); // 4d: format track
      outb(0x03f5, (head << 2) | drive); // HD DR1 DR2
      outb(0x03f5, 2); // 512 byte sector size
      outb(0x03f5, num_sectors); // number of sectors per track
      outb(0x03f5, 0); // Gap length
      outb(0x03f5, 0xf6); // Fill byte
      // turn on interrupts
  ASM_START
      sti
  ASM_END

      // wait on 40:3e bit 7 to become 1
      do {
        val8 = read_byte(0x0040, 0x0040);
        if (val8 == 0) {
          floppy_reset_controller();
          SET_AH(0x80); // drive not ready (timeout)
          set_diskette_ret_status(0x80);
          SET_CF(); // error occurred
          return;
        }
        val8 = (read_byte(0x0040, 0x003e) & 0x80);
      } while ( val8 == 0 );

      val8 = 0; // separate asm from while() loop
      // turn off interrupts
  ASM_START
      cli
  ASM_END
      // set 40:3e bit 7 to 0
      val8 = read_byte(0x0040, 0x003e);
      val8 &= 0x7f;
      write_byte(0x0040, 0x003e, val8);
      // check port 3f4 for accessibility to status bytes
      val8 = inb(0x3f4);
      if ( (val8 & 0xc0) != 0xc0 )
        BX_PANIC("int13_diskette: ctrl not ready\n");

      // read 7 return status bytes from controller
      // using loop index broken, have to unroll...
      return_status[0] = inb(0x3f5);
      return_status[1] = inb(0x3f5);
      return_status[2] = inb(0x3f5);
      return_status[3] = inb(0x3f5);
      return_status[4] = inb(0x3f5);
      return_status[5] = inb(0x3f5);
      return_status[6] = inb(0x3f5);
      // record in BIOS Data Area
      write_byte(0x0040, 0x0042, return_status[0]);
      write_byte(0x0040, 0x0043, return_status[1]);
      write_byte(0x0040, 0x0044, return_status[2]);
      write_byte(0x0040, 0x0045, return_status[3]);
      write_byte(0x0040, 0x0046, return_status[4]);
      write_byte(0x0040, 0x0047, return_status[5]);
      write_byte(0x0040, 0x0048, return_status[6]);

      if ( (return_status[0] & 0xc0) != 0 ) {
        if ( (return_status[1] & 0x02) != 0 ) {
          // diskette not writable.
          // AH=status code=0x03 (tried to write on write-protected disk)
          // AL=number of sectors written=0
          AX = 0x0300;
          SET_CF();
          return;
        } else {
          BX_PANIC("int13_diskette_function: write error\n");
        }
      }

      SET_AH(0);
      set_diskette_ret_status(0);
      set_diskette_current_cyl(drive, 0);
      CLEAR_CF(); // successful
      return;


    case 0x08: // read diskette drive parameters
BX_DEBUG_INT13_FL("floppy f08\n");
      drive = GET_ELDL();

      if (drive > 1) {
        AX = 0;
        BX = 0;
        CX = 0;
        DX = 0;
        ES = 0;
        DI = 0;
        SET_DL(num_floppies);
        SET_CF();
        return;
        }

      drive_type = inb_cmos(0x10);
      num_floppies = 0;
      if (drive_type & 0xf0)
        num_floppies++;
      if (drive_type & 0x0f)
        num_floppies++;

      if (drive == 0)
        drive_type >>= 4;
      else
        drive_type &= 0x0f;

      SET_BH(0);
      SET_BL(drive_type);
      SET_AH(0);
      SET_AL(0);
      SET_DL(num_floppies);

      switch (drive_type) {
        case 0: // none
          CX = 0;
          SET_DH(0); // max head #
          break;

        case 1: // 360KB, 5.25"
          CX = 0x2709; // 40 tracks, 9 sectors
          SET_DH(1); // max head #
          break;

        case 2: // 1.2MB, 5.25"
          CX = 0x4f0f; // 80 tracks, 15 sectors
          SET_DH(1); // max head #
          break;

        case 3: // 720KB, 3.5"
          CX = 0x4f09; // 80 tracks, 9 sectors
          SET_DH(1); // max head #
          break;

        case 4: // 1.44MB, 3.5"
          CX = 0x4f12; // 80 tracks, 18 sectors
          SET_DH(1); // max head #
          break;

        case 5: // 2.88MB, 3.5"
          CX = 0x4f24; // 80 tracks, 36 sectors
          SET_DH(1); // max head #
          break;

        case 6: // 160k, 5.25"
          CX = 0x2708; // 40 tracks, 8 sectors
          SET_DH(0); // max head #
          break;

        case 7: // 180k, 5.25"
          CX = 0x2709; // 40 tracks, 9 sectors
          SET_DH(0); // max head #
          break;

        case 8: // 320k, 5.25"
          CX = 0x2708; // 40 tracks, 8 sectors
          SET_DH(1); // max head #
          break;

        default: // ?
          BX_PANIC("floppy: int13: bad floppy type\n");
        }

      /* set es & di to point to 11 byte diskette param table in ROM */
ASM_START
      push bp
      mov  bp, sp
      mov ax, #diskette_param_table2
      mov _int13_diskette_function.DI+2[bp], ax
      mov _int13_diskette_function.ES+2[bp], cs
      pop  bp
ASM_END
      CLEAR_CF(); // success
      /* disk status not changed upon success */
      return;


    case 0x15: // read diskette drive type
BX_DEBUG_INT13_FL("floppy f15\n");
      drive = GET_ELDL();
      if (drive > 1) {
        SET_AH(0); // only 2 drives supported
        // set_diskette_ret_status here ???
        SET_CF();
        return;
        }
      drive_type = inb_cmos(0x10);

      if (drive == 0)
        drive_type >>= 4;
      else
        drive_type &= 0x0f;
      CLEAR_CF(); // successful, not present
      if (drive_type==0) {
        SET_AH(0); // drive not present
        }
      else {
        SET_AH(1); // drive present, does not support change line
        }

      return;

    case 0x16: // get diskette change line status
BX_DEBUG_INT13_FL("floppy f16\n");
      drive = GET_ELDL();
      if (drive > 1) {
        SET_AH(0x01); // invalid drive
        set_diskette_ret_status(0x01);
        SET_CF();
        return;
        }

      SET_AH(0x06); // change line not supported
      set_diskette_ret_status(0x06);
      SET_CF();
      return;

    case 0x17: // set diskette type for format(old)
BX_DEBUG_INT13_FL("floppy f17\n");
      /* not used for 1.44M floppies */
      SET_AH(0x01); // not supported
      set_diskette_ret_status(1); /* not supported */
      SET_CF();
      return;

    case 0x18: // set diskette type for format(new)
BX_DEBUG_INT13_FL("floppy f18\n");
      SET_AH(0x01); // do later
      set_diskette_ret_status(1);
      SET_CF();
      return;

    default:
        BX_INFO("int13_diskette: unsupported AH=%02x\n", GET_AH());

      // if ( (ah==0x20) || ((ah>=0x41) && (ah<=0x49)) || (ah==0x4e) ) {
        SET_AH(0x01); // ???
        set_diskette_ret_status(1);
        SET_CF();
        return;
      //   }
    }
}
#else  // #if BX_SUPPORT_FLOPPY
  void
int13_diskette_function(DS, ES, DI, SI, BP, ELDX, BX, DX, CX, AX, IP, CS, FLAGS)
  Bit16u DS, ES, DI, SI, BP, ELDX, BX, DX, CX, AX, IP, CS, FLAGS;
{
  Bit8u  val8;

  switch ( GET_AH() ) {

    case 0x01: // Read Diskette Status
      CLEAR_CF();
      val8 = read_byte(0x0000, 0x0441);
      SET_AH(val8);
      if (val8) {
        SET_CF();
        }
      return;

    default:
      SET_CF();
      write_byte(0x0000, 0x0441, 0x01);
      SET_AH(0x01);
    }
}
#endif  // #if BX_SUPPORT_FLOPPY

 void
set_diskette_ret_status(value)
  Bit8u value;
{
  write_byte(0x0040, 0x0041, value);
}

  void
set_diskette_current_cyl(drive, cyl)
  Bit8u drive;
  Bit8u cyl;
{
  if (drive > 1)
    BX_PANIC("set_diskette_current_cyl(): drive > 1\n");
  write_byte(0x0040, 0x0094+drive, cyl);
}

  void
determine_floppy_media(drive)
  Bit16u drive;
{
#if 0
  Bit8u  val8, DOR, ctrl_info;

  ctrl_info = read_byte(0x0040, 0x008F);
  if (drive==1)
    ctrl_info >>= 4;
  else
    ctrl_info &= 0x0f;

#if 0
  if (drive == 0) {
    DOR = 0x1c; // DOR: drive0 motor on, DMA&int enabled, normal op, drive select 0
    }
  else {
    DOR = 0x2d; // DOR: drive1 motor on, DMA&int enabled, normal op, drive select 1
    }
#endif

  if ( (ctrl_info & 0x04) != 0x04 ) {
    // Drive not determined means no drive exists, done.
    return;
    }

#if 0
  // check Main Status Register for readiness
  val8 = inb(0x03f4) & 0x80; // Main Status Register
  if (val8 != 0x80)
    BX_PANIC("d_f_m: MRQ bit not set\n");

  // change line

  // existing BDA values

  // turn on drive motor
  outb(0x03f2, DOR); // Digital Output Register
  //
#endif
  BX_PANIC("d_f_m: OK so far\n");
#endif
}

  void
int17_function(regs, ds, iret_addr)
  pusha_regs_t regs; // regs pushed from PUSHA instruction
  Bit16u ds; // previous DS:, DS set to 0x0000 by asm wrapper
  iret_addr_t  iret_addr; // CS,IP,Flags pushed from original INT call
{
  Bit16u addr,timeout;
  Bit8u val8;

  ASM_START
  sti
  ASM_END

  addr = read_word(0x0040, (regs.u.r16.dx << 1) + 8);
  if ((regs.u.r8.ah < 3) && (regs.u.r16.dx < 3) && (addr > 0)) {
    timeout = read_byte(0x0040, 0x0078 + regs.u.r16.dx) << 8;
    if (regs.u.r8.ah == 0) {
      outb(addr, regs.u.r8.al);
      val8 = inb(addr+2);
      outb(addr+2, val8 | 0x01); // send strobe
      ASM_START
      nop
      ASM_END
      outb(addr+2, val8 & ~0x01);
      while (((inb(addr+1) & 0x40) == 0x40) && (timeout)) {
        timeout--;
      }
    }
    if (regs.u.r8.ah == 1) {
      val8 = inb(addr+2);
      outb(addr+2, val8 & ~0x04); // send init
      ASM_START
      nop
      ASM_END
      outb(addr+2, val8 | 0x04);
    }
    val8 = inb(addr+1);
    regs.u.r8.ah = (val8 ^ 0x48);
    if (!timeout) regs.u.r8.ah |= 0x01;
    ClearCF(iret_addr.flags);
  } else {
    SetCF(iret_addr.flags); // Unsupported
  }
}

void
int19_function(seq_nr)
Bit16u seq_nr;
{
  Bit16u ebda_seg=read_word(0x0040,0x000E);
  Bit16u bootdev;
  Bit8u  bootdrv;
  Bit8u  bootchk;
  Bit16u bootseg;
  Bit16u bootip;
  Bit16u status;
  Bit16u bootfirst;

  ipl_entry_t e;

  // if BX_ELTORITO_BOOT is not defined, old behavior
  //   check bit 5 in CMOS reg 0x2d.  load either 0x00 or 0x80 into DL
  //   in preparation for the intial INT 13h (0=floppy A:, 0x80=C:)
  //     0: system boot sequence, first drive C: then A:
  //     1: system boot sequence, first drive A: then C:
  // else BX_ELTORITO_BOOT is defined
  //   CMOS regs 0x3D and 0x38 contain the boot sequence:
  //     CMOS reg 0x3D & 0x0f : 1st boot device
  //     CMOS reg 0x3D & 0xf0 : 2nd boot device
  //     CMOS reg 0x38 & 0xf0 : 3rd boot device
  //   boot device codes:
  //     0x00 : not defined
  //     0x01 : first floppy
  //     0x02 : first harddrive
  //     0x03 : first cdrom
  //     0x04 - 0x0f : PnP expansion ROMs (e.g. Etherboot)
  //     else : boot failure

  // Get the boot sequence
#if BX_ELTORITO_BOOT
  bootdev = inb_cmos(0x3d);
  bootdev |= ((inb_cmos(0x38) & 0xf0) << 4);
  bootdev >>= 4 * seq_nr;
  bootdev &= 0xf;

  /* Read user selected device */
  bootfirst = read_word(IPL_SEG, IPL_BOOTFIRST_OFFSET);
  if (bootfirst != 0xFFFF) {
    bootdev = bootfirst;
    /* User selected device not set */
    write_word(IPL_SEG, IPL_BOOTFIRST_OFFSET, 0xFFFF);
    /* Reset boot sequence */
    write_word(IPL_SEG, IPL_SEQUENCE_OFFSET, 0xFFFF);
  } else if (bootdev == 0) BX_PANIC("No bootable device.\n");

  /* Translate from CMOS runes to an IPL table offset by subtracting 1 */
  bootdev -= 1;
#else
  if (seq_nr ==2) BX_PANIC("No more boot devices.");
  if (!!(inb_cmos(0x2d) & 0x20) ^ (seq_nr == 1))
      /* Boot from floppy if the bit is set or it's the second boot */
    bootdev = 0x00;
  else
    bootdev = 0x01;
#endif

  /* Read the boot device from the IPL table */
  if (get_boot_vector(bootdev, &e) == 0) {
    BX_INFO("Invalid boot device (0x%x)\n", bootdev);
    return;
  }

  /* Do the loading, and set up vector as a far pointer to the boot
   * address, and bootdrv as the boot drive */
  print_boot_device(&e);

  switch(e.type) {
  case IPL_TYPE_FLOPPY: /* FDD */
  case IPL_TYPE_HARDDISK: /* HDD */

    bootdrv = (e.type == IPL_TYPE_HARDDISK) ? 0x80 : 0x00;
    bootseg = 0x07c0;
    status = 0;

ASM_START
    push bp
    mov  bp, sp
    push ax
    push bx
    push cx
    push dx

    mov  dl, _int19_function.bootdrv + 2[bp]
    mov  ax, _int19_function.bootseg + 2[bp]
    mov  es, ax         ;; segment
    xor  bx, bx         ;; offset
    mov  ah, #0x02      ;; function 2, read diskette sector
    mov  al, #0x01      ;; read 1 sector
    mov  ch, #0x00      ;; track 0
    mov  cl, #0x01      ;; sector 1
    mov  dh, #0x00      ;; head 0
    int  #0x13          ;; read sector
    jnc  int19_load_done
    mov  ax, #0x0001
    mov  _int19_function.status + 2[bp], ax

int19_load_done:
    pop  dx
    pop  cx
    pop  bx
    pop  ax
    pop  bp
ASM_END

    if (status != 0) {
      print_boot_failure(e.type, 1);
      return;
    }

    /* Always check the signature on a HDD boot sector; on FDD, only do
     * the check if the CMOS doesn't tell us to skip it */
    if ((e.type != IPL_TYPE_FLOPPY) || !((inb_cmos(0x38) & 0x01))) {
      if (read_word(bootseg,0x1fe) != 0xaa55) {
        print_boot_failure(e.type, 0);
        return;
      }
    }

    /* Canonicalize bootseg:bootip */
    bootip = (bootseg & 0x0fff) << 4;
    bootseg &= 0xf000;
  break;

#if BX_ELTORITO_BOOT
  case IPL_TYPE_CDROM: /* CD-ROM */
    status = cdrom_boot();

    // If failure
    if ( (status & 0x00ff) !=0 ) {
      print_cdromboot_failure(status);
      print_boot_failure(e.type, 1);
      return;
    }

    bootdrv = (Bit8u)(status>>8);
    bootseg = read_word(ebda_seg,&EbdaData->cdemu.load_segment);
    bootip = 0;
    break;
#endif

  case IPL_TYPE_BEV: /* Expansion ROM with a Bootstrap Entry Vector (a far pointer) */
    bootseg = e.vector >> 16;
    bootip = e.vector & 0xffff;
    break;

  default: return;
  }

  /* Debugging info */
  BX_INFO("Booting from %x:%x\n", bootseg, bootip);

  /* Jump to the boot vector */
ASM_START
    mov  bp, sp
    push cs
    push #int18_handler
    ;; Build an iret stack frame that will take us to the boot vector.
    ;; iret pops ip, then cs, then flags, so push them in the opposite order.
    pushf
    mov  ax, _int19_function.bootseg + 0[bp]
    push ax
    mov  ax, _int19_function.bootip + 0[bp]
    push ax
    ;; Set the magic number in ax and the boot drive in dl.
    mov  ax, #0xaa55
    mov  dl, _int19_function.bootdrv + 0[bp]
    ;; Zero some of the other registers.
    xor  bx, bx
    mov  ds, bx
    mov  es, bx
    mov  bp, bx
    ;; Go!
    iret
ASM_END
}

  void
int1a_function(regs, ds, iret_addr)
  pusha_regs_t regs; // regs pushed from PUSHA instruction
  Bit16u ds; // previous DS:, DS set to 0x0000 by asm wrapper
  iret_addr_t  iret_addr; // CS,IP,Flags pushed from original INT call
{
  Bit8u val8;

  BX_DEBUG_INT1A("int1a: AX=%04x BX=%04x CX=%04x DX=%04x DS=%04x\n", regs.u.r16.ax, regs.u.r16.bx, regs.u.r16.cx, regs.u.r16.dx, ds);

  ASM_START
  sti
  ASM_END

  switch (regs.u.r8.ah) {
    case 0: // get current clock count
      ASM_START
      cli
      ASM_END
      regs.u.r16.cx = BiosData->ticks_high;
      regs.u.r16.dx = BiosData->ticks_low;
      regs.u.r8.al  = BiosData->midnight_flag;
      BiosData->midnight_flag = 0; // reset flag
      ASM_START
      sti
      ASM_END
      // AH already 0
      ClearCF(iret_addr.flags); // OK
      break;

    case 1: // Set Current Clock Count
      ASM_START
      cli
      ASM_END
      BiosData->ticks_high = regs.u.r16.cx;
      BiosData->ticks_low  = regs.u.r16.dx;
      BiosData->midnight_flag = 0; // reset flag
      ASM_START
      sti
      ASM_END
      regs.u.r8.ah = 0;
      ClearCF(iret_addr.flags); // OK
      break;


    case 2: // Read CMOS Time
      if (rtc_updating()) {
        SetCF(iret_addr.flags);
        break;
        }

      regs.u.r8.dh = inb_cmos(0x00); // Seconds
      regs.u.r8.cl = inb_cmos(0x02); // Minutes
      regs.u.r8.ch = inb_cmos(0x04); // Hours
      regs.u.r8.dl = inb_cmos(0x0b) & 0x01; // Stat Reg B
      regs.u.r8.ah = 0;
      regs.u.r8.al = regs.u.r8.ch;
      ClearCF(iret_addr.flags); // OK
      break;

    case 3: // Set CMOS Time
      // Using a debugger, I notice the following masking/setting
      // of bits in Status Register B, by setting Reg B to
      // a few values and getting its value after INT 1A was called.
      //
      //        try#1       try#2       try#3
      // before 1111 1101   0111 1101   0000 0000
      // after  0110 0010   0110 0010   0000 0010
      //
      // Bit4 in try#1 flipped in hardware (forced low) due to bit7=1
      // My assumption: RegB = ((RegB & 01100000b) | 00000010b)
      if (rtc_updating()) {
        init_rtc();
        // fall through as if an update were not in progress
        }
      outb_cmos(0x00, regs.u.r8.dh); // Seconds
      outb_cmos(0x02, regs.u.r8.cl); // Minutes
      outb_cmos(0x04, regs.u.r8.ch); // Hours
      // Set Daylight Savings time enabled bit to requested value
      val8 = (inb_cmos(0x0b) & 0x60) | 0x02 | (regs.u.r8.dl & 0x01);
      // (reg B already selected)
      outb_cmos(0x0b, val8);
      regs.u.r8.ah = 0;
      regs.u.r8.al = val8; // val last written to Reg B
      ClearCF(iret_addr.flags); // OK
      break;

    case 4: // Read CMOS Date
      regs.u.r8.ah = 0;
      if (rtc_updating()) {
        SetCF(iret_addr.flags);
        break;
        }
      regs.u.r8.cl = inb_cmos(0x09); // Year
      regs.u.r8.dh = inb_cmos(0x08); // Month
      regs.u.r8.dl = inb_cmos(0x07); // Day of Month
      regs.u.r8.ch = inb_cmos(0x32); // Century
      regs.u.r8.al = regs.u.r8.ch;
      ClearCF(iret_addr.flags); // OK
      break;

    case 5: // Set CMOS Date
      // Using a debugger, I notice the following masking/setting
      // of bits in Status Register B, by setting Reg B to
      // a few values and getting its value after INT 1A was called.
      //
      //        try#1       try#2       try#3       try#4
      // before 1111 1101   0111 1101   0000 0010   0000 0000
      // after  0110 1101   0111 1101   0000 0010   0000 0000
      //
      // Bit4 in try#1 flipped in hardware (forced low) due to bit7=1
      // My assumption: RegB = (RegB & 01111111b)
      if (rtc_updating()) {
        init_rtc();
        SetCF(iret_addr.flags);
        break;
        }
      outb_cmos(0x09, regs.u.r8.cl); // Year
      outb_cmos(0x08, regs.u.r8.dh); // Month
      outb_cmos(0x07, regs.u.r8.dl); // Day of Month
      outb_cmos(0x32, regs.u.r8.ch); // Century
      val8 = inb_cmos(0x0b) & 0x7f; // clear halt-clock bit
      outb_cmos(0x0b, val8);
      regs.u.r8.ah = 0;
      regs.u.r8.al = val8; // AL = val last written to Reg B
      ClearCF(iret_addr.flags); // OK
      break;

    case 6: // Set Alarm Time in CMOS
      // Using a debugger, I notice the following masking/setting
      // of bits in Status Register B, by setting Reg B to
      // a few values and getting its value after INT 1A was called.
      //
      //        try#1       try#2       try#3
      // before 1101 1111   0101 1111   0000 0000
      // after  0110 1111   0111 1111   0010 0000
      //
      // Bit4 in try#1 flipped in hardware (forced low) due to bit7=1
      // My assumption: RegB = ((RegB & 01111111b) | 00100000b)
      val8 = inb_cmos(0x0b); // Get Status Reg B
      regs.u.r16.ax = 0;
      if (val8 & 0x20) {
        // Alarm interrupt enabled already
        SetCF(iret_addr.flags); // Error: alarm in use
        break;
        }
      if (rtc_updating()) {
        init_rtc();
        // fall through as if an update were not in progress
        }
      outb_cmos(0x01, regs.u.r8.dh); // Seconds alarm
      outb_cmos(0x03, regs.u.r8.cl); // Minutes alarm
      outb_cmos(0x05, regs.u.r8.ch); // Hours alarm
      outb(0xa1, inb(0xa1) & 0xfe); // enable IRQ 8
      // enable Status Reg B alarm bit, clear halt clock bit
      outb_cmos(0x0b, (val8 & 0x7f) | 0x20);
      ClearCF(iret_addr.flags); // OK
      break;

    case 7: // Turn off Alarm
      // Using a debugger, I notice the following masking/setting
      // of bits in Status Register B, by setting Reg B to
      // a few values and getting its value after INT 1A was called.
      //
      //        try#1       try#2       try#3       try#4
      // before 1111 1101   0111 1101   0010 0000   0010 0010
      // after  0100 0101   0101 0101   0000 0000   0000 0010
      //
      // Bit4 in try#1 flipped in hardware (forced low) due to bit7=1
      // My assumption: RegB = (RegB & 01010111b)
      val8 = inb_cmos(0x0b); // Get Status Reg B
      // clear clock-halt bit, disable alarm bit
      outb_cmos(0x0b, val8 & 0x57); // disable alarm bit
      regs.u.r8.ah = 0;
      regs.u.r8.al = val8; // val last written to Reg B
      ClearCF(iret_addr.flags); // OK
      break;
#if BX_PCIBIOS
    case 0xb1:
      // real mode PCI BIOS functions now handled in assembler code
      // this C code handles the error code for information only
      if (regs.u.r8.bl == 0xff) {
        BX_INFO("PCI BIOS: PCI not present\n");
      } else if (regs.u.r8.bl == 0x81) {
        BX_INFO("unsupported PCI BIOS function 0x%02x\n", regs.u.r8.al);
      } else if (regs.u.r8.bl == 0x83) {
        BX_INFO("bad PCI vendor ID %04x\n", regs.u.r16.dx);
      } else if (regs.u.r8.bl == 0x86) {
        if (regs.u.r8.al == 0x02) {
          BX_INFO("PCI device %04x:%04x not found at index %d\n", regs.u.r16.dx, regs.u.r16.cx, regs.u.r16.si);
        } else {
          BX_INFO("no PCI device with class code 0x%02x%04x found at index %d\n", regs.u.r8.cl, regs.u.r16.dx, regs.u.r16.si);
        }
      }
      regs.u.r8.ah = regs.u.r8.bl;
      SetCF(iret_addr.flags);
      break;
#endif

    default:
      SetCF(iret_addr.flags); // Unsupported
    }
}

  void
int70_function(regs, ds, iret_addr)
  pusha_regs_t regs; // regs pushed from PUSHA instruction
  Bit16u ds; // previous DS:, DS set to 0x0000 by asm wrapper
  iret_addr_t  iret_addr; // CS,IP,Flags pushed from original INT call
{
  // INT 70h: IRQ 8 - CMOS RTC interrupt from periodic or alarm modes
  Bit8u registerB = 0, registerC = 0;

  // Check which modes are enabled and have occurred.
  registerB = inb_cmos( 0xB );
  registerC = inb_cmos( 0xC );

  if( ( registerB & 0x60 ) != 0 ) {
    if( ( registerC & 0x20 ) != 0 ) {
      // Handle Alarm Interrupt.
ASM_START
      sti
      int #0x4a
      cli
ASM_END
    }
    if( ( registerC & 0x40 ) != 0 ) {
      // Handle Periodic Interrupt.

      if( read_byte( 0x40, 0xA0 ) != 0 ) {
        // Wait Interval (Int 15, AH=83) active.
        Bit32u time, toggle;

        time = read_dword( 0x40, 0x9C );  // Time left in microseconds.
        if( time < 0x3D1 ) {
          // Done waiting.
          Bit16u segment, offset;

          segment = read_word( 0x40, 0x98 );
          offset = read_word( 0x40, 0x9A );
          write_byte( 0x40, 0xA0, 0 );  // Turn of status byte.
          outb_cmos( 0xB, registerB & 0x37 ); // Clear the Periodic Interrupt.
          write_byte(segment, offset, read_byte(segment, offset) | 0x80 );  // Write to specified flag byte.
        } else {
          // Continue waiting.
          time -= 0x3D1;
          write_dword( 0x40, 0x9C, time );
        }
      }
    }
  }

ASM_START
  call eoi_both_pics
ASM_END
}


ASM_START
;------------------------------------------
;- INT74h : PS/2 mouse hardware interrupt -
;------------------------------------------
int74_handler:
  sti
  pusha
  push ds         ;; save DS
  push #0x00 ;; placeholder for status
  push #0x00 ;; placeholder for X
  push #0x00 ;; placeholder for Y
  push #0x00 ;; placeholder for Z
  push #0x00 ;; placeholder for make_far_call boolean
  call _int74_function
  pop  cx      ;; remove make_far_call from stack
  jcxz int74_done

  ;; make far call to EBDA:0022
  push #0x00
  pop ds
  push 0x040E     ;; push 0000:040E (opcodes 0xff, 0x36, 0x0E, 0x04)
  pop ds
  //CALL_EP(0x0022) ;; call far routine (call_Ep DS:0022 :opcodes 0xff, 0x1e, 0x22, 0x00)
  call far ptr[0x22]
int74_done:
  cli
  call eoi_both_pics
  add sp, #8     ;; pop status, x, y, z

  pop ds          ;; restore DS
  popa
  iret


;; This will perform an IRET, but will retain value of current CF
;; by altering flags on stack.  Better than RETF #02.
iret_modify_cf:
  jc   carry_set
  push bp
  mov  bp, sp
  and  BYTE [bp + 0x06], #0xfe
  pop  bp
  iret
carry_set:
  push bp
  mov  bp, sp
  or   BYTE [bp + 0x06], #0x01
  pop  bp
  iret


;----------------------
;- INT13h (relocated) -
;----------------------
;
; int13_relocated is a little bit messed up since I played with it
; I have to rewrite it:
;   - call a function that detect which function to call
;   - make all called C function get the same parameters list
;
int13_relocated:

#if BX_ELTORITO_BOOT
  ;; check for an eltorito function
  cmp   ah,#0x4a
  jb    int13_not_eltorito
  cmp   ah,#0x4d
  ja    int13_not_eltorito

  pusha
  push  es
  push  ds
  push  ss
  pop   ds

  push  #int13_out
  jmp   _int13_eltorito      ;; ELDX not used

int13_not_eltorito:
  push  ax
  push  bx
  push  cx
  push  dx

  ;; check if emulation active
  call  _cdemu_isactive
  cmp   al,#0x00
  je    int13_cdemu_inactive

  ;; check if access to the emulated drive
  call  _cdemu_emulated_drive
  pop   dx
  push  dx
  cmp   al,dl                ;; int13 on emulated drive
  jne   int13_nocdemu

  pop   dx
  pop   cx
  pop   bx
  pop   ax

  pusha
  push  es
  push  ds
  push  ss
  pop   ds

  push  #int13_out
  jmp   _int13_cdemu         ;; ELDX not used

int13_nocdemu:
  and   dl,#0xE0             ;; mask to get device class, including cdroms
  cmp   al,dl                ;; al is 0x00 or 0x80
  jne   int13_cdemu_inactive ;; inactive for device class

  pop   dx
  pop   cx
  pop   bx
  pop   ax

  push  ax
  push  cx
  push  dx
  push  bx

  dec   dl                   ;; real drive is dl - 1
  jmp   int13_legacy

int13_cdemu_inactive:
  pop   dx
  pop   cx
  pop   bx
  pop   ax

#endif // BX_ELTORITO_BOOT

int13_noeltorito:

  push  ax
  push  cx
  push  dx
  push  bx

int13_legacy:

  push  dx                   ;; push eltorito value of dx instead of sp

  push  bp
  push  si
  push  di

  push  es
  push  ds
  push  ss
  pop   ds

  ;; now the 16-bit registers can be restored with:
  ;; pop ds; pop es; popa; iret
  ;; arguments passed to functions should be
  ;; DS, ES, DI, SI, BP, ELDX, BX, DX, CX, AX, IP, CS, FLAGS

  test  dl, #0x80
  jnz   int13_notfloppy

  push #int13_out
  jmp _int13_diskette_function

int13_notfloppy:

#if BX_USE_ATADRV

  cmp   dl, #0xE0
  jb    int13_notcdrom

  // ebx is modified: BSD 5.2.1 boot loader problem
  // someone should figure out which 32 bit register that actually are used

  shr   ebx, #16
  push  bx

  call  _int13_cdrom

  pop   bx
  shl   ebx, #16

  jmp int13_out

int13_notcdrom:

#endif

int13_disk:
  ;; int13_harddisk modifies high word of EAX
  shr   eax, #16
  push  ax
  call  _int13_harddisk
  pop   ax
  shl   eax, #16

int13_out:
  pop ds
  pop es
  popa
  iret

;----------
;- INT18h -
;----------
int18_handler: ;; Boot Failure recovery: try the next device.

  ;; Reset SP and SS
  mov  ax, #0xfffe
  mov  sp, ax
  xor  ax, ax
  mov  ss, ax

  ;; Get the boot sequence number out of the IPL memory
  mov  bx, #IPL_SEG
  mov  ds, bx                     ;; Set segment
  mov  bx, IPL_SEQUENCE_OFFSET    ;; BX is now the sequence number
  inc  bx                         ;; ++
  mov  IPL_SEQUENCE_OFFSET, bx    ;; Write it back
  mov  ds, ax                     ;; and reset the segment to zero.

  ;; Carry on in the INT 19h handler, using the new sequence number
  push bx

  jmp  int19_next_boot

;----------
;- INT19h -
;----------
int19_relocated: ;; Boot function, relocated

  ;; int19 was beginning to be really complex, so now it
  ;; just calls a C function that does the work

  push bp
  mov  bp, sp

  ;; Reset SS and SP
  mov  ax, #0xfffe
  mov  sp, ax
  xor  ax, ax
  mov  ss, ax

  ;; Start from the first boot device (0, in AX)
  mov  bx, #IPL_SEG
  mov  ds, bx                     ;; Set segment to write to the IPL memory
  mov  IPL_SEQUENCE_OFFSET, ax    ;; Save the sequence number
  mov  ds, ax                     ;; and reset the segment.

  push ax

int19_next_boot:

  ;; Call the C code for the next boot device
  call _int19_function

  ;; Boot failed: invoke the boot recovery function
  int  #0x18

;----------
;- INT1Ch -
;----------
int1c_handler: ;; User Timer Tick
  iret


;----------------------
;- POST: Floppy Drive -
;----------------------
floppy_drive_post:
  xor  ax, ax
  mov  ds, ax

  mov  al, #0x00
  mov  0x043e, al ;; drive 0 & 1 uncalibrated, no interrupt has occurred

  mov  0x043f, al  ;; diskette motor status: read op, drive0, motors off

  mov  0x0440, al  ;; diskette motor timeout counter: not active
  mov  0x0441, al  ;; diskette controller status return code

  mov  0x0442, al  ;; disk & diskette controller status register 0
  mov  0x0443, al  ;; diskette controller status register 1
  mov  0x0444, al  ;; diskette controller status register 2
  mov  0x0445, al  ;; diskette controller cylinder number
  mov  0x0446, al  ;; diskette controller head number
  mov  0x0447, al  ;; diskette controller sector number
  mov  0x0448, al  ;; diskette controller bytes written

  mov  0x048b, al  ;; diskette configuration data

  ;; -----------------------------------------------------------------
  ;; (048F) diskette controller information
  ;;
  mov  al, #0x10   ;; get CMOS diskette drive type
  out  0x70, AL
  in   AL, 0x71
  mov  ah, al      ;; save byte to AH

look_drive0:
  shr  al, #4      ;; look at top 4 bits for drive 0
  jz   f0_missing  ;; jump if no drive0
  mov  bl, #0x07   ;; drive0 determined, multi-rate, has changed line
  jmp  look_drive1
f0_missing:
  mov  bl, #0x00   ;; no drive0

look_drive1:
  mov  al, ah      ;; restore from AH
  and  al, #0x0f   ;; look at bottom 4 bits for drive 1
  jz   f1_missing  ;; jump if no drive1
  or   bl, #0x70   ;; drive1 determined, multi-rate, has changed line
f1_missing:
                   ;; leave high bits in BL zerod
  mov  0x048f, bl  ;; put new val in BDA (diskette controller information)
  ;; -----------------------------------------------------------------

  mov  al, #0x00
  mov  0x0490, al  ;; diskette 0 media state
  mov  0x0491, al  ;; diskette 1 media state

                   ;; diskette 0,1 operational starting state
                   ;; drive type has not been determined,
                   ;; has no changed detection line
  mov  0x0492, al
  mov  0x0493, al

  mov  0x0494, al  ;; diskette 0 current cylinder
  mov  0x0495, al  ;; diskette 1 current cylinder

  mov  al, #0x02
  out  #0x0a, al   ;; clear DMA-1 channel 2 mask bit

  SET_INT_VECTOR(0x1E, #0xF000, #diskette_param_table2)
  SET_INT_VECTOR(0x40, #0xF000, #int13_diskette)
  SET_INT_VECTOR(0x0E, #0xF000, #int0e_handler) ;; IRQ 6

  ret


;--------------------
;- POST: HARD DRIVE -
;--------------------
; relocated here because the primary POST area isnt big enough.
hard_drive_post:
  // IRQ 14 = INT 76h
  // INT 76h calls INT 15h function ax=9100

  mov  al, #0x0a   ; 0000 1010 = reserved, disable IRQ 14
  mov  dx, #0x03f6
  out  dx, al

  xor  ax, ax
  mov  ds, ax
  mov  0x0474, al /* hard disk status of last operation */
  mov  0x0477, al /* hard disk port offset (XT only ???) */
  mov  0x048c, al /* hard disk status register */
  mov  0x048d, al /* hard disk error register */
  mov  0x048e, al /* hard disk task complete flag */
  mov  al, #0x01
  mov  0x0475, al /* hard disk number attached */
  mov  al, #0xc0
  mov  0x0476, al /* hard disk control byte */
  SET_INT_VECTOR(0x13, #0xF000, #int13_handler)
  SET_INT_VECTOR(0x76, #0xF000, #int76_handler)
  ;; INT 41h: hard disk 0 configuration pointer
  ;; INT 46h: hard disk 1 configuration pointer
  SET_INT_VECTOR(0x41, #EBDA_SEG, #0x003D)
  SET_INT_VECTOR(0x46, #EBDA_SEG, #0x004D)

  ;; move disk geometry data from CMOS to EBDA disk parameter table(s)
  mov  al, #0x12
  out  #0x70, al
  in   al, #0x71
  and  al, #0xf0
  cmp  al, #0xf0
  je   post_d0_extended
  jmp check_for_hd1
post_d0_extended:
  mov  al, #0x19
  out  #0x70, al
  in   al, #0x71
  cmp  al, #47  ;; decimal 47 - user definable
  je   post_d0_type47
  HALT(__LINE__)
post_d0_type47:
  ;; CMOS  purpose                  param table offset
  ;; 1b    cylinders low            0
  ;; 1c    cylinders high           1
  ;; 1d    heads                    2
  ;; 1e    write pre-comp low       5
  ;; 1f    write pre-comp high      6
  ;; 20    retries/bad map/heads>8  8
  ;; 21    landing zone low         C
  ;; 22    landing zone high        D
  ;; 23    sectors/track            E

  mov  ax, #EBDA_SEG
  mov  ds, ax

  ;;; Filling EBDA table for hard disk 0.
  mov  al, #0x1f
  out  #0x70, al
  in   al, #0x71
  mov  ah, al
  mov  al, #0x1e
  out  #0x70, al
  in   al, #0x71
  mov   (0x003d + 0x05), ax ;; write precomp word

  mov  al, #0x20
  out  #0x70, al
  in   al, #0x71
  mov   (0x003d + 0x08), al ;; drive control byte

  mov  al, #0x22
  out  #0x70, al
  in   al, #0x71
  mov  ah, al
  mov  al, #0x21
  out  #0x70, al
  in   al, #0x71
  mov   (0x003d + 0x0C), ax ;; landing zone word

  mov  al, #0x1c   ;; get cylinders word in AX
  out  #0x70, al
  in   al, #0x71   ;; high byte
  mov  ah, al
  mov  al, #0x1b
  out  #0x70, al
  in   al, #0x71   ;; low byte
  mov  bx, ax      ;; BX = cylinders

  mov  al, #0x1d
  out  #0x70, al
  in   al, #0x71
  mov  cl, al      ;; CL = heads

  mov  al, #0x23
  out  #0x70, al
  in   al, #0x71
  mov  dl, al      ;; DL = sectors

  cmp  bx, #1024
  jnbe hd0_post_logical_chs ;; if cylinders > 1024, use translated style CHS

hd0_post_physical_chs:
  ;; no logical CHS mapping used, just physical CHS
  ;; use Standard Fixed Disk Parameter Table (FDPT)
  mov   (0x003d + 0x00), bx ;; number of physical cylinders
  mov   (0x003d + 0x02), cl ;; number of physical heads
  mov   (0x003d + 0x0E), dl ;; number of physical sectors
  jmp check_for_hd1

hd0_post_logical_chs:
  ;; complies with Phoenix style Translated Fixed Disk Parameter Table (FDPT)
  mov   (0x003d + 0x09), bx ;; number of physical cylinders
  mov   (0x003d + 0x0b), cl ;; number of physical heads
  mov   (0x003d + 0x04), dl ;; number of physical sectors
  mov   (0x003d + 0x0e), dl ;; number of logical sectors (same)
  mov al, #0xa0
  mov   (0x003d + 0x03), al ;; A0h signature, indicates translated table

  cmp bx, #2048
  jnbe hd0_post_above_2048
  ;; 1024 < c <= 2048 cylinders
  shr bx, #0x01
  shl cl, #0x01
  jmp hd0_post_store_logical

hd0_post_above_2048:
  cmp bx, #4096
  jnbe hd0_post_above_4096
  ;; 2048 < c <= 4096 cylinders
  shr bx, #0x02
  shl cl, #0x02
  jmp hd0_post_store_logical

hd0_post_above_4096:
  cmp bx, #8192
  jnbe hd0_post_above_8192
  ;; 4096 < c <= 8192 cylinders
  shr bx, #0x03
  shl cl, #0x03
  jmp hd0_post_store_logical

hd0_post_above_8192:
  ;; 8192 < c <= 16384 cylinders
  shr bx, #0x04
  shl cl, #0x04

hd0_post_store_logical:
  mov   (0x003d + 0x00), bx ;; number of physical cylinders
  mov   (0x003d + 0x02), cl ;; number of physical heads
  ;; checksum
  mov   cl, #0x0f     ;; repeat count
  mov   si, #0x003d   ;; offset to disk0 FDPT
  mov   al, #0x00     ;; sum
hd0_post_checksum_loop:
  add   al, [si]
  inc   si
  dec   cl
  jnz hd0_post_checksum_loop
  not   al  ;; now take 2s complement
  inc   al
  mov   [si], al
;;; Done filling EBDA table for hard disk 0.


check_for_hd1:
  ;; is there really a second hard disk?  if not, return now
  mov  al, #0x12
  out  #0x70, al
  in   al, #0x71
  and  al, #0x0f
  jnz   post_d1_exists
  ret
post_d1_exists:
  ;; check that the hd type is really 0x0f.
  cmp al, #0x0f
  jz post_d1_extended
  HALT(__LINE__)
post_d1_extended:
  ;; check that the extended type is 47 - user definable
  mov  al, #0x1a
  out  #0x70, al
  in   al, #0x71
  cmp  al, #47  ;; decimal 47 - user definable
  je   post_d1_type47
  HALT(__LINE__)
post_d1_type47:
  ;; Table for disk1.
  ;; CMOS  purpose                  param table offset
  ;; 0x24    cylinders low            0
  ;; 0x25    cylinders high           1
  ;; 0x26    heads                    2
  ;; 0x27    write pre-comp low       5
  ;; 0x28    write pre-comp high      6
  ;; 0x29    heads>8                  8
  ;; 0x2a    landing zone low         C
  ;; 0x2b    landing zone high        D
  ;; 0x2c    sectors/track            E
;;; Fill EBDA table for hard disk 1.
  mov  ax, #EBDA_SEG
  mov  ds, ax
  mov  al, #0x28
  out  #0x70, al
  in   al, #0x71
  mov  ah, al
  mov  al, #0x27
  out  #0x70, al
  in   al, #0x71
  mov   (0x004d + 0x05), ax ;; write precomp word

  mov  al, #0x29
  out  #0x70, al
  in   al, #0x71
  mov   (0x004d + 0x08), al ;; drive control byte

  mov  al, #0x2b
  out  #0x70, al
  in   al, #0x71
  mov  ah, al
  mov  al, #0x2a
  out  #0x70, al
  in   al, #0x71
  mov   (0x004d + 0x0C), ax ;; landing zone word

  mov  al, #0x25   ;; get cylinders word in AX
  out  #0x70, al
  in   al, #0x71   ;; high byte
  mov  ah, al
  mov  al, #0x24
  out  #0x70, al
  in   al, #0x71   ;; low byte
  mov  bx, ax      ;; BX = cylinders

  mov  al, #0x26
  out  #0x70, al
  in   al, #0x71
  mov  cl, al      ;; CL = heads

  mov  al, #0x2c
  out  #0x70, al
  in   al, #0x71
  mov  dl, al      ;; DL = sectors

  cmp  bx, #1024
  jnbe hd1_post_logical_chs ;; if cylinders > 1024, use translated style CHS

hd1_post_physical_chs:
  ;; no logical CHS mapping used, just physical CHS
  ;; use Standard Fixed Disk Parameter Table (FDPT)
  mov   (0x004d + 0x00), bx ;; number of physical cylinders
  mov   (0x004d + 0x02), cl ;; number of physical heads
  mov   (0x004d + 0x0E), dl ;; number of physical sectors
  ret

hd1_post_logical_chs:
  ;; complies with Phoenix style Translated Fixed Disk Parameter Table (FDPT)
  mov   (0x004d + 0x09), bx ;; number of physical cylinders
  mov   (0x004d + 0x0b), cl ;; number of physical heads
  mov   (0x004d + 0x04), dl ;; number of physical sectors
  mov   (0x004d + 0x0e), dl ;; number of logical sectors (same)
  mov al, #0xa0
  mov   (0x004d + 0x03), al ;; A0h signature, indicates translated table

  cmp bx, #2048
  jnbe hd1_post_above_2048
  ;; 1024 < c <= 2048 cylinders
  shr bx, #0x01
  shl cl, #0x01
  jmp hd1_post_store_logical

hd1_post_above_2048:
  cmp bx, #4096
  jnbe hd1_post_above_4096
  ;; 2048 < c <= 4096 cylinders
  shr bx, #0x02
  shl cl, #0x02
  jmp hd1_post_store_logical

hd1_post_above_4096:
  cmp bx, #8192
  jnbe hd1_post_above_8192
  ;; 4096 < c <= 8192 cylinders
  shr bx, #0x03
  shl cl, #0x03
  jmp hd1_post_store_logical

hd1_post_above_8192:
  ;; 8192 < c <= 16384 cylinders
  shr bx, #0x04
  shl cl, #0x04

hd1_post_store_logical:
  mov   (0x004d + 0x00), bx ;; number of physical cylinders
  mov   (0x004d + 0x02), cl ;; number of physical heads
  ;; checksum
  mov   cl, #0x0f     ;; repeat count
  mov   si, #0x004d   ;; offset to disk0 FDPT
  mov   al, #0x00     ;; sum
hd1_post_checksum_loop:
  add   al, [si]
  inc   si
  dec   cl
  jnz hd1_post_checksum_loop
  not   al  ;; now take 2s complement
  inc   al
  mov   [si], al
;;; Done filling EBDA table for hard disk 1.

  ret

;--------------------
;- POST: EBDA segment
;--------------------
; relocated here because the primary POST area isnt big enough.
ebda_post:
#if BX_USE_EBDA
  mov ax, #EBDA_SEG
  mov ds, ax
  mov byte ptr [0x0], #EBDA_SIZE
#endif
  xor ax, ax            ; mov EBDA seg into 40E
  mov ds, ax
  mov word ptr [0x40E], #EBDA_SEG
  ret;;

;--------------------
;- POST: EOI + jmp via [0x40:67)
;--------------------
; relocated here because the primary POST area isnt big enough.
eoi_jmp_post:
  mov   al, #0x20
  out   #0xA0, al ;; slave  PIC EOI
  mov   al, #0x20
  out   #0x20, al ;; master PIC EOI

jmp_post_0x467:
  xor ax, ax
  mov ds, ax

  jmp far ptr [0x467]

iret_post_0x467:
  xor ax, ax
  mov ds, ax

  mov sp, [0x467]
  mov ss, [0x469]
  iret

retf_post_0x467:
  xor ax, ax
  mov ds, ax

  mov sp, [0x467]
  mov ss, [0x469]
  retf

s3_post:
  mov sp, #0xffe
#if BX_ROMBIOS32
  call rombios32_init
#endif
  call _s3_resume
  mov bl, #0x00
  and ax, ax
  jz normal_post
  call _s3_resume_panic

;--------------------
eoi_both_pics:
  mov   al, #0x20
  out   #0xA0, al ;; slave  PIC EOI
eoi_master_pic:
  mov   al, #0x20
  out   #0x20, al ;; master PIC EOI
  ret

;--------------------
BcdToBin:
  ;; in:  AL in BCD format
  ;; out: AL in binary format, AH will always be 0
  ;; trashes BX
  mov  bl, al
  and  bl, #0x0f ;; bl has low digit
  shr  al, #4    ;; al has high digit
  mov  bh, #10
  mul  al, bh    ;; multiply high digit by 10 (result in AX)
  add  al, bl    ;;   then add low digit
  ret

;--------------------
timer_tick_post:
  ;; Setup the Timer Ticks Count (0x46C:dword) and
  ;;   Timer Ticks Roller Flag (0x470:byte)
  ;; The Timer Ticks Count needs to be set according to
  ;; the current CMOS time, as if ticks have been occurring
  ;; at 18.2hz since midnight up to this point.  Calculating
  ;; this is a little complicated.  Here are the factors I gather
  ;; regarding this.  14,318,180 hz was the original clock speed,
  ;; chosen so it could be divided by either 3 to drive the 5Mhz CPU
  ;; at the time, or 4 to drive the CGA video adapter.  The div3
  ;; source was divided again by 4 to feed a 1.193Mhz signal to
  ;; the timer.  With a maximum 16bit timer count, this is again
  ;; divided down by 65536 to 18.2hz.
  ;;
  ;; 14,318,180 Hz clock
  ;;   /3 = 4,772,726 Hz fed to orginal 5Mhz CPU
  ;;   /4 = 1,193,181 Hz fed to timer
  ;;   /65536 (maximum timer count) = 18.20650736 ticks/second
  ;; 1 second = 18.20650736 ticks
  ;; 1 minute = 1092.390442 ticks
  ;; 1 hour   = 65543.42651 ticks
  ;;
  ;; Given the values in the CMOS clock, one could calculate
  ;; the number of ticks by the following:
  ;;   ticks = (BcdToBin(seconds) * 18.206507) +
  ;;           (BcdToBin(minutes) * 1092.3904)
  ;;           (BcdToBin(hours)   * 65543.427)
  ;; To get a little more accuracy, since Im using integer
  ;; arithmatic, I use:
  ;;   ticks = (BcdToBin(seconds) * 18206507) / 1000000 +
  ;;           (BcdToBin(minutes) * 10923904) / 10000 +
  ;;           (BcdToBin(hours)   * 65543427) / 1000

  ;; assuming DS=0000

  ;; get CMOS seconds
  xor  eax, eax ;; clear EAX
  mov  al, #0x00
  out  #0x70, al
  in   al, #0x71 ;; AL has CMOS seconds in BCD
  call BcdToBin  ;; EAX now has seconds in binary
  mov  edx, #18206507
  mul  eax, edx
  mov  ebx, #1000000
  xor  edx, edx
  div  eax, ebx
  mov  ecx, eax  ;; ECX will accumulate total ticks

  ;; get CMOS minutes
  xor  eax, eax ;; clear EAX
  mov  al, #0x02
  out  #0x70, al
  in   al, #0x71 ;; AL has CMOS minutes in BCD
  call BcdToBin  ;; EAX now has minutes in binary
  mov  edx, #10923904
  mul  eax, edx
  mov  ebx, #10000
  xor  edx, edx
  div  eax, ebx
  add  ecx, eax  ;; add to total ticks

  ;; get CMOS hours
  xor  eax, eax ;; clear EAX
  mov  al, #0x04
  out  #0x70, al
  in   al, #0x71 ;; AL has CMOS hours in BCD
  call BcdToBin  ;; EAX now has hours in binary
  mov  edx, #65543427
  mul  eax, edx
  mov  ebx, #1000
  xor  edx, edx
  div  eax, ebx
  add  ecx, eax  ;; add to total ticks

  mov  0x46C, ecx ;; Timer Ticks Count
  xor  al, al
  mov  0x470, al  ;; Timer Ticks Rollover Flag
  ret

;--------------------
int76_handler:
  ;; record completion in BIOS task complete flag
  push  ax
  push  ds
  mov   ax, #0x0040
  mov   ds, ax
  mov   0x008E, #0xff
  call  eoi_both_pics
  pop   ds
  pop   ax
  iret


;--------------------
#if BX_APM

use32 386
#define APM_PROT32
#include "apmbios.S"

use16 386
#define APM_PROT16
#include "apmbios.S"

#define APM_REAL
#include "apmbios.S"

#endif

;--------------------
#if BX_PCIBIOS
use32 386
.align 16
bios32_structure:
  db 0x5f, 0x33, 0x32, 0x5f  ;; "_32_" signature
  dw bios32_entry_point, 0xf ;; 32 bit physical address
  db 0             ;; revision level
  ;; length in paragraphs and checksum stored in a word to prevent errors
  dw (~(((bios32_entry_point >> 8) + (bios32_entry_point & 0xff) + 0x32) \
        & 0xff) << 8) + 0x01
  db 0,0,0,0,0     ;; reserved

.align 16
bios32_entry_point:
  pushfd
  cmp eax, #0x49435024 ;; "$PCI"
  jne unknown_service
  mov eax, #0x80000000
  mov dx, #0x0cf8
  out dx, eax
  mov dx, #0x0cfc
  in  eax, dx
#ifdef PCI_FIXED_HOST_BRIDGE
  cmp eax, #PCI_FIXED_HOST_BRIDGE
  jne unknown_service
#else
  ;; say ok if a device is present
  cmp eax, #0xffffffff
  je unknown_service
#endif
  mov ebx, #0x000f0000
  mov ecx, #0
  mov edx, #pcibios_protected
  xor al, al
  jmp bios32_end
unknown_service:
  mov al, #0x80
bios32_end:
#ifdef BX_QEMU
  and dword ptr[esp+8],0xfffffffc ;; reset CS.RPL for kqemu
#endif
  popfd
  retf

.align 16
pcibios_protected:
  pushfd
  cli
  push esi
  push edi
  cmp al, #0x01 ;; installation check
  jne pci_pro_f02
  mov bx, #0x0210
  mov cx, #0
  mov edx, #0x20494350 ;; "PCI "
  mov al, #0x01
  jmp pci_pro_ok
pci_pro_f02: ;; find pci device
  cmp al, #0x02
  jne pci_pro_f03
  shl ecx, #16
  mov cx, dx
  xor bx, bx
  mov di, #0x00
pci_pro_devloop:
  call pci_pro_select_reg
  mov dx, #0x0cfc
  in  eax, dx
  cmp eax, ecx
  jne pci_pro_nextdev
  cmp si, #0
  je  pci_pro_ok
  dec si
pci_pro_nextdev:
  inc bx
  cmp bx, #0x0100
  jne pci_pro_devloop
  mov ah, #0x86
  jmp pci_pro_fail
pci_pro_f03: ;; find class code
  cmp al, #0x03
  jne pci_pro_f08
  xor bx, bx
  mov di, #0x08
pci_pro_devloop2:
  call pci_pro_select_reg
  mov dx, #0x0cfc
  in  eax, dx
  shr eax, #8
  cmp eax, ecx
  jne pci_pro_nextdev2
  cmp si, #0
  je  pci_pro_ok
  dec si
pci_pro_nextdev2:
  inc bx
  cmp bx, #0x0100
  jne pci_pro_devloop2
  mov ah, #0x86
  jmp pci_pro_fail
pci_pro_f08: ;; read configuration byte
  cmp al, #0x08
  jne pci_pro_f09
  call pci_pro_select_reg
  push edx
  mov dx, di
  and dx, #0x03
  add dx, #0x0cfc
  in  al, dx
  pop edx
  mov cl, al
  jmp pci_pro_ok
pci_pro_f09: ;; read configuration word
  cmp al, #0x09
  jne pci_pro_f0a
  call pci_pro_select_reg
  push edx
  mov dx, di
  and dx, #0x02
  add dx, #0x0cfc
  in  ax, dx
  pop edx
  mov cx, ax
  jmp pci_pro_ok
pci_pro_f0a: ;; read configuration dword
  cmp al, #0x0a
  jne pci_pro_f0b
  call pci_pro_select_reg
  push edx
  mov dx, #0x0cfc
  in  eax, dx
  pop edx
  mov ecx, eax
  jmp pci_pro_ok
pci_pro_f0b: ;; write configuration byte
  cmp al, #0x0b
  jne pci_pro_f0c
  call pci_pro_select_reg
  push edx
  mov dx, di
  and dx, #0x03
  add dx, #0x0cfc
  mov al, cl
  out dx, al
  pop edx
  jmp pci_pro_ok
pci_pro_f0c: ;; write configuration word
  cmp al, #0x0c
  jne pci_pro_f0d
  call pci_pro_select_reg
  push edx
  mov dx, di
  and dx, #0x02
  add dx, #0x0cfc
  mov ax, cx
  out dx, ax
  pop edx
  jmp pci_pro_ok
pci_pro_f0d: ;; write configuration dword
  cmp al, #0x0d
  jne pci_pro_unknown
  call pci_pro_select_reg
  push edx
  mov dx, #0x0cfc
  mov eax, ecx
  out dx, eax
  pop edx
  jmp pci_pro_ok
pci_pro_unknown:
  mov ah, #0x81
pci_pro_fail:
  pop edi
  pop esi
#ifdef BX_QEMU
  and dword ptr[esp+8],0xfffffffc ;; reset CS.RPL for kqemu
#endif
  popfd
  stc
  retf
pci_pro_ok:
  xor ah, ah
  pop edi
  pop esi
#ifdef BX_QEMU
  and dword ptr[esp+8],0xfffffffc ;; reset CS.RPL for kqemu
#endif
  popfd
  clc
  retf

pci_pro_select_reg:
  push edx
  mov eax, #0x800000
  mov ax,  bx
  shl eax, #8
  and di,  #0xff
  or  ax,  di
  and al,  #0xfc
  mov dx, #0x0cf8
  out dx,  eax
  pop edx
  ret

use16 386

pcibios_real:
  push eax
  push dx
  mov eax, #0x80000000
  mov dx, #0x0cf8
  out dx, eax
  mov dx, #0x0cfc
  in  eax, dx
#ifdef PCI_FIXED_HOST_BRIDGE
  cmp eax, #PCI_FIXED_HOST_BRIDGE
  je  pci_present
#else
  ;; say ok if a device is present
  cmp eax, #0xffffffff
  jne  pci_present
#endif
  pop dx
  pop eax
  mov ah, #0xff
  stc
  ret
pci_present:
  pop dx
  pop eax
  cmp al, #0x01 ;; installation check
  jne pci_real_f02
  mov ax, #0x0001
  mov bx, #0x0210
  mov cx, #0
  mov edx, #0x20494350 ;; "PCI "
  mov edi, #0xf0000
  mov di, #pcibios_protected
  clc
  ret
pci_real_f02: ;; find pci device
  push esi
  push edi
  cmp al, #0x02
  jne pci_real_f03
  shl ecx, #16
  mov cx, dx
  xor bx, bx
  mov di, #0x00
pci_real_devloop:
  call pci_real_select_reg
  mov dx, #0x0cfc
  in  eax, dx
  cmp eax, ecx
  jne pci_real_nextdev
  cmp si, #0
  je  pci_real_ok
  dec si
pci_real_nextdev:
  inc bx
  cmp bx, #0x0100
  jne pci_real_devloop
  mov dx, cx
  shr ecx, #16
  mov ax, #0x8602
  jmp pci_real_fail
pci_real_f03: ;; find class code
  cmp al, #0x03
  jne pci_real_f08
  xor bx, bx
  mov di, #0x08
pci_real_devloop2:
  call pci_real_select_reg
  mov dx, #0x0cfc
  in  eax, dx
  shr eax, #8
  cmp eax, ecx
  jne pci_real_nextdev2
  cmp si, #0
  je  pci_real_ok
  dec si
pci_real_nextdev2:
  inc bx
  cmp bx, #0x0100
  jne pci_real_devloop2
  mov dx, cx
  shr ecx, #16
  mov ax, #0x8603
  jmp pci_real_fail
pci_real_f08: ;; read configuration byte
  cmp al, #0x08
  jne pci_real_f09
  call pci_real_select_reg
  push dx
  mov dx, di
  and dx, #0x03
  add dx, #0x0cfc
  in  al, dx
  pop dx
  mov cl, al
  jmp pci_real_ok
pci_real_f09: ;; read configuration word
  cmp al, #0x09
  jne pci_real_f0a
  call pci_real_select_reg
  push dx
  mov dx, di
  and dx, #0x02
  add dx, #0x0cfc
  in  ax, dx
  pop dx
  mov cx, ax
  jmp pci_real_ok
pci_real_f0a: ;; read configuration dword
  cmp al, #0x0a
  jne pci_real_f0b
  call pci_real_select_reg
  push dx
  mov dx, #0x0cfc
  in  eax, dx
  pop dx
  mov ecx, eax
  jmp pci_real_ok
pci_real_f0b: ;; write configuration byte
  cmp al, #0x0b
  jne pci_real_f0c
  call pci_real_select_reg
  push dx
  mov dx, di
  and dx, #0x03
  add dx, #0x0cfc
  mov al, cl
  out dx, al
  pop dx
  jmp pci_real_ok
pci_real_f0c: ;; write configuration word
  cmp al, #0x0c
  jne pci_real_f0d
  call pci_real_select_reg
  push dx
  mov dx, di
  and dx, #0x02
  add dx, #0x0cfc
  mov ax, cx
  out dx, ax
  pop dx
  jmp pci_real_ok
pci_real_f0d: ;; write configuration dword
  cmp al, #0x0d
  jne pci_real_f0e
  call pci_real_select_reg
  push dx
  mov dx, #0x0cfc
  mov eax, ecx
  out dx, eax
  pop dx
  jmp pci_real_ok
pci_real_f0e: ;; get irq routing options
  cmp al, #0x0e
  jne pci_real_unknown
  SEG ES
  cmp word ptr [di], #pci_routing_table_structure_end - pci_routing_table_structure_start
  jb pci_real_too_small
  SEG ES
  mov word ptr [di], #pci_routing_table_structure_end - pci_routing_table_structure_start
  pushf
  push ds
  push es
  push cx
  push si
  push di
  cld
  mov si, #pci_routing_table_structure_start
  push cs
  pop ds
  SEG ES
  mov cx, [di+2]
  SEG ES
  mov es, [di+4]
  mov di, cx
  mov cx, #pci_routing_table_structure_end - pci_routing_table_structure_start
  rep
      movsb
  pop di
  pop si
  pop cx
  pop es
  pop ds
  popf
  mov bx, #(1 << 9) | (1 << 11)   ;; irq 9 and 11 are used
  jmp pci_real_ok
pci_real_too_small:
  SEG ES
  mov word ptr [di], #pci_routing_table_structure_end - pci_routing_table_structure_start
  mov ah, #0x89
  jmp pci_real_fail

pci_real_unknown:
  mov ah, #0x81
pci_real_fail:
  pop edi
  pop esi
  stc
  ret
pci_real_ok:
  xor ah, ah
  pop edi
  pop esi
  clc
  ret

pci_real_select_reg:
  push dx
  mov eax, #0x800000
  mov ax,  bx
  shl eax, #8
  and di,  #0xff
  or  ax,  di
  and al,  #0xfc
  mov dx,  #0x0cf8
  out dx,  eax
  pop dx
  ret

.align 16
pci_routing_table_structure:
  db 0x24, 0x50, 0x49, 0x52  ;; "$PIR" signature
  db 0, 1 ;; version
  dw 32 + (6 * 16) ;; table size
  db 0 ;; PCI interrupt router bus
  db 0x08 ;; PCI interrupt router DevFunc
  dw 0x0000 ;; PCI exclusive IRQs
  dw 0x8086 ;; compatible PCI interrupt router vendor ID
  dw 0x122e ;; compatible PCI interrupt router device ID
  dw 0,0 ;; Miniport data
  db 0,0,0,0,0,0,0,0,0,0,0 ;; reserved
  db 0x37 ;; checksum
pci_routing_table_structure_start:
  ;; first slot entry PCI-to-ISA (embedded)
  db 0 ;; pci bus number
  db 0x08 ;; pci device number (bit 7-3)
  db 0x60 ;; link value INTA#: pointer into PCI2ISA config space
  dw 0xdef8 ;; IRQ bitmap INTA#
  db 0x61 ;; link value INTB#
  dw 0xdef8 ;; IRQ bitmap INTB#
  db 0x62 ;; link value INTC#
  dw 0xdef8 ;; IRQ bitmap INTC#
  db 0x63 ;; link value INTD#
  dw 0xdef8 ;; IRQ bitmap INTD#
  db 0 ;; physical slot (0 = embedded)
  db 0 ;; reserved
  ;; second slot entry: 1st PCI slot
  db 0 ;; pci bus number
  db 0x10 ;; pci device number (bit 7-3)
  db 0x61 ;; link value INTA#
  dw 0xdef8 ;; IRQ bitmap INTA#
  db 0x62 ;; link value INTB#
  dw 0xdef8 ;; IRQ bitmap INTB#
  db 0x63 ;; link value INTC#
  dw 0xdef8 ;; IRQ bitmap INTC#
  db 0x60 ;; link value INTD#
  dw 0xdef8 ;; IRQ bitmap INTD#
  db 1 ;; physical slot (0 = embedded)
  db 0 ;; reserved
  ;; third slot entry: 2nd PCI slot
  db 0 ;; pci bus number
  db 0x18 ;; pci device number (bit 7-3)
  db 0x62 ;; link value INTA#
  dw 0xdef8 ;; IRQ bitmap INTA#
  db 0x63 ;; link value INTB#
  dw 0xdef8 ;; IRQ bitmap INTB#
  db 0x60 ;; link value INTC#
  dw 0xdef8 ;; IRQ bitmap INTC#
  db 0x61 ;; link value INTD#
  dw 0xdef8 ;; IRQ bitmap INTD#
  db 2 ;; physical slot (0 = embedded)
  db 0 ;; reserved
  ;; 4th slot entry: 3rd PCI slot
  db 0 ;; pci bus number
  db 0x20 ;; pci device number (bit 7-3)
  db 0x63 ;; link value INTA#
  dw 0xdef8 ;; IRQ bitmap INTA#
  db 0x60 ;; link value INTB#
  dw 0xdef8 ;; IRQ bitmap INTB#
  db 0x61 ;; link value INTC#
  dw 0xdef8 ;; IRQ bitmap INTC#
  db 0x62 ;; link value INTD#
  dw 0xdef8 ;; IRQ bitmap INTD#
  db 3 ;; physical slot (0 = embedded)
  db 0 ;; reserved
  ;; 5th slot entry: 4rd PCI slot
  db 0 ;; pci bus number
  db 0x28 ;; pci device number (bit 7-3)
  db 0x60 ;; link value INTA#
  dw 0xdef8 ;; IRQ bitmap INTA#
  db 0x61 ;; link value INTB#
  dw 0xdef8 ;; IRQ bitmap INTB#
  db 0x62 ;; link value INTC#
  dw 0xdef8 ;; IRQ bitmap INTC#
  db 0x63 ;; link value INTD#
  dw 0xdef8 ;; IRQ bitmap INTD#
  db 4 ;; physical slot (0 = embedded)
  db 0 ;; reserved
  ;; 6th slot entry: 5rd PCI slot
  db 0 ;; pci bus number
  db 0x30 ;; pci device number (bit 7-3)
  db 0x61 ;; link value INTA#
  dw 0xdef8 ;; IRQ bitmap INTA#
  db 0x62 ;; link value INTB#
  dw 0xdef8 ;; IRQ bitmap INTB#
  db 0x63 ;; link value INTC#
  dw 0xdef8 ;; IRQ bitmap INTC#
  db 0x60 ;; link value INTD#
  dw 0xdef8 ;; IRQ bitmap INTD#
  db 5 ;; physical slot (0 = embedded)
  db 0 ;; reserved
pci_routing_table_structure_end:

#if !BX_ROMBIOS32
pci_irq_list:
  db 11, 10, 9, 5;

pcibios_init_sel_reg:
  push eax
  mov eax, #0x800000
  mov ax,  bx
  shl eax, #8
  and dl,  #0xfc
  or  al,  dl
  mov dx,  #0x0cf8
  out dx,  eax
  pop eax
  ret

pcibios_init_iomem_bases:
  push bp
  mov  bp, sp
  mov  eax, #0xe0000000 ;; base for memory init
  push eax
  mov  ax, #0xc000 ;; base for i/o init
  push ax
  mov  ax, #0x0010 ;; start at base address #0
  push ax
  mov  bx, #0x0008
pci_init_io_loop1:
  mov  dl, #0x00
  call pcibios_init_sel_reg
  mov  dx, #0x0cfc
  in   ax, dx
  cmp  ax, #0xffff
  jz   next_pci_dev
  mov  dl, #0x04 ;; disable i/o and memory space access
  call pcibios_init_sel_reg
  mov  dx, #0x0cfc
  in   al, dx
  and  al, #0xfc
  out  dx, al
pci_init_io_loop2:
  mov  dl, [bp-8]
  call pcibios_init_sel_reg
  mov  dx, #0x0cfc
  in   eax, dx
  test al, #0x01
  jnz  init_io_base
  mov  ecx, eax
  mov  eax, #0xffffffff
  out  dx, eax
  in   eax, dx
  cmp  eax, ecx
  je   next_pci_base
  xor  eax, #0xffffffff
  mov  ecx, eax
  mov  eax, [bp-4]
  out  dx, eax
  add  eax, ecx ;; calculate next free mem base
  add  eax, #0x01000000
  and  eax, #0xff000000
  mov  [bp-4], eax
  jmp  next_pci_base
init_io_base:
  mov  cx, ax
  mov  ax, #0xffff
  out  dx, ax
  in   ax, dx
  cmp  ax, cx
  je   next_pci_base
  xor  ax, #0xfffe
  mov  cx, ax
  mov  ax, [bp-6]
  out  dx, ax
  add  ax, cx ;; calculate next free i/o base
  add  ax, #0x0100
  and  ax, #0xff00
  mov  [bp-6], ax
next_pci_base:
  mov  al, [bp-8]
  add  al, #0x04
  cmp  al, #0x28
  je   enable_iomem_space
  mov  byte ptr[bp-8], al
  jmp  pci_init_io_loop2
enable_iomem_space:
  mov  dl, #0x04 ;; enable i/o and memory space access if available
  call pcibios_init_sel_reg
  mov  dx, #0x0cfc
  in   al, dx
  or   al, #0x07
  out  dx, al
next_pci_dev:
  mov  byte ptr[bp-8], #0x10
  inc  bx
  cmp  bx, #0x0100
  jne  pci_init_io_loop1
  mov  sp, bp
  pop  bp
  ret

pcibios_init_set_elcr:
  push ax
  push cx
  mov  dx, #0x04d0
  test al, #0x08
  jz   is_master_pic
  inc  dx
  and  al, #0x07
is_master_pic:
  mov  cl, al
  mov  bl, #0x01
  shl  bl, cl
  in   al, dx
  or   al, bl
  out  dx, al
  pop  cx
  pop  ax
  ret

pcibios_init_irqs:
  push ds
  push bp
  mov  ax, #0xf000
  mov  ds, ax
  mov  dx, #0x04d0 ;; reset ELCR1 + ELCR2
  mov  al, #0x00
  out  dx, al
  inc  dx
  out  dx, al
  mov  si, #pci_routing_table_structure
  mov  bh, [si+8]
  mov  bl, [si+9]
  mov  dl, #0x00
  call pcibios_init_sel_reg
  mov  dx, #0x0cfc
  in   ax, dx
  cmp  ax, [si+12] ;; check irq router
  jne  pci_init_end
  mov  dl, [si+34]
  call pcibios_init_sel_reg
  push bx ;; save irq router bus + devfunc
  mov  dx, #0x0cfc
  mov  ax, #0x8080
  out  dx, ax ;; reset PIRQ route control
  add  dx, #2
  out  dx, ax
  mov  ax, [si+6]
  sub  ax, #0x20
  shr  ax, #4
  mov  cx, ax
  add  si, #0x20 ;; set pointer to 1st entry
  mov  bp, sp
  mov  ax, #pci_irq_list
  push ax
  xor  ax, ax
  push ax
pci_init_irq_loop1:
  mov  bh, [si]
  mov  bl, [si+1]
pci_init_irq_loop2:
  mov  dl, #0x00
  call pcibios_init_sel_reg
  mov  dx, #0x0cfc
  in   ax, dx
  cmp  ax, #0xffff
  jnz  pci_test_int_pin
  test bl, #0x07
  jz   next_pir_entry
  jmp  next_pci_func
pci_test_int_pin:
  mov  dl, #0x3c
  call pcibios_init_sel_reg
  mov  dx, #0x0cfd
  in   al, dx
  and  al, #0x07
  jz   next_pci_func
  dec  al ;; determine pirq reg
  mov  dl, #0x03
  mul  al, dl
  add  al, #0x02
  xor  ah, ah
  mov  bx, ax
  mov  al, [si+bx]
  mov  dl, al
  mov  bx, [bp]
  call pcibios_init_sel_reg
  mov  dx, #0x0cfc
  and  al, #0x03
  add  dl, al
  in   al, dx
  cmp  al, #0x80
  jb   pirq_found
  mov  bx, [bp-2] ;; pci irq list pointer
  mov  al, [bx]
  out  dx, al
  inc  bx
  mov  [bp-2], bx
  call pcibios_init_set_elcr
pirq_found:
  mov  bh, [si]
  mov  bl, [si+1]
  add  bl, [bp-3] ;; pci function number
  mov  dl, #0x3c
  call pcibios_init_sel_reg
  mov  dx, #0x0cfc
  out  dx, al
next_pci_func:
  inc  byte ptr[bp-3]
  inc  bl
  test bl, #0x07
  jnz  pci_init_irq_loop2
next_pir_entry:
  add  si, #0x10
  mov  byte ptr[bp-3], #0x00
  loop pci_init_irq_loop1
  mov  sp, bp
  pop  bx
pci_init_end:
  pop  bp
  pop  ds
  ret
#endif // !BX_ROMBIOS32
#endif // BX_PCIBIOS

#if BX_ROMBIOS32
rombios32_init:
  ;; save a20 and enable it
  in al, 0x92
  push ax
  or al, #0x02
  out 0x92, al

  ;; save SS:SP to the BDA
  xor ax, ax
  mov ds, ax
  mov 0x0469, ss
  mov 0x0467, sp

  SEG CS
    lidt [pmode_IDT_info]
  SEG CS
    lgdt [rombios32_gdt_48]
  ;; set PE bit in CR0
  mov  eax, cr0
  or   al, #0x01
  mov  cr0, eax
  ;; start protected mode code: ljmpl 0x10:rombios32_init1
  db 0x66, 0xea
  dw rombios32_05
  dw 0x000f       ;; high 16 bit address
  dw 0x0010

use32 386
rombios32_05:
  ;; init data segments
  mov eax, #0x18
  mov ds, ax
  mov es, ax
  mov ss, ax
  xor eax, eax
  mov fs, ax
  mov gs, ax
  cld

  ;; init the stack pointer to point below EBDA
  mov ax, [0x040e]
  shl eax, #4
  mov esp, #-0x10
  add esp, eax

  ;; pass pointer to s3_resume_flag and s3_resume_vector to rombios32
  push #0x04b0
  push #0x04b2

  ;; call rombios32 code
  mov eax, #0x000e0000
  call eax

  ;; return to 16 bit protected mode first
  db 0xea
  dd rombios32_10
  dw 0x20

use16 386
rombios32_10:
  ;; restore data segment limits to 0xffff
  mov ax, #0x28
  mov ds, ax
  mov es, ax
  mov ss, ax
  mov fs, ax
  mov gs, ax

  ;; reset PE bit in CR0
  mov  eax, cr0
  and  al, #0xFE
  mov  cr0, eax

  ;; far jump to flush CPU queue after transition to real mode
  JMP_AP(0xf000, rombios32_real_mode)

rombios32_real_mode:
  ;; restore IDT to normal real-mode defaults
  SEG CS
    lidt [rmode_IDT_info]

  xor ax, ax
  mov ds, ax
  mov es, ax
  mov fs, ax
  mov gs, ax

  ;; restore SS:SP from the BDA
  mov ss, 0x0469
  xor esp, esp
  mov sp, 0x0467
  ;; restore a20
  pop ax
  out 0x92, al
  ret

rombios32_gdt_48:
  dw 0x30
  dw rombios32_gdt
  dw 0x000f

rombios32_gdt:
  dw 0, 0, 0, 0
  dw 0, 0, 0, 0
  dw 0xffff, 0, 0x9b00, 0x00cf ; 32 bit flat code segment (0x10)
  dw 0xffff, 0, 0x9300, 0x00cf ; 32 bit flat data segment (0x18)
  dw 0xffff, 0, 0x9b0f, 0x0000 ; 16 bit code segment base=0xf0000 limit=0xffff
  dw 0xffff, 0, 0x9300, 0x0000 ; 16 bit data segment base=0x0 limit=0xffff
#endif // BX_ROMBIOS32


; parallel port detection: base address in DX, index in BX, timeout in CL
detect_parport:
  push dx
  add  dx, #2
  in   al, dx
  and  al, #0xdf ; clear input mode
  out  dx, al
  pop  dx
  mov  al, #0xaa
  out  dx, al
  in   al, dx
  cmp  al, #0xaa
  jne  no_parport
  push bx
  shl  bx, #1
  mov  [bx+0x408], dx ; Parallel I/O address
  pop  bx
  mov  [bx+0x478], cl ; Parallel printer timeout
  inc  bx
no_parport:
  ret

; serial port detection: base address in DX, index in BX, timeout in CL
detect_serial:
  push dx
  inc  dx
  mov  al, #0x02
  out  dx, al
  in   al, dx
  cmp  al, #0x02
  jne  no_serial
  inc  dx
  in   al, dx
  cmp  al, #0x02
  jne  no_serial
  dec  dx
  xor  al, al
  out  dx, al
  pop  dx
  push bx
  shl  bx, #1
  mov  [bx+0x400], dx ; Serial I/O address
  pop  bx
  mov  [bx+0x47c], cl ; Serial timeout
  inc  bx
  ret
no_serial:
  pop  dx
  ret

rom_checksum:
  push ax
  push bx
  push cx
  xor  ax, ax
  xor  bx, bx
  xor  cx, cx
  mov  ch, [2]
  shl  cx, #1
checksum_loop:
  add  al, [bx]
  inc  bx
  loop checksum_loop
  and  al, #0xff
  pop  cx
  pop  bx
  pop  ax
  ret


;; We need a copy of this string, but we are not actually a PnP BIOS,
;; so make sure it is *not* aligned, so OSes will not see it if they scan.
.align 16
  db 0
pnp_string:
  .ascii "$PnP"


rom_scan:
  ;; Scan for existence of valid expansion ROMS.
  ;;   Video ROM:   from 0xC0000..0xC7FFF in 2k increments
  ;;   General ROM: from 0xC8000..0xDFFFF in 2k increments
  ;;   System  ROM: only 0xE0000
  ;;
  ;; Header:
  ;;   Offset    Value
  ;;   0         0x55
  ;;   1         0xAA
  ;;   2         ROM length in 512-byte blocks
  ;;   3         ROM initialization entry point (FAR CALL)

rom_scan_loop:
  push ax       ;; Save AX
  mov  ds, cx
  mov  ax, #0x0004 ;; start with increment of 4 (512-byte) blocks = 2k
  cmp [0], #0xAA55 ;; look for signature
  jne  rom_scan_increment
  call rom_checksum
  jnz  rom_scan_increment
  mov  al, [2]  ;; change increment to ROM length in 512-byte blocks

  ;; We want our increment in 512-byte quantities, rounded to
  ;; the nearest 2k quantity, since we only scan at 2k intervals.
  test al, #0x03
  jz   block_count_rounded
  and  al, #0xfc ;; needs rounding up
  add  al, #0x04
block_count_rounded:

  push ax       ;; Save AX
  push di       ;; Save DI
  ;; Push addr of ROM entry point
  push cx       ;; Push seg
  push #0x0003  ;; Push offset

  ;; Get the BDF into ax before invoking the option ROM
  mov  bl, [2]
  mov  al, bl
  shr  al, #7
  cmp  al, #1
  jne  fetch_bdf
  mov  ax, ds ;; Increment the DS since rom size larger than an segment
  add  ax, #0x1000
  mov  ds, ax
fetch_bdf:
  shl  bx, #9
  xor  ax, ax
  mov  al, [bx]

  ;; Point ES:DI at "$PnP", which tells the ROM that we are a PnP BIOS.
  ;; That should stop it grabbing INT 19h; we will use its BEV instead.
  mov  bx, #0xf000
  mov  es, bx
  lea  di, pnp_string

  mov  bp, sp   ;; Call ROM init routine using seg:off on stack
  db   0xff     ;; call_far ss:[bp+0]
  db   0x5e
  db   0
  cli           ;; In case expansion ROM BIOS turns IF on
  add  sp, #2   ;; Pop offset value
  pop  cx       ;; Pop seg value (restore CX)

  ;; Look at the ROM's PnP Expansion header.  Properly, we're supposed
  ;; to init all the ROMs and then go back and build an IPL table of
  ;; all the bootable devices, but we can get away with one pass.
  mov  ds, cx       ;; ROM base
  mov  bx, 0x001a   ;; 0x1A is the offset into ROM header that contains...
  mov  ax, [bx]     ;; the offset of PnP expansion header, where...
  cmp  ax, #0x5024  ;; we look for signature "$PnP"
  jne  no_bev
  mov  ax, 2[bx]
  cmp  ax, #0x506e
  jne  no_bev

  mov  ax, 0x16[bx] ;; 0x16 is the offset of Boot Connection Vector
  cmp  ax, #0x0000
  je   no_bcv

  ;; Option ROM has BCV. Run it now.
  push cx       ;; Push seg
  push ax       ;; Push offset

  ;; Point ES:DI at "$PnP", which tells the ROM that we are a PnP BIOS.
  mov  bx, #0xf000
  mov  es, bx
  lea  di, pnp_string
  /* jump to BCV function entry pointer */
  mov  bp, sp   ;; Call ROM BCV routine using seg:off on stack
  db   0xff     ;; call_far ss:[bp+0]
  db   0x5e
  db   0
  cli           ;; In case expansion ROM BIOS turns IF on
  add  sp, #2   ;; Pop offset value
  pop  cx       ;; Pop seg value (restore CX)
  jmp   no_bev

no_bcv:
  mov  ax, 0x1a[bx] ;; 0x1A is also the offset into the expansion header of...
  cmp  ax, #0x0000  ;; the Bootstrap Entry Vector, or zero if there is none.
  je   no_bev

  ;; Found a device that thinks it can boot the system.  Record its BEV and product name string.
  mov  di, 0x10[bx]            ;; Pointer to the product name string or zero if none
  mov  bx, #IPL_SEG            ;; Go to the segment where the IPL table lives
  mov  ds, bx
  mov  bx, IPL_COUNT_OFFSET    ;; Read the number of entries so far
  cmp  bx, #IPL_TABLE_ENTRIES
  je   no_bev                  ;; Get out if the table is full
  shl  bx, #0x4                ;; Turn count into offset (entries are 16 bytes)
  mov  0[bx], #IPL_TYPE_BEV    ;; This entry is a BEV device
  mov  6[bx], cx               ;; Build a far pointer from the segment...
  mov  4[bx], ax               ;; and the offset
  cmp  di, #0x0000
  je   no_prod_str
  mov  0xA[bx], cx             ;; Build a far pointer from the segment...
  mov  8[bx], di               ;; and the offset
no_prod_str:
  shr  bx, #0x4                ;; Turn the offset back into a count
  inc  bx                      ;; We have one more entry now
  mov  IPL_COUNT_OFFSET, bx    ;; Remember that.

no_bev:
  pop  di       ;; Restore DI
  pop  ax       ;; Restore AX
rom_scan_increment:
  shl  ax, #5   ;; convert 512-bytes blocks to 16-byte increments
                ;; because the segment selector is shifted left 4 bits.
  add  cx, ax
  pop  ax       ;; Restore AX
  cmp  cx, ax
  jbe  rom_scan_loop

  xor  ax, ax   ;; Restore DS back to 0000:
  mov  ds, ax
  ret

post_enable_cache:
  ;; enable cache
  mov eax, cr0
  and eax, #0x9fffffff
  mov cr0, eax
  jmp post_enable_cache_done

post_init_pic:
  mov al, #0x11 ; send initialisation commands
  out 0x20, al
  out 0xa0, al
  mov al, #0x08
  out 0x21, al
  mov al, #0x70
  out 0xa1, al
  mov al, #0x04
  out 0x21, al
  mov al, #0x02
  out 0xa1, al
  mov al, #0x01
  out 0x21, al
  out 0xa1, al
  mov  al, #0xb8
  out  0x21, AL ;master pic: unmask IRQ 0, 1, 2, 6
#if BX_USE_PS2_MOUSE
  mov  al, #0x8f
#else
  mov  al, #0x9f
#endif
  out  0xa1, AL ;slave  pic: unmask IRQ 12, 13, 14
  ret

;; the following area can be used to write dynamically generated tables
  .align 16
bios_table_area_start:
  dd 0xaafb4442
  dd bios_table_area_end - bios_table_area_start - 8;


;--------
;- POST -
;--------
.org 0xe05b ; POST Entry Point
post:
  jmp post_enable_cache ; hack: we have limited space before next .org,
	                ;       so take this bit out-of-line
post_enable_cache_done:
  xor ax, ax

  ;; first reset the DMA controllers
  out 0x0d,al
  out 0xda,al

  ;; then initialize the DMA controllers
  mov al, #0xC0
  out 0xD6, al ; cascade mode of channel 4 enabled
  mov al, #0x00
  out 0xD4, al ; unmask channel 4

  ;; Examine CMOS shutdown status.
  mov AL, #0x0f
  out 0x70, AL
  in  AL, 0x71

  ;; backup status
  mov bl, al

  ;; Reset CMOS shutdown status.
  mov AL, #0x0f
  out 0x70, AL          ; select CMOS register Fh
  mov AL, #0x00
  out 0x71, AL          ; set shutdown action to normal

  ;; Examine CMOS shutdown status.
  mov al, bl

  ;; 0x00, 0x09, 0x0D+ = normal startup
  cmp AL, #0x00
  jz normal_post
  cmp AL, #0x0d
  jae normal_post
  cmp AL, #0x09
  je normal_post

  ;; 0x05 = eoi + jmp via [0x40:0x67] jump
  cmp al, #0x05
  je  eoi_jmp_post

  ;; 0x0A = jmp via [0x40:0x67] jump
  cmp al, #0x0a
  je  jmp_post_0x467

  ;; 0x0B = iret via [0x40:0x67]
  cmp al, #0x0b
  je  iret_post_0x467

  ;; 0x0C = retf via [0x40:0x67]
  cmp al, #0x0c
  je  retf_post_0x467

  ;; Examine CMOS shutdown status.
  ;;  0x01,0x02,0x03,0x04,0x06,0x07,0x08 = Unimplemented shutdown status.
  push bx
  call _shutdown_status_panic

#if 0
  HALT(__LINE__)
  ;
  ;#if 0
  ;  0xb0, 0x20,       /* mov al, #0x20 */
  ;  0xe6, 0x20,       /* out 0x20, al    ;send EOI to PIC */
  ;#endif
  ;
  pop es
  pop ds
  popa
  iret
#endif

normal_post:
  ; case 0: normal startup

  cli
  mov  ax, #0xfffe
  mov  sp, ax
  xor  ax, ax
  mov  ds, ax
  mov  ss, ax

  ;; Save shutdown status
  mov 0x04b0, bl

  cmp bl, #0xfe
  jz s3_post

  ;; zero out BIOS data area (40:00..40:ff)
  mov  es, ax
  mov  cx, #0x0080 ;; 128 words
  mov  di, #0x0400
  cld
  rep
    stosw

  call _log_bios_start

  ;; set all interrupts to default handler
  xor  bx, bx         ;; offset index
  mov  cx, #0x0100    ;; counter (256 interrupts)
  mov  ax, #dummy_iret_handler
  mov  dx, #0xF000

post_default_ints:
  mov  [bx], ax
  add  bx, #2
  mov  [bx], dx
  add  bx, #2
  loop post_default_ints

  ;; set vector 0x79 to zero
  ;; this is used by 'gardian angel' protection system
  SET_INT_VECTOR(0x79, #0, #0)

  ;; base memory in K 40:13 (word)
  mov  ax, #BASE_MEM_IN_K
  mov  0x0413, ax


  ;; Manufacturing Test 40:12
  ;;   zerod out above

  ;; Warm Boot Flag 0040:0072
  ;;   value of 1234h = skip memory checks
  ;;   zerod out above


  ;; Printer Services vector
  SET_INT_VECTOR(0x17, #0xF000, #int17_handler)

  ;; Bootstrap failure vector
  SET_INT_VECTOR(0x18, #0xF000, #int18_handler)

  ;; Bootstrap Loader vector
  SET_INT_VECTOR(0x19, #0xF000, #int19_handler)

  ;; User Timer Tick vector
  SET_INT_VECTOR(0x1c, #0xF000, #int1c_handler)

  ;; Memory Size Check vector
  SET_INT_VECTOR(0x12, #0xF000, #int12_handler)

  ;; Equipment Configuration Check vector
  SET_INT_VECTOR(0x11, #0xF000, #int11_handler)

  ;; System Services
  SET_INT_VECTOR(0x15, #0xF000, #int15_handler)

  ;; EBDA setup
  call ebda_post

  ;; PIT setup
  SET_INT_VECTOR(0x08, #0xF000, #int08_handler)
  ;; int 1C already points at dummy_iret_handler (above)
  mov al, #0x34 ; timer0: binary count, 16bit count, mode 2
  out 0x43, al
  mov al, #0x00 ; maximum count of 0000H = 18.2Hz
  out 0x40, al
  out 0x40, al

  ;; Keyboard
  SET_INT_VECTOR(0x09, #0xF000, #int09_handler)
  SET_INT_VECTOR(0x16, #0xF000, #int16_handler)

  xor  ax, ax
  mov  ds, ax
  mov  0x0417, al /* keyboard shift flags, set 1 */
  mov  0x0418, al /* keyboard shift flags, set 2 */
  mov  0x0419, al /* keyboard alt-numpad work area */
  mov  0x0471, al /* keyboard ctrl-break flag */
  mov  0x0497, al /* keyboard status flags 4 */
  mov  al, #0x10
  mov  0x0496, al /* keyboard status flags 3 */


  /* keyboard head of buffer pointer */
  mov  bx, #0x001E
  mov  0x041A, bx

  /* keyboard end of buffer pointer */
  mov  0x041C, bx

  /* keyboard pointer to start of buffer */
  mov  bx, #0x001E
  mov  0x0480, bx

  /* keyboard pointer to end of buffer */
  mov  bx, #0x003E
  mov  0x0482, bx

  /* init the keyboard */
  call _keyboard_init

  ;; mov CMOS Equipment Byte to BDA Equipment Word
  mov  ax, 0x0410
  mov  al, #0x14
  out  0x70, al
  in   al, 0x71
  mov  0x0410, ax


  ;; Parallel setup
  SET_INT_VECTOR(0x0F, #0xF000, #dummy_iret_handler)
  xor ax, ax
  mov ds, ax
  xor bx, bx
  mov cl, #0x14 ; timeout value
  mov dx, #0x378 ; Parallel I/O address, port 1
  call detect_parport
  mov dx, #0x278 ; Parallel I/O address, port 2
  call detect_parport
  shl bx, #0x0e
  mov ax, 0x410   ; Equipment word bits 14..15 determing # parallel ports
  and ax, #0x3fff
  or  ax, bx ; set number of parallel ports
  mov 0x410, ax

  ;; Serial setup
  SET_INT_VECTOR(0x0C, #0xF000, #dummy_iret_handler)
  SET_INT_VECTOR(0x14, #0xF000, #int14_handler)
  xor bx, bx
  mov cl, #0x0a ; timeout value
  mov dx, #0x03f8 ; Serial I/O address, port 1
  call detect_serial
  mov dx, #0x02f8 ; Serial I/O address, port 2
  call detect_serial
  mov dx, #0x03e8 ; Serial I/O address, port 3
  call detect_serial
  mov dx, #0x02e8 ; Serial I/O address, port 4
  call detect_serial
  shl bx, #0x09
  mov ax, 0x410   ; Equipment word bits 9..11 determing # serial ports
  and ax, #0xf1ff
  or  ax, bx ; set number of serial port
  mov 0x410, ax

  ;; CMOS RTC
  SET_INT_VECTOR(0x1A, #0xF000, #int1a_handler)
  SET_INT_VECTOR(0x4A, #0xF000, #dummy_iret_handler)
  SET_INT_VECTOR(0x70, #0xF000, #int70_handler)
  ;; BIOS DATA AREA 0x4CE ???
  call timer_tick_post

  ;; PS/2 mouse setup
  SET_INT_VECTOR(0x74, #0xF000, #int74_handler)

  ;; IRQ13 (FPU exception) setup
  SET_INT_VECTOR(0x75, #0xF000, #int75_handler)

  ;; Video setup
  SET_INT_VECTOR(0x10, #0xF000, #int10_handler)

  ;; PIC
  call post_init_pic

  mov  cx, #0xc000  ;; init vga bios
  mov  ax, #0xc780
  call rom_scan

  call _print_bios_banner

#if BX_ROMBIOS32
  call rombios32_init
#else
#if BX_PCIBIOS
  call pcibios_init_iomem_bases
  call pcibios_init_irqs
#endif //BX_PCIBIOS
#endif

  ;;
  ;; Floppy setup
  ;;
  call floppy_drive_post

  ;;
  ;; Hard Drive setup
  ;;
  call hard_drive_post

#if BX_USE_ATADRV

  ;;
  ;; ATA/ATAPI driver setup
  ;;
  call _ata_init
  call _ata_detect
  ;;

#endif // BX_USE_ATADRV

#if BX_ELTORITO_BOOT
  ;;
  ;; eltorito floppy/harddisk emulation from cd
  ;;
  call _cdemu_init
  ;;
#endif // BX_ELTORITO_BOOT

  call _init_boot_vectors

  mov  cx, #0xc800  ;; init option roms
  mov  ax, #0xe000
  call rom_scan

#if BX_ELTORITO_BOOT
  call _interactive_bootkey
#endif // BX_ELTORITO_BOOT

  sti        ;; enable interrupts
  int  #0x19

.org 0xe2c3 ; NMI Handler Entry Point
nmi:
  ;; FIXME the NMI handler should not panic
  ;; but iret when called from int75 (fpu exception)
  call _nmi_handler_msg
  iret

int75_handler:
  out  0xf0, al         // clear irq13
  call eoi_both_pics    // clear interrupt
  int  2                // legacy nmi call
  iret

;-------------------------------------------
;- INT 13h Fixed Disk Services Entry Point -
;-------------------------------------------
.org 0xe3fe ; INT 13h Fixed Disk Services Entry Point
int13_handler:
  //JMPL(int13_relocated)
  jmp int13_relocated

.org 0xe401 ; Fixed Disk Parameter Table

;----------
;- INT19h -
;----------
.org 0xe6f2 ; INT 19h Boot Load Service Entry Point
int19_handler:

  jmp int19_relocated
;-------------------------------------------
;- System BIOS Configuration Data Table
;-------------------------------------------
.org BIOS_CONFIG_TABLE
db 0x08                  ; Table size (bytes) -Lo
db 0x00                  ; Table size (bytes) -Hi
db SYS_MODEL_ID
db SYS_SUBMODEL_ID
db BIOS_REVISION
; Feature byte 1
; b7: 1=DMA channel 3 used by hard disk
; b6: 1=2 interrupt controllers present
; b5: 1=RTC present
; b4: 1=BIOS calls int 15h/4Fh every key
; b3: 1=wait for extern event supported (Int 15h/41h)
; b2: 1=extended BIOS data area used
; b1: 0=AT or ESDI bus, 1=MicroChannel
; b0: 1=Dual bus (MicroChannel + ISA)
db (0 << 7) | \
   (1 << 6) | \
   (1 << 5) | \
   (BX_CALL_INT15_4F << 4) | \
   (0 << 3) | \
   (BX_USE_EBDA << 2) | \
   (0 << 1) | \
   (0 << 0)
; Feature byte 2
; b7: 1=32-bit DMA supported
; b6: 1=int16h, function 9 supported
; b5: 1=int15h/C6h (get POS data) supported
; b4: 1=int15h/C7h (get mem map info) supported
; b3: 1=int15h/C8h (en/dis CPU) supported
; b2: 1=non-8042 kb controller
; b1: 1=data streaming supported
; b0: reserved
db (0 << 7) | \
   (1 << 6) | \
   (0 << 5) | \
   (0 << 4) | \
   (0 << 3) | \
   (0 << 2) | \
   (0 << 1) | \
   (0 << 0)
; Feature byte 3
; b7: not used
; b6: reserved
; b5: reserved
; b4: POST supports ROM-to-RAM enable/disable
; b3: SCSI on system board
; b2: info panel installed
; b1: Initial Machine Load (IML) system - BIOS on disk
; b0: SCSI supported in IML
db 0x00
; Feature byte 4
; b7: IBM private
; b6: EEPROM present
; b5-3: ABIOS presence (011 = not supported)
; b2: private
; b1: memory split above 16Mb supported
; b0: POSTEXT directly supported by POST
db 0x00
; Feature byte 5 (IBM)
; b1: enhanced mouse
; b0: flash EPROM
db 0x00



.org 0xe729 ; Baud Rate Generator Table

;----------
;- INT14h -
;----------
.org 0xe739 ; INT 14h Serial Communications Service Entry Point
int14_handler:
  push ds
  pusha
  xor  ax, ax
  mov  ds, ax
  call _int14_function
  popa
  pop  ds
  iret


;----------------------------------------
;- INT 16h Keyboard Service Entry Point -
;----------------------------------------
.org 0xe82e
int16_handler:

  sti
  push  ds
  pushf
  pusha

  cmp   ah, #0x00
  je    int16_F00
  cmp   ah, #0x10
  je    int16_F00

  mov  bx, #0xf000
  mov  ds, bx
  call _int16_function
  popa
  popf
  pop  ds
  jz   int16_zero_set

int16_zero_clear:
  push bp
  mov  bp, sp
  //SEG SS
  and  BYTE [bp + 0x06], #0xbf
  pop  bp
  iret

int16_zero_set:
  push bp
  mov  bp, sp
  //SEG SS
  or   BYTE [bp + 0x06], #0x40
  pop  bp
  iret

int16_F00:
  mov  bx, #0x0040
  mov  ds, bx

int16_wait_for_key:
  cli
  mov  bx, 0x001a
  cmp  bx, 0x001c
  jne  int16_key_found
  sti
  nop
#if 0
                           /* no key yet, call int 15h, function AX=9002 */
  0x50,                    /* push AX */
  0xb8, 0x02, 0x90,        /* mov AX, #0x9002 */
  0xcd, 0x15,              /* int 15h */
  0x58,                    /* pop  AX */
  0xeb, 0xea,              /* jmp   WAIT_FOR_KEY */
#endif
  jmp  int16_wait_for_key

int16_key_found:
  mov  bx, #0xf000
  mov  ds, bx
  call _int16_function
  popa
  popf
  pop  ds
#if 0
                           /* notify int16 complete w/ int 15h, function AX=9102 */
  0x50,                    /* push AX */
  0xb8, 0x02, 0x91,        /* mov AX, #0x9102 */
  0xcd, 0x15,              /* int 15h */
  0x58,                    /* pop  AX */
#endif
  iret



;-------------------------------------------------
;- INT09h : Keyboard Hardware Service Entry Point -
;-------------------------------------------------
.org 0xe987
int09_handler:
  cli
  push ax

  mov al, #0xAD      ;;disable keyboard
  out #0x64, al

  mov al, #0x0B
  out #0x20, al
  in  al, #0x20
  and al, #0x02
  jz  int09_finish

  in  al, #0x60             ;;read key from keyboard controller
  sti
  push  ds
  pusha
#ifdef BX_CALL_INT15_4F
  mov  ah, #0x4f     ;; allow for keyboard intercept
  stc
  int  #0x15
  jnc  int09_done
#endif

  ;; check for extended key
  cmp  al, #0xe0
  jne int09_check_pause
  xor  ax, ax
  mov  ds, ax
  mov  al, BYTE [0x496]     ;; mf2_state |= 0x02
  or   al, #0x02
  mov  BYTE [0x496], al
  jmp int09_done

int09_check_pause: ;; check for pause key
  cmp  al, #0xe1
  jne int09_process_key
  xor  ax, ax
  mov  ds, ax
  mov  al, BYTE [0x496]     ;; mf2_state |= 0x01
  or   al, #0x01
  mov  BYTE [0x496], al
  jmp int09_done

int09_process_key:
  mov   bx, #0xf000
  mov   ds, bx
  call  _int09_function

int09_done:
  popa
  pop   ds
  cli
  call eoi_master_pic

int09_finish:
  mov al, #0xAE      ;;enable keyboard
  out #0x64, al
  pop ax
  iret


;----------------------------------------
;- INT 13h Diskette Service Entry Point -
;----------------------------------------
.org 0xec59
int13_diskette:
  jmp int13_noeltorito

;---------------------------------------------
;- INT 0Eh Diskette Hardware ISR Entry Point -
;---------------------------------------------
.org 0xef57 ; INT 0Eh Diskette Hardware ISR Entry Point
int0e_handler:
  push ax
  push dx
  mov  dx, #0x03f4
  in   al, dx
  and  al, #0xc0
  cmp  al, #0xc0
  je   int0e_normal
  mov  dx, #0x03f5
  mov  al, #0x08 ; sense interrupt status
  out  dx, al
int0e_loop1:
  mov  dx, #0x03f4
  in   al, dx
  and  al, #0xc0
  cmp  al, #0xc0
  jne  int0e_loop1
int0e_loop2:
  mov  dx, #0x03f5
  in   al, dx
  mov  dx, #0x03f4
  in   al, dx
  and  al, #0xc0
  cmp  al, #0xc0
  je int0e_loop2
int0e_normal:
  push ds
  xor  ax, ax ;; segment 0000
  mov  ds, ax
  call eoi_master_pic
  mov  al, 0x043e
  or   al, #0x80 ;; diskette interrupt has occurred
  mov  0x043e, al
  pop  ds
  pop  dx
  pop  ax
  iret


.org 0xefc7 ; Diskette Controller Parameter Table
diskette_param_table:
;;  Since no provisions are made for multiple drive types, most
;;  values in this table are ignored.  I set parameters for 1.44M
;;  floppy here
db  0xAF
db  0x02 ;; head load time 0000001, DMA used
db  0x25
db  0x02
db    18
db  0x1B
db  0xFF
db  0x6C
db  0xF6
db  0x0F
db  0x08


;----------------------------------------
;- INT17h : Printer Service Entry Point -
;----------------------------------------
.org 0xefd2
int17_handler:
  push ds
  pusha
  xor  ax, ax
  mov  ds, ax
  call _int17_function
  popa
  pop  ds
  iret

diskette_param_table2:
;;  New diskette parameter table adding 3 parameters from IBM
;;  Since no provisions are made for multiple drive types, most
;;  values in this table are ignored.  I set parameters for 1.44M
;;  floppy here
db  0xAF
db  0x02 ;; head load time 0000001, DMA used
db  0x25
db  0x02
db    18
db  0x1B
db  0xFF
db  0x6C
db  0xF6
db  0x0F
db  0x08
db    79 ;; maximum track
db     0 ;; data transfer rate
db     4 ;; drive type in cmos

.org 0xf045 ; INT 10 Functions 0-Fh Entry Point
  HALT(__LINE__)
  iret

;----------
;- INT10h -
;----------
.org 0xf065 ; INT 10h Video Support Service Entry Point
int10_handler:
  ;; dont do anything, since the VGA BIOS handles int10h requests
  iret

.org 0xf0a4 ; MDA/CGA Video Parameter Table (INT 1Dh)

;----------
;- INT12h -
;----------
.org 0xf841 ; INT 12h Memory Size Service Entry Point
; ??? different for Pentium (machine check)?
int12_handler:
  push ds
  mov  ax, #0x0040
  mov  ds, ax
  mov  ax, 0x0013
  pop  ds
  iret

;----------
;- INT11h -
;----------
.org 0xf84d ; INT 11h Equipment List Service Entry Point
int11_handler:
  push ds
  mov  ax, #0x0040
  mov  ds, ax
  mov  ax, 0x0010
  pop  ds
  iret

;----------
;- INT15h -
;----------
.org 0xf859 ; INT 15h System Services Entry Point
int15_handler:
  pushf
#if BX_APM
  cmp ah, #0x53
  je apm_call
#endif
  push  ds
  push  es
  cmp  ah, #0x86
  je int15_handler32
  cmp  ah, #0xE8
  je int15_handler32
  pusha
#if BX_USE_PS2_MOUSE
  cmp  ah, #0xC2
  je int15_handler_mouse
#endif
  call _int15_function
int15_handler_mouse_ret:
  popa
int15_handler32_ret:
  pop   es
  pop   ds
  popf
  jmp iret_modify_cf
#if BX_APM
apm_call:
  jmp _apmreal_entry
#endif

#if BX_USE_PS2_MOUSE
int15_handler_mouse:
  call _int15_function_mouse
  jmp int15_handler_mouse_ret
#endif

int15_handler32:
  pushad
  call _int15_function32
  popad
  jmp int15_handler32_ret

;; Protected mode IDT descriptor
;;
;; I just make the limit 0, so the machine will shutdown
;; if an exception occurs during protected mode memory
;; transfers.
;;
;; Set base to f0000 to correspond to beginning of BIOS,
;; in case I actually define an IDT later
;; Set limit to 0

pmode_IDT_info:
dw 0x0000  ;; limit 15:00
dw 0x0000  ;; base  15:00
db 0x0f    ;; base  23:16

;; Real mode IDT descriptor
;;
;; Set to typical real-mode values.
;; base  = 000000
;; limit =   03ff

rmode_IDT_info:
dw 0x03ff  ;; limit 15:00
dw 0x0000  ;; base  15:00
db 0x00    ;; base  23:16


;----------
;- INT1Ah -
;----------
.org 0xfe6e ; INT 1Ah Time-of-day Service Entry Point
int1a_handler:
#if BX_PCIBIOS
  cmp  ah, #0xb1
  jne  int1a_normal
  call pcibios_real
  jc   pcibios_error
  retf 2
pcibios_error:
  mov  bl, ah
  mov  ah, #0xb1
  push ds
  pusha
  mov ax, ss  ; set readable descriptor to ds, for calling pcibios
  mov ds, ax  ;  on 16bit protected mode.
  jmp int1a_callfunction
int1a_normal:
#endif
  push ds
  pusha
  xor  ax, ax
  mov  ds, ax
int1a_callfunction:
  call _int1a_function
  popa
  pop  ds
  iret

;;
;; int70h: IRQ8 - CMOS RTC
;;
int70_handler:
  push ds
  pushad
  xor  ax, ax
  mov  ds, ax
  call _int70_function
  popad
  pop  ds
  iret

;---------
;- INT08 -
;---------
.org 0xfea5 ; INT 08h System Timer ISR Entry Point
int08_handler:
  sti
  push eax
  push ds
  xor ax, ax
  mov ds, ax

  ;; time to turn off drive(s)?
  mov  al,0x0440
  or   al,al
  jz   int08_floppy_off
  dec  al
  mov  0x0440,al
  jnz  int08_floppy_off
  ;; turn motor(s) off
  push dx
  mov  dx,#0x03f2
  in   al,dx
  and  al,#0xcf
  out  dx,al
  pop  dx
int08_floppy_off:

  mov eax, 0x046c ;; get ticks dword
  inc eax

  ;; compare eax to one days worth of timer ticks at 18.2 hz
  cmp eax, #0x001800B0
  jb  int08_store_ticks
  ;; there has been a midnight rollover at this point
  xor eax, eax    ;; zero out counter
  inc BYTE 0x0470 ;; increment rollover flag

int08_store_ticks:
  mov 0x046c, eax ;; store new ticks dword
  ;; chain to user timer tick INT #0x1c
  //pushf
  //;; call_ep [ds:loc]
  //CALL_EP( 0x1c << 2 )
  int #0x1c
  cli
  call eoi_master_pic
  pop ds
  pop eax
  iret

.org 0xfef3 ; Initial Interrupt Vector Offsets Loaded by POST


.org 0xff00
.ascii BIOS_COPYRIGHT_STRING

;------------------------------------------------
;- IRET Instruction for Dummy Interrupt Handler -
;------------------------------------------------
.org 0xff53 ; IRET Instruction for Dummy Interrupt Handler
dummy_iret_handler:
  iret

.org 0xff54 ; INT 05h Print Screen Service Entry Point
  HALT(__LINE__)
  iret

.org 0xfff0 ; Power-up Entry Point
  jmp 0xf000:post

.org 0xfff5 ; ASCII Date ROM was built - 8 characters in MM/DD/YY
.ascii BIOS_BUILD_DATE

.org 0xfffe ; System Model ID
db SYS_MODEL_ID
db 0x00   ; filler

.org 0xfa6e ;; Character Font for 320x200 & 640x200 Graphics (lower 128 characters)
ASM_END
/*
 * This font comes from the fntcol16.zip package (c) by  Joseph Gil
 * found at ftp://ftp.simtel.net/pub/simtelnet/msdos/screen/fntcol16.zip
 * This font is public domain
 */
static Bit8u vgafont8[128*8]=
{
 0x00, 0x00, 0x00, 0x00, 0x00, 0x00, 0x00, 0x00,
 0x7e, 0x81, 0xa5, 0x81, 0xbd, 0x99, 0x81, 0x7e,
 0x7e, 0xff, 0xdb, 0xff, 0xc3, 0xe7, 0xff, 0x7e,
 0x6c, 0xfe, 0xfe, 0xfe, 0x7c, 0x38, 0x10, 0x00,
 0x10, 0x38, 0x7c, 0xfe, 0x7c, 0x38, 0x10, 0x00,
 0x38, 0x7c, 0x38, 0xfe, 0xfe, 0x7c, 0x38, 0x7c,
 0x10, 0x10, 0x38, 0x7c, 0xfe, 0x7c, 0x38, 0x7c,
 0x00, 0x00, 0x18, 0x3c, 0x3c, 0x18, 0x00, 0x00,
 0xff, 0xff, 0xe7, 0xc3, 0xc3, 0xe7, 0xff, 0xff,
 0x00, 0x3c, 0x66, 0x42, 0x42, 0x66, 0x3c, 0x00,
 0xff, 0xc3, 0x99, 0xbd, 0xbd, 0x99, 0xc3, 0xff,
 0x0f, 0x07, 0x0f, 0x7d, 0xcc, 0xcc, 0xcc, 0x78,
 0x3c, 0x66, 0x66, 0x66, 0x3c, 0x18, 0x7e, 0x18,
 0x3f, 0x33, 0x3f, 0x30, 0x30, 0x70, 0xf0, 0xe0,
 0x7f, 0x63, 0x7f, 0x63, 0x63, 0x67, 0xe6, 0xc0,
 0x99, 0x5a, 0x3c, 0xe7, 0xe7, 0x3c, 0x5a, 0x99,
 0x80, 0xe0, 0xf8, 0xfe, 0xf8, 0xe0, 0x80, 0x00,
 0x02, 0x0e, 0x3e, 0xfe, 0x3e, 0x0e, 0x02, 0x00,
 0x18, 0x3c, 0x7e, 0x18, 0x18, 0x7e, 0x3c, 0x18,
 0x66, 0x66, 0x66, 0x66, 0x66, 0x00, 0x66, 0x00,
 0x7f, 0xdb, 0xdb, 0x7b, 0x1b, 0x1b, 0x1b, 0x00,
 0x3e, 0x63, 0x38, 0x6c, 0x6c, 0x38, 0xcc, 0x78,
 0x00, 0x00, 0x00, 0x00, 0x7e, 0x7e, 0x7e, 0x00,
 0x18, 0x3c, 0x7e, 0x18, 0x7e, 0x3c, 0x18, 0xff,
 0x18, 0x3c, 0x7e, 0x18, 0x18, 0x18, 0x18, 0x00,
 0x18, 0x18, 0x18, 0x18, 0x7e, 0x3c, 0x18, 0x00,
 0x00, 0x18, 0x0c, 0xfe, 0x0c, 0x18, 0x00, 0x00,
 0x00, 0x30, 0x60, 0xfe, 0x60, 0x30, 0x00, 0x00,
 0x00, 0x00, 0xc0, 0xc0, 0xc0, 0xfe, 0x00, 0x00,
 0x00, 0x24, 0x66, 0xff, 0x66, 0x24, 0x00, 0x00,
 0x00, 0x18, 0x3c, 0x7e, 0xff, 0xff, 0x00, 0x00,
 0x00, 0xff, 0xff, 0x7e, 0x3c, 0x18, 0x00, 0x00,
 0x00, 0x00, 0x00, 0x00, 0x00, 0x00, 0x00, 0x00,
 0x30, 0x78, 0x78, 0x30, 0x30, 0x00, 0x30, 0x00,
 0x6c, 0x6c, 0x6c, 0x00, 0x00, 0x00, 0x00, 0x00,
 0x6c, 0x6c, 0xfe, 0x6c, 0xfe, 0x6c, 0x6c, 0x00,
 0x30, 0x7c, 0xc0, 0x78, 0x0c, 0xf8, 0x30, 0x00,
 0x00, 0xc6, 0xcc, 0x18, 0x30, 0x66, 0xc6, 0x00,
 0x38, 0x6c, 0x38, 0x76, 0xdc, 0xcc, 0x76, 0x00,
 0x60, 0x60, 0xc0, 0x00, 0x00, 0x00, 0x00, 0x00,
 0x18, 0x30, 0x60, 0x60, 0x60, 0x30, 0x18, 0x00,
 0x60, 0x30, 0x18, 0x18, 0x18, 0x30, 0x60, 0x00,
 0x00, 0x66, 0x3c, 0xff, 0x3c, 0x66, 0x00, 0x00,
 0x00, 0x30, 0x30, 0xfc, 0x30, 0x30, 0x00, 0x00,
 0x00, 0x00, 0x00, 0x00, 0x00, 0x30, 0x30, 0x60,
 0x00, 0x00, 0x00, 0xfc, 0x00, 0x00, 0x00, 0x00,
 0x00, 0x00, 0x00, 0x00, 0x00, 0x30, 0x30, 0x00,
 0x06, 0x0c, 0x18, 0x30, 0x60, 0xc0, 0x80, 0x00,
 0x7c, 0xc6, 0xce, 0xde, 0xf6, 0xe6, 0x7c, 0x00,
 0x30, 0x70, 0x30, 0x30, 0x30, 0x30, 0xfc, 0x00,
 0x78, 0xcc, 0x0c, 0x38, 0x60, 0xcc, 0xfc, 0x00,
 0x78, 0xcc, 0x0c, 0x38, 0x0c, 0xcc, 0x78, 0x00,
 0x1c, 0x3c, 0x6c, 0xcc, 0xfe, 0x0c, 0x1e, 0x00,
 0xfc, 0xc0, 0xf8, 0x0c, 0x0c, 0xcc, 0x78, 0x00,
 0x38, 0x60, 0xc0, 0xf8, 0xcc, 0xcc, 0x78, 0x00,
 0xfc, 0xcc, 0x0c, 0x18, 0x30, 0x30, 0x30, 0x00,
 0x78, 0xcc, 0xcc, 0x78, 0xcc, 0xcc, 0x78, 0x00,
 0x78, 0xcc, 0xcc, 0x7c, 0x0c, 0x18, 0x70, 0x00,
 0x00, 0x30, 0x30, 0x00, 0x00, 0x30, 0x30, 0x00,
 0x00, 0x30, 0x30, 0x00, 0x00, 0x30, 0x30, 0x60,
 0x18, 0x30, 0x60, 0xc0, 0x60, 0x30, 0x18, 0x00,
 0x00, 0x00, 0xfc, 0x00, 0x00, 0xfc, 0x00, 0x00,
 0x60, 0x30, 0x18, 0x0c, 0x18, 0x30, 0x60, 0x00,
 0x78, 0xcc, 0x0c, 0x18, 0x30, 0x00, 0x30, 0x00,
 0x7c, 0xc6, 0xde, 0xde, 0xde, 0xc0, 0x78, 0x00,
 0x30, 0x78, 0xcc, 0xcc, 0xfc, 0xcc, 0xcc, 0x00,
 0xfc, 0x66, 0x66, 0x7c, 0x66, 0x66, 0xfc, 0x00,
 0x3c, 0x66, 0xc0, 0xc0, 0xc0, 0x66, 0x3c, 0x00,
 0xf8, 0x6c, 0x66, 0x66, 0x66, 0x6c, 0xf8, 0x00,
 0xfe, 0x62, 0x68, 0x78, 0x68, 0x62, 0xfe, 0x00,
 0xfe, 0x62, 0x68, 0x78, 0x68, 0x60, 0xf0, 0x00,
 0x3c, 0x66, 0xc0, 0xc0, 0xce, 0x66, 0x3e, 0x00,
 0xcc, 0xcc, 0xcc, 0xfc, 0xcc, 0xcc, 0xcc, 0x00,
 0x78, 0x30, 0x30, 0x30, 0x30, 0x30, 0x78, 0x00,
 0x1e, 0x0c, 0x0c, 0x0c, 0xcc, 0xcc, 0x78, 0x00,
 0xe6, 0x66, 0x6c, 0x78, 0x6c, 0x66, 0xe6, 0x00,
 0xf0, 0x60, 0x60, 0x60, 0x62, 0x66, 0xfe, 0x00,
 0xc6, 0xee, 0xfe, 0xfe, 0xd6, 0xc6, 0xc6, 0x00,
 0xc6, 0xe6, 0xf6, 0xde, 0xce, 0xc6, 0xc6, 0x00,
 0x38, 0x6c, 0xc6, 0xc6, 0xc6, 0x6c, 0x38, 0x00,
 0xfc, 0x66, 0x66, 0x7c, 0x60, 0x60, 0xf0, 0x00,
 0x78, 0xcc, 0xcc, 0xcc, 0xdc, 0x78, 0x1c, 0x00,
 0xfc, 0x66, 0x66, 0x7c, 0x6c, 0x66, 0xe6, 0x00,
 0x78, 0xcc, 0xe0, 0x70, 0x1c, 0xcc, 0x78, 0x00,
 0xfc, 0xb4, 0x30, 0x30, 0x30, 0x30, 0x78, 0x00,
 0xcc, 0xcc, 0xcc, 0xcc, 0xcc, 0xcc, 0xfc, 0x00,
 0xcc, 0xcc, 0xcc, 0xcc, 0xcc, 0x78, 0x30, 0x00,
 0xc6, 0xc6, 0xc6, 0xd6, 0xfe, 0xee, 0xc6, 0x00,
 0xc6, 0xc6, 0x6c, 0x38, 0x38, 0x6c, 0xc6, 0x00,
 0xcc, 0xcc, 0xcc, 0x78, 0x30, 0x30, 0x78, 0x00,
 0xfe, 0xc6, 0x8c, 0x18, 0x32, 0x66, 0xfe, 0x00,
 0x78, 0x60, 0x60, 0x60, 0x60, 0x60, 0x78, 0x00,
 0xc0, 0x60, 0x30, 0x18, 0x0c, 0x06, 0x02, 0x00,
 0x78, 0x18, 0x18, 0x18, 0x18, 0x18, 0x78, 0x00,
 0x10, 0x38, 0x6c, 0xc6, 0x00, 0x00, 0x00, 0x00,
 0x00, 0x00, 0x00, 0x00, 0x00, 0x00, 0x00, 0xff,
 0x30, 0x30, 0x18, 0x00, 0x00, 0x00, 0x00, 0x00,
 0x00, 0x00, 0x78, 0x0c, 0x7c, 0xcc, 0x76, 0x00,
 0xe0, 0x60, 0x60, 0x7c, 0x66, 0x66, 0xdc, 0x00,
 0x00, 0x00, 0x78, 0xcc, 0xc0, 0xcc, 0x78, 0x00,
 0x1c, 0x0c, 0x0c, 0x7c, 0xcc, 0xcc, 0x76, 0x00,
 0x00, 0x00, 0x78, 0xcc, 0xfc, 0xc0, 0x78, 0x00,
 0x38, 0x6c, 0x60, 0xf0, 0x60, 0x60, 0xf0, 0x00,
 0x00, 0x00, 0x76, 0xcc, 0xcc, 0x7c, 0x0c, 0xf8,
 0xe0, 0x60, 0x6c, 0x76, 0x66, 0x66, 0xe6, 0x00,
 0x30, 0x00, 0x70, 0x30, 0x30, 0x30, 0x78, 0x00,
 0x0c, 0x00, 0x0c, 0x0c, 0x0c, 0xcc, 0xcc, 0x78,
 0xe0, 0x60, 0x66, 0x6c, 0x78, 0x6c, 0xe6, 0x00,
 0x70, 0x30, 0x30, 0x30, 0x30, 0x30, 0x78, 0x00,
 0x00, 0x00, 0xcc, 0xfe, 0xfe, 0xd6, 0xc6, 0x00,
 0x00, 0x00, 0xf8, 0xcc, 0xcc, 0xcc, 0xcc, 0x00,
 0x00, 0x00, 0x78, 0xcc, 0xcc, 0xcc, 0x78, 0x00,
 0x00, 0x00, 0xdc, 0x66, 0x66, 0x7c, 0x60, 0xf0,
 0x00, 0x00, 0x76, 0xcc, 0xcc, 0x7c, 0x0c, 0x1e,
 0x00, 0x00, 0xdc, 0x76, 0x66, 0x60, 0xf0, 0x00,
 0x00, 0x00, 0x7c, 0xc0, 0x78, 0x0c, 0xf8, 0x00,
 0x10, 0x30, 0x7c, 0x30, 0x30, 0x34, 0x18, 0x00,
 0x00, 0x00, 0xcc, 0xcc, 0xcc, 0xcc, 0x76, 0x00,
 0x00, 0x00, 0xcc, 0xcc, 0xcc, 0x78, 0x30, 0x00,
 0x00, 0x00, 0xc6, 0xd6, 0xfe, 0xfe, 0x6c, 0x00,
 0x00, 0x00, 0xc6, 0x6c, 0x38, 0x6c, 0xc6, 0x00,
 0x00, 0x00, 0xcc, 0xcc, 0xcc, 0x7c, 0x0c, 0xf8,
 0x00, 0x00, 0xfc, 0x98, 0x30, 0x64, 0xfc, 0x00,
 0x1c, 0x30, 0x30, 0xe0, 0x30, 0x30, 0x1c, 0x00,
 0x18, 0x18, 0x18, 0x00, 0x18, 0x18, 0x18, 0x00,
 0xe0, 0x30, 0x30, 0x1c, 0x30, 0x30, 0xe0, 0x00,
 0x76, 0xdc, 0x00, 0x00, 0x00, 0x00, 0x00, 0x00,
 0x00, 0x10, 0x38, 0x6c, 0xc6, 0xc6, 0xfe, 0x00,
};

ASM_START
.org 0xcc00
bios_table_area_end:
// bcc-generated data will be placed here
ASM_END<|MERGE_RESOLUTION|>--- conflicted
+++ resolved
@@ -4599,31 +4599,17 @@
                         set_e820_range(ES, regs.u.r16.di, 0xfffbc000L,
                                        0xfffc0000L, 0, 0, 2);
                         regs.u.r32.ebx = 6;
-                        regs.u.r32.eax = 0x534D4150;
-                        regs.u.r32.ecx = 0x14;
-                        CLEAR_CF();
-                         return;
+                        break;
                     case 6:
                         /* 256KB BIOS area at the end of 4 GB */
                         set_e820_range(ES, regs.u.r16.di,
                                        0xfffc0000L, 0x00000000L ,0, 0, 2);
                         if (extra_highbits_memory_size || extra_lowbits_memory_size)
-<<<<<<< HEAD
                             regs.u.r32.ebx = 7;
                         else
                             regs.u.r32.ebx = 0;
-                        regs.u.r32.eax = 0x534D4150;
-                        regs.u.r32.ecx = 0x14;
-                        CLEAR_CF();
-                        return;
+                        break;
                     case 7:
-=======
-                            regs.u.r32.ebx = 6;
-                        else
-                            regs.u.r32.ebx = 0;
-                        break;
-                    case 6:
->>>>>>> ac327007
                         /* Maping of memory above 4 GB */
                         set_e820_range(ES, regs.u.r16.di, 0x00000000L,
                         extra_lowbits_memory_size, 1, extra_highbits_memory_size
