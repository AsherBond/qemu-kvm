/*
 * QEMU System Emulator
 *
 * Copyright (c) 2003-2008 Fabrice Bellard
 *
 * Permission is hereby granted, free of charge, to any person obtaining a copy
 * of this software and associated documentation files (the "Software"), to deal
 * in the Software without restriction, including without limitation the rights
 * to use, copy, modify, merge, publish, distribute, sublicense, and/or sell
 * copies of the Software, and to permit persons to whom the Software is
 * furnished to do so, subject to the following conditions:
 *
 * The above copyright notice and this permission notice shall be included in
 * all copies or substantial portions of the Software.
 *
 * THE SOFTWARE IS PROVIDED "AS IS", WITHOUT WARRANTY OF ANY KIND, EXPRESS OR
 * IMPLIED, INCLUDING BUT NOT LIMITED TO THE WARRANTIES OF MERCHANTABILITY,
 * FITNESS FOR A PARTICULAR PURPOSE AND NONINFRINGEMENT. IN NO EVENT SHALL
 * THE AUTHORS OR COPYRIGHT HOLDERS BE LIABLE FOR ANY CLAIM, DAMAGES OR OTHER
 * LIABILITY, WHETHER IN AN ACTION OF CONTRACT, TORT OR OTHERWISE, ARISING FROM,
 * OUT OF OR IN CONNECTION WITH THE SOFTWARE OR THE USE OR OTHER DEALINGS IN
 * THE SOFTWARE.
 */

#include "sysemu.h"
#include "net.h"
#include "monitor.h"
#include "console.h"

#include "hw/hw.h"

#include <unistd.h>
#include <fcntl.h>
#include <time.h>
#include <errno.h>
#include <sys/time.h>
#include <signal.h>
#ifdef __FreeBSD__
#include <sys/param.h>
#endif

#ifdef __linux__
#include <sys/ioctl.h>
#include <linux/rtc.h>
/* For the benefit of older linux systems which don't supply it,
   we use a local copy of hpet.h. */
/* #include <linux/hpet.h> */
#include "hpet.h"
#endif

#ifdef _WIN32
#include <windows.h>
#include <mmsystem.h>
#endif

#include "qemu-timer.h"

/* Conversion factor from emulated instructions to virtual clock ticks.  */
int icount_time_shift;
/* Arbitrarily pick 1MIPS as the minimum allowable speed.  */
#define MAX_ICOUNT_SHIFT 10
/* Compensate for varying guest execution speed.  */
int64_t qemu_icount_bias;
static QEMUTimer *icount_rt_timer;
static QEMUTimer *icount_vm_timer;

/***********************************************************/
/* guest cycle counter */

typedef struct TimersState {
    int64_t cpu_ticks_prev;
    int64_t cpu_ticks_offset;
    int64_t cpu_clock_offset;
    int32_t cpu_ticks_enabled;
    int64_t dummy;
} TimersState;

TimersState timers_state;

/* return the host CPU cycle counter and handle stop/restart */
int64_t cpu_get_ticks(void)
{
    if (use_icount) {
        return cpu_get_icount();
    }
    if (!timers_state.cpu_ticks_enabled) {
        return timers_state.cpu_ticks_offset;
    } else {
        int64_t ticks;
        ticks = cpu_get_real_ticks();
        if (timers_state.cpu_ticks_prev > ticks) {
            /* Note: non increasing ticks may happen if the host uses
               software suspend */
            timers_state.cpu_ticks_offset += timers_state.cpu_ticks_prev - ticks;
        }
        timers_state.cpu_ticks_prev = ticks;
        return ticks + timers_state.cpu_ticks_offset;
    }
}

/* return the host CPU monotonic timer and handle stop/restart */
static int64_t cpu_get_clock(void)
{
    int64_t ti;
    if (!timers_state.cpu_ticks_enabled) {
        return timers_state.cpu_clock_offset;
    } else {
        ti = get_clock();
        return ti + timers_state.cpu_clock_offset;
    }
}

static int64_t qemu_icount_delta(void)
{
    if (use_icount == 1) {
        /* When not using an adaptive execution frequency
           we tend to get badly out of sync with real time,
           so just delay for a reasonable amount of time.  */
        return 0;
    } else {
        return cpu_get_icount() - cpu_get_clock();
    }
}

/* enable cpu_get_ticks() */
void cpu_enable_ticks(void)
{
    if (!timers_state.cpu_ticks_enabled) {
        timers_state.cpu_ticks_offset -= cpu_get_real_ticks();
        timers_state.cpu_clock_offset -= get_clock();
        timers_state.cpu_ticks_enabled = 1;
    }
}

/* disable cpu_get_ticks() : the clock is stopped. You must not call
   cpu_get_ticks() after that.  */
void cpu_disable_ticks(void)
{
    if (timers_state.cpu_ticks_enabled) {
        timers_state.cpu_ticks_offset = cpu_get_ticks();
        timers_state.cpu_clock_offset = cpu_get_clock();
        timers_state.cpu_ticks_enabled = 0;
    }
}

/***********************************************************/
/* timers */

#define QEMU_CLOCK_REALTIME 0
#define QEMU_CLOCK_VIRTUAL  1
#define QEMU_CLOCK_HOST     2

struct QEMUClock {
    int type;
    int enabled;
    /* XXX: add frequency */
};

struct QEMUTimer {
    QEMUClock *clock;
    int64_t expire_time;
    QEMUTimerCB *cb;
    void *opaque;
    struct QEMUTimer *next;
};

struct qemu_alarm_timer {
    char const *name;
    int (*start)(struct qemu_alarm_timer *t);
    void (*stop)(struct qemu_alarm_timer *t);
    void (*rearm)(struct qemu_alarm_timer *t);
    void *priv;

    char expired;
    char pending;
};

static struct qemu_alarm_timer *alarm_timer;

int qemu_alarm_pending(void)
{
    return alarm_timer->pending;
}

static inline int alarm_has_dynticks(struct qemu_alarm_timer *t)
{
    return !!t->rearm;
}

static void qemu_rearm_alarm_timer(struct qemu_alarm_timer *t)
{
    if (!alarm_has_dynticks(t))
        return;

    t->rearm(t);
}

/* TODO: MIN_TIMER_REARM_NS should be optimized */
#define MIN_TIMER_REARM_NS 250000

#ifdef _WIN32

struct qemu_alarm_win32 {
    MMRESULT timerId;
    unsigned int period;
} alarm_win32_data = {0, 0};

static int win32_start_timer(struct qemu_alarm_timer *t);
static void win32_stop_timer(struct qemu_alarm_timer *t);
static void win32_rearm_timer(struct qemu_alarm_timer *t);

#else

static int unix_start_timer(struct qemu_alarm_timer *t);
static void unix_stop_timer(struct qemu_alarm_timer *t);

#ifdef __linux__

static int dynticks_start_timer(struct qemu_alarm_timer *t);
static void dynticks_stop_timer(struct qemu_alarm_timer *t);
static void dynticks_rearm_timer(struct qemu_alarm_timer *t);

static int hpet_start_timer(struct qemu_alarm_timer *t);
static void hpet_stop_timer(struct qemu_alarm_timer *t);

static int rtc_start_timer(struct qemu_alarm_timer *t);
static void rtc_stop_timer(struct qemu_alarm_timer *t);

#endif /* __linux__ */

#endif /* _WIN32 */

/* Correlation between real and virtual time is always going to be
   fairly approximate, so ignore small variation.
   When the guest is idle real and virtual time will be aligned in
   the IO wait loop.  */
#define ICOUNT_WOBBLE (get_ticks_per_sec() / 10)

static void icount_adjust(void)
{
    int64_t cur_time;
    int64_t cur_icount;
    int64_t delta;
    static int64_t last_delta;
    /* If the VM is not running, then do nothing.  */
    if (!vm_running)
        return;

    cur_time = cpu_get_clock();
    cur_icount = qemu_get_clock(vm_clock);
    delta = cur_icount - cur_time;
    /* FIXME: This is a very crude algorithm, somewhat prone to oscillation.  */
    if (delta > 0
        && last_delta + ICOUNT_WOBBLE < delta * 2
        && icount_time_shift > 0) {
        /* The guest is getting too far ahead.  Slow time down.  */
        icount_time_shift--;
    }
    if (delta < 0
        && last_delta - ICOUNT_WOBBLE > delta * 2
        && icount_time_shift < MAX_ICOUNT_SHIFT) {
        /* The guest is getting too far behind.  Speed time up.  */
        icount_time_shift++;
    }
    last_delta = delta;
    qemu_icount_bias = cur_icount - (qemu_icount << icount_time_shift);
}

static void icount_adjust_rt(void * opaque)
{
    qemu_mod_timer(icount_rt_timer,
                   qemu_get_clock(rt_clock) + 1000);
    icount_adjust();
}

static void icount_adjust_vm(void * opaque)
{
    qemu_mod_timer(icount_vm_timer,
                   qemu_get_clock(vm_clock) + get_ticks_per_sec() / 10);
    icount_adjust();
}

int64_t qemu_icount_round(int64_t count)
{
    return (count + (1 << icount_time_shift) - 1) >> icount_time_shift;
}

static struct qemu_alarm_timer alarm_timers[] = {
#ifndef _WIN32
#ifdef __linux__
    {"dynticks", dynticks_start_timer,
     dynticks_stop_timer, dynticks_rearm_timer, NULL},
    /* HPET - if available - is preferred */
    {"hpet", hpet_start_timer, hpet_stop_timer, NULL, NULL},
    /* ...otherwise try RTC */
    {"rtc", rtc_start_timer, rtc_stop_timer, NULL, NULL},
#endif
    {"unix", unix_start_timer, unix_stop_timer, NULL, NULL},
#else
    {"dynticks", win32_start_timer,
     win32_stop_timer, win32_rearm_timer, &alarm_win32_data},
    {"win32", win32_start_timer,
     win32_stop_timer, NULL, &alarm_win32_data},
#endif
    {NULL, }
};

static void show_available_alarms(void)
{
    int i;

    printf("Available alarm timers, in order of precedence:\n");
    for (i = 0; alarm_timers[i].name; i++)
        printf("%s\n", alarm_timers[i].name);
}

void configure_alarms(char const *opt)
{
    int i;
    int cur = 0;
    int count = ARRAY_SIZE(alarm_timers) - 1;
    char *arg;
    char *name;
    struct qemu_alarm_timer tmp;

    if (!strcmp(opt, "?")) {
        show_available_alarms();
        exit(0);
    }

    arg = qemu_strdup(opt);

    /* Reorder the array */
    name = strtok(arg, ",");
    while (name) {
        for (i = 0; i < count && alarm_timers[i].name; i++) {
            if (!strcmp(alarm_timers[i].name, name))
                break;
        }

        if (i == count) {
            fprintf(stderr, "Unknown clock %s\n", name);
            goto next;
        }

        if (i < cur)
            /* Ignore */
            goto next;

	/* Swap */
        tmp = alarm_timers[i];
        alarm_timers[i] = alarm_timers[cur];
        alarm_timers[cur] = tmp;

        cur++;
next:
        name = strtok(NULL, ",");
    }

    qemu_free(arg);

    if (cur) {
        /* Disable remaining timers */
        for (i = cur; i < count; i++)
            alarm_timers[i].name = NULL;
    } else {
        show_available_alarms();
        exit(1);
    }
}

#define QEMU_NUM_CLOCKS 3

QEMUClock *rt_clock;
QEMUClock *vm_clock;
QEMUClock *host_clock;

static QEMUTimer *active_timers[QEMU_NUM_CLOCKS];

static QEMUClock *qemu_new_clock(int type)
{
    QEMUClock *clock;
    clock = qemu_mallocz(sizeof(QEMUClock));
    clock->type = type;
    clock->enabled = 1;
    return clock;
}

void qemu_clock_enable(QEMUClock *clock, int enabled)
{
    clock->enabled = enabled;
}

QEMUTimer *qemu_new_timer(QEMUClock *clock, QEMUTimerCB *cb, void *opaque)
{
    QEMUTimer *ts;

    ts = qemu_mallocz(sizeof(QEMUTimer));
    ts->clock = clock;
    ts->cb = cb;
    ts->opaque = opaque;
    return ts;
}

void qemu_free_timer(QEMUTimer *ts)
{
    qemu_free(ts);
}

/* stop a timer, but do not dealloc it */
void qemu_del_timer(QEMUTimer *ts)
{
    QEMUTimer **pt, *t;

    /* NOTE: this code must be signal safe because
       qemu_timer_expired() can be called from a signal. */
    pt = &active_timers[ts->clock->type];
    for(;;) {
        t = *pt;
        if (!t)
            break;
        if (t == ts) {
            *pt = t->next;
            break;
        }
        pt = &t->next;
    }
}

/* modify the current timer so that it will be fired when current_time
   >= expire_time. The corresponding callback will be called. */
void qemu_mod_timer(QEMUTimer *ts, int64_t expire_time)
{
    QEMUTimer **pt, *t;

    qemu_del_timer(ts);

    /* add the timer in the sorted list */
    /* NOTE: this code must be signal safe because
       qemu_timer_expired() can be called from a signal. */
    pt = &active_timers[ts->clock->type];
    for(;;) {
        t = *pt;
        if (!t)
            break;
        if (t->expire_time > expire_time)
            break;
        pt = &t->next;
    }
    ts->expire_time = expire_time;
    ts->next = *pt;
    *pt = ts;

    /* Rearm if necessary  */
    if (pt == &active_timers[ts->clock->type]) {
        if (!alarm_timer->pending) {
            qemu_rearm_alarm_timer(alarm_timer);
        }
        /* Interrupt execution to force deadline recalculation.  */
        if (use_icount)
            qemu_notify_event();
    }
}

int qemu_timer_pending(QEMUTimer *ts)
{
    QEMUTimer *t;
    for(t = active_timers[ts->clock->type]; t != NULL; t = t->next) {
        if (t == ts)
            return 1;
    }
    return 0;
}

int qemu_timer_expired(QEMUTimer *timer_head, int64_t current_time)
{
    if (!timer_head)
        return 0;
    return (timer_head->expire_time <= current_time);
}

static void qemu_run_timers(QEMUClock *clock)
{
    QEMUTimer **ptimer_head, *ts;
    int64_t current_time;
   
    if (!clock->enabled)
        return;

    current_time = qemu_get_clock (clock);
    ptimer_head = &active_timers[clock->type];
    for(;;) {
        ts = *ptimer_head;
        if (!ts || ts->expire_time > current_time)
            break;
        /* remove timer from the list before calling the callback */
        *ptimer_head = ts->next;
        ts->next = NULL;

        /* run the callback (the timer list can be modified) */
        ts->cb(ts->opaque);
    }
}

int64_t qemu_get_clock(QEMUClock *clock)
{
    switch(clock->type) {
    case QEMU_CLOCK_REALTIME:
        return get_clock() / 1000000;
    default:
    case QEMU_CLOCK_VIRTUAL:
        if (use_icount) {
            return cpu_get_icount();
        } else {
            return cpu_get_clock();
        }
    case QEMU_CLOCK_HOST:
        return get_clock_realtime();
    }
}

int64_t qemu_get_clock_ns(QEMUClock *clock)
{
    switch(clock->type) {
    case QEMU_CLOCK_REALTIME:
        return get_clock();
    default:
    case QEMU_CLOCK_VIRTUAL:
        if (use_icount) {
            return cpu_get_icount();
        } else {
            return cpu_get_clock();
        }
    case QEMU_CLOCK_HOST:
        return get_clock_realtime();
    }
}

void init_clocks(void)
{
    rt_clock = qemu_new_clock(QEMU_CLOCK_REALTIME);
    vm_clock = qemu_new_clock(QEMU_CLOCK_VIRTUAL);
    host_clock = qemu_new_clock(QEMU_CLOCK_HOST);

    rtc_clock = host_clock;
}

/* save a timer */
void qemu_put_timer(QEMUFile *f, QEMUTimer *ts)
{
    uint64_t expire_time;

    if (qemu_timer_pending(ts)) {
        expire_time = ts->expire_time;
    } else {
        expire_time = -1;
    }
    qemu_put_be64(f, expire_time);
}

void qemu_get_timer(QEMUFile *f, QEMUTimer *ts)
{
    uint64_t expire_time;

    expire_time = qemu_get_be64(f);
    if (expire_time != -1) {
        qemu_mod_timer(ts, expire_time);
    } else {
        qemu_del_timer(ts);
    }
}

static const VMStateDescription vmstate_timers = {
    .name = "timer",
    .version_id = 2,
    .minimum_version_id = 1,
    .minimum_version_id_old = 1,
    .fields      = (VMStateField []) {
        VMSTATE_INT64(cpu_ticks_offset, TimersState),
        VMSTATE_INT64(dummy, TimersState),
        VMSTATE_INT64_V(cpu_clock_offset, TimersState, 2),
        VMSTATE_END_OF_LIST()
    }
};

void configure_icount(const char *option)
{
    vmstate_register(NULL, 0, &vmstate_timers, &timers_state);
    if (!option)
        return;

    if (strcmp(option, "auto") != 0) {
        icount_time_shift = strtol(option, NULL, 0);
        use_icount = 1;
        return;
    }

    use_icount = 2;

    /* 125MIPS seems a reasonable initial guess at the guest speed.
       It will be corrected fairly quickly anyway.  */
    icount_time_shift = 3;

    /* Have both realtime and virtual time triggers for speed adjustment.
       The realtime trigger catches emulated time passing too slowly,
       the virtual time trigger catches emulated time passing too fast.
       Realtime triggers occur even when idle, so use them less frequently
       than VM triggers.  */
    icount_rt_timer = qemu_new_timer(rt_clock, icount_adjust_rt, NULL);
    qemu_mod_timer(icount_rt_timer,
                   qemu_get_clock(rt_clock) + 1000);
    icount_vm_timer = qemu_new_timer(vm_clock, icount_adjust_vm, NULL);
    qemu_mod_timer(icount_vm_timer,
                   qemu_get_clock(vm_clock) + get_ticks_per_sec() / 10);
}

void qemu_run_all_timers(void)
{
    alarm_timer->pending = 0;

    /* rearm timer, if not periodic */
    if (alarm_timer->expired) {
        alarm_timer->expired = 0;
        qemu_rearm_alarm_timer(alarm_timer);
    }

    /* vm time timers */
    if (vm_running) {
        qemu_run_timers(vm_clock);
    }

    qemu_run_timers(rt_clock);
    qemu_run_timers(host_clock);
}

static int64_t qemu_next_alarm_deadline(void);

#ifdef _WIN32
static void CALLBACK host_alarm_handler(UINT uTimerID, UINT uMsg,
                                        DWORD_PTR dwUser, DWORD_PTR dw1,
                                        DWORD_PTR dw2)
#else
static void host_alarm_handler(int host_signum)
#endif
{
    struct qemu_alarm_timer *t = alarm_timer;
    if (!t)
	return;

#if 0
#define DISP_FREQ 1000
    {
        static int64_t delta_min = INT64_MAX;
        static int64_t delta_max, delta_cum, last_clock, delta, ti;
        static int count;
        ti = qemu_get_clock(vm_clock);
        if (last_clock != 0) {
            delta = ti - last_clock;
            if (delta < delta_min)
                delta_min = delta;
            if (delta > delta_max)
                delta_max = delta;
            delta_cum += delta;
            if (++count == DISP_FREQ) {
                printf("timer: min=%" PRId64 " us max=%" PRId64 " us avg=%" PRId64 " us avg_freq=%0.3f Hz\n",
                       muldiv64(delta_min, 1000000, get_ticks_per_sec()),
                       muldiv64(delta_max, 1000000, get_ticks_per_sec()),
                       muldiv64(delta_cum, 1000000 / DISP_FREQ, get_ticks_per_sec()),
                       (double)get_ticks_per_sec() / ((double)delta_cum / DISP_FREQ));
                count = 0;
                delta_min = INT64_MAX;
                delta_max = 0;
                delta_cum = 0;
            }
        }
        last_clock = ti;
    }
#endif
    if (alarm_has_dynticks(t) ||
        qemu_next_alarm_deadline () <= 0) {
        t->expired = alarm_has_dynticks(t);
        t->pending = 1;
        qemu_notify_event();
    }
}

int64_t qemu_next_deadline(void)
{
    /* To avoid problems with overflow limit this to 2^32.  */
    int64_t delta = INT32_MAX;

    if (active_timers[QEMU_CLOCK_VIRTUAL]) {
        delta = active_timers[QEMU_CLOCK_VIRTUAL]->expire_time -
                     qemu_get_clock_ns(vm_clock);
    }
    if (active_timers[QEMU_CLOCK_HOST]) {
        int64_t hdelta = active_timers[QEMU_CLOCK_HOST]->expire_time -
                 qemu_get_clock_ns(host_clock);
        if (hdelta < delta)
            delta = hdelta;
    }

    if (delta < 0)
        delta = 0;

    return delta;
}

static int64_t qemu_next_alarm_deadline(void)
{
    int64_t delta;
    int64_t rtdelta;

    if (!use_icount && active_timers[QEMU_CLOCK_VIRTUAL]) {
        delta = active_timers[QEMU_CLOCK_VIRTUAL]->expire_time -
                     qemu_get_clock(vm_clock);
    } else {
        delta = INT32_MAX;
    }
    if (active_timers[QEMU_CLOCK_HOST]) {
        int64_t hdelta = active_timers[QEMU_CLOCK_HOST]->expire_time -
                 qemu_get_clock_ns(host_clock);
        if (hdelta < delta)
            delta = hdelta;
    }
    if (active_timers[QEMU_CLOCK_REALTIME]) {
        rtdelta = (active_timers[QEMU_CLOCK_REALTIME]->expire_time * 1000000 -
                 qemu_get_clock_ns(rt_clock));
        if (rtdelta < delta)
            delta = rtdelta;
    }

    return delta;
}

#if defined(__linux__)

#define RTC_FREQ 1024

static void enable_sigio_timer(int fd)
{
    struct sigaction act;

    /* timer signal */
    sigfillset(&act.sa_mask);
    act.sa_flags = 0;
    act.sa_handler = host_alarm_handler;

    sigaction(SIGIO, &act, NULL);
    fcntl_setfl(fd, O_ASYNC);
    fcntl(fd, F_SETOWN, getpid());
}

static int hpet_start_timer(struct qemu_alarm_timer *t)
{
    struct hpet_info info;
    int r, fd;

    fd = qemu_open("/dev/hpet", O_RDONLY);
    if (fd < 0)
        return -1;

    /* Set frequency */
    r = ioctl(fd, HPET_IRQFREQ, RTC_FREQ);
    if (r < 0) {
        fprintf(stderr, "Could not configure '/dev/hpet' to have a 1024Hz timer. This is not a fatal\n"
                "error, but for better emulation accuracy type:\n"
                "'echo 1024 > /proc/sys/dev/hpet/max-user-freq' as root.\n");
        goto fail;
    }

    /* Check capabilities */
    r = ioctl(fd, HPET_INFO, &info);
    if (r < 0)
        goto fail;

    /* Enable periodic mode */
    r = ioctl(fd, HPET_EPI, 0);
    if (info.hi_flags && (r < 0))
        goto fail;

    /* Enable interrupt */
    r = ioctl(fd, HPET_IE_ON, 0);
    if (r < 0)
        goto fail;

    enable_sigio_timer(fd);
    t->priv = (void *)(long)fd;

    return 0;
fail:
    close(fd);
    return -1;
}

static void hpet_stop_timer(struct qemu_alarm_timer *t)
{
    int fd = (long)t->priv;

    close(fd);
}

static int rtc_start_timer(struct qemu_alarm_timer *t)
{
    int rtc_fd;
    unsigned long current_rtc_freq = 0;

    TFR(rtc_fd = qemu_open("/dev/rtc", O_RDONLY));
    if (rtc_fd < 0)
        return -1;
    ioctl(rtc_fd, RTC_IRQP_READ, &current_rtc_freq);
    if (current_rtc_freq != RTC_FREQ &&
        ioctl(rtc_fd, RTC_IRQP_SET, RTC_FREQ) < 0) {
        fprintf(stderr, "Could not configure '/dev/rtc' to have a 1024 Hz timer. This is not a fatal\n"
                "error, but for better emulation accuracy either use a 2.6 host Linux kernel or\n"
                "type 'echo 1024 > /proc/sys/dev/rtc/max-user-freq' as root.\n");
        goto fail;
    }
    if (ioctl(rtc_fd, RTC_PIE_ON, 0) < 0) {
    fail:
        close(rtc_fd);
        return -1;
    }

    enable_sigio_timer(rtc_fd);

    t->priv = (void *)(long)rtc_fd;

    return 0;
}

static void rtc_stop_timer(struct qemu_alarm_timer *t)
{
    int rtc_fd = (long)t->priv;

    close(rtc_fd);
}

static int dynticks_start_timer(struct qemu_alarm_timer *t)
{
    struct sigevent ev;
    timer_t host_timer;
    struct sigaction act;

    sigfillset(&act.sa_mask);
    act.sa_flags = 0;
    act.sa_handler = host_alarm_handler;

    sigaction(SIGALRM, &act, NULL);

    /* 
     * Initialize ev struct to 0 to avoid valgrind complaining
     * about uninitialized data in timer_create call
     */
    memset(&ev, 0, sizeof(ev));
    ev.sigev_value.sival_int = 0;
    ev.sigev_notify = SIGEV_SIGNAL;
    ev.sigev_signo = SIGALRM;

    if (timer_create(CLOCK_REALTIME, &ev, &host_timer)) {
        perror("timer_create");

        /* disable dynticks */
        fprintf(stderr, "Dynamic Ticks disabled\n");

        return -1;
    }

    t->priv = (void *)(long)host_timer;

    return 0;
}

static void dynticks_stop_timer(struct qemu_alarm_timer *t)
{
    timer_t host_timer = (timer_t)(long)t->priv;

    timer_delete(host_timer);
}

static void dynticks_rearm_timer(struct qemu_alarm_timer *t)
{
    timer_t host_timer = (timer_t)(long)t->priv;
    struct itimerspec timeout;
    int64_t nearest_delta_ns = INT64_MAX;
    int64_t current_ns;

    assert(alarm_has_dynticks(t));
    if (!active_timers[QEMU_CLOCK_REALTIME] &&
        !active_timers[QEMU_CLOCK_VIRTUAL] &&
        !active_timers[QEMU_CLOCK_HOST])
        return;

    nearest_delta_ns = qemu_next_alarm_deadline();
    if (nearest_delta_ns < MIN_TIMER_REARM_NS)
        nearest_delta_ns = MIN_TIMER_REARM_NS;

    /* check whether a timer is already running */
    if (timer_gettime(host_timer, &timeout)) {
        perror("gettime");
        fprintf(stderr, "Internal timer error: aborting\n");
        exit(1);
    }
    current_ns = timeout.it_value.tv_sec * 1000000000LL + timeout.it_value.tv_nsec;
    if (current_ns && current_ns <= nearest_delta_ns)
        return;

    timeout.it_interval.tv_sec = 0;
    timeout.it_interval.tv_nsec = 0; /* 0 for one-shot timer */
    timeout.it_value.tv_sec =  nearest_delta_ns / 1000000000;
    timeout.it_value.tv_nsec = nearest_delta_ns % 1000000000;
    if (timer_settime(host_timer, 0 /* RELATIVE */, &timeout, NULL)) {
        perror("settime");
        fprintf(stderr, "Internal timer error: aborting\n");
        exit(1);
    }
}

#endif /* defined(__linux__) */

#if !defined(_WIN32)

static int unix_start_timer(struct qemu_alarm_timer *t)
{
    struct sigaction act;
    struct itimerval itv;
    int err;

    /* timer signal */
    sigfillset(&act.sa_mask);
    act.sa_flags = 0;
    act.sa_handler = host_alarm_handler;

    sigaction(SIGALRM, &act, NULL);

    itv.it_interval.tv_sec = 0;
    /* for i386 kernel 2.6 to get 1 ms */
    itv.it_interval.tv_usec = 999;
    itv.it_value.tv_sec = 0;
    itv.it_value.tv_usec = 10 * 1000;

    err = setitimer(ITIMER_REAL, &itv, NULL);
    if (err)
        return -1;

    return 0;
}

static void unix_stop_timer(struct qemu_alarm_timer *t)
{
    struct itimerval itv;

    memset(&itv, 0, sizeof(itv));
    setitimer(ITIMER_REAL, &itv, NULL);
}

#endif /* !defined(_WIN32) */


#ifdef _WIN32

static int win32_start_timer(struct qemu_alarm_timer *t)
{
    TIMECAPS tc;
    struct qemu_alarm_win32 *data = t->priv;
    UINT flags;

    memset(&tc, 0, sizeof(tc));
    timeGetDevCaps(&tc, sizeof(tc));

    data->period = tc.wPeriodMin;
    timeBeginPeriod(data->period);

    flags = TIME_CALLBACK_FUNCTION;
    if (alarm_has_dynticks(t))
        flags |= TIME_ONESHOT;
    else
        flags |= TIME_PERIODIC;

    data->timerId = timeSetEvent(1,         // interval (ms)
                        data->period,       // resolution
                        host_alarm_handler, // function
                        (DWORD)t,           // parameter
                        flags);

    if (!data->timerId) {
        fprintf(stderr, "Failed to initialize win32 alarm timer: %ld\n",
                GetLastError());
        timeEndPeriod(data->period);
        return -1;
    }

    return 0;
}

static void win32_stop_timer(struct qemu_alarm_timer *t)
{
    struct qemu_alarm_win32 *data = t->priv;

    timeKillEvent(data->timerId);
    timeEndPeriod(data->period);
}

static void win32_rearm_timer(struct qemu_alarm_timer *t)
{
    struct qemu_alarm_win32 *data = t->priv;

    assert(alarm_has_dynticks(t));
    if (!active_timers[QEMU_CLOCK_REALTIME] &&
        !active_timers[QEMU_CLOCK_VIRTUAL] &&
        !active_timers[QEMU_CLOCK_HOST])
        return;

    timeKillEvent(data->timerId);

    data->timerId = timeSetEvent(1,
                        data->period,
                        host_alarm_handler,
                        (DWORD)t,
                        TIME_ONESHOT | TIME_CALLBACK_FUNCTION);

    if (!data->timerId) {
        fprintf(stderr, "Failed to re-arm win32 alarm timer %ld\n",
                GetLastError());

        timeEndPeriod(data->period);
        exit(1);
    }
}

#endif /* _WIN32 */

static void alarm_timer_on_change_state_rearm(void *opaque, int running, int reason)
{
    if (running)
        qemu_rearm_alarm_timer((struct qemu_alarm_timer *) opaque);
}

int init_timer_alarm(void)
{
    struct qemu_alarm_timer *t = NULL;
    int i, err = -1;

    for (i = 0; alarm_timers[i].name; i++) {
        t = &alarm_timers[i];

        err = t->start(t);
        if (!err)
            break;
    }

    if (err) {
        err = -ENOENT;
        goto fail;
    }

    /* first event is at time 0 */
    t->pending = 1;
    alarm_timer = t;
    qemu_add_vm_change_state_handler(alarm_timer_on_change_state_rearm, t);

    return 0;

fail:
    return err;
}

void quit_timers(void)
{
    struct qemu_alarm_timer *t = alarm_timer;
    alarm_timer = NULL;
    t->stop(t);
}

int qemu_calculate_timeout(void)
{
    int timeout;
    int64_t add;
    int64_t delta;

<<<<<<< HEAD
#define QEMUKVM 1
#if defined (CONFIG_IOTHREAD) || defined (QEMUKVM)
=======
>>>>>>> c9f7383c
    /* When using icount, making forward progress with qemu_icount when the
       guest CPU is idle is critical. We only use the static io-thread timeout
       for non icount runs.  */
    if (!use_icount || !vm_running) {
        return 5000;
    }

    /* Advance virtual time to the next event.  */
    delta = qemu_icount_delta();
    if (delta > 0) {
        /* If virtual time is ahead of real time then just
           wait for IO.  */
        timeout = (delta + 999999) / 1000000;
    } else {
        /* Wait for either IO to occur or the next
           timer event.  */
        add = qemu_next_deadline();
        /* We advance the timer before checking for IO.
           Limit the amount we advance so that early IO
           activity won't get the guest too far ahead.  */
        if (add > 10000000)
            add = 10000000;
        delta += add;
        qemu_icount += qemu_icount_round (add);
        timeout = delta / 1000000;
        if (timeout < 0)
            timeout = 0;
    }

    return timeout;
}
<|MERGE_RESOLUTION|>--- conflicted
+++ resolved
@@ -1078,11 +1078,6 @@
     int64_t add;
     int64_t delta;
 
-<<<<<<< HEAD
-#define QEMUKVM 1
-#if defined (CONFIG_IOTHREAD) || defined (QEMUKVM)
-=======
->>>>>>> c9f7383c
     /* When using icount, making forward progress with qemu_icount when the
        guest CPU is idle is critical. We only use the static io-thread timeout
        for non icount runs.  */
