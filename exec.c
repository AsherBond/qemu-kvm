--- conflicted
+++ resolved
@@ -598,18 +598,13 @@
     }
     env->cpu_index = cpu_index;
     env->numa_node = 0;
-<<<<<<< HEAD
-    TAILQ_INIT(&env->breakpoints);
-    TAILQ_INIT(&env->watchpoints);
+    QTAILQ_INIT(&env->breakpoints);
+    QTAILQ_INIT(&env->watchpoints);
 #ifdef __WIN32
     env->thread_id = GetCurrentProcessId();
 #else
     env->thread_id = getpid();
 #endif
-=======
-    QTAILQ_INIT(&env->breakpoints);
-    QTAILQ_INIT(&env->watchpoints);
->>>>>>> 72cf2d4f
     *penv = env;
 #if defined(CONFIG_USER_ONLY)
     cpu_list_unlock();
