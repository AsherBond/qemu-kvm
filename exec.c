--- conflicted
+++ resolved
@@ -2794,8 +2794,8 @@
     return last;
 }
 
-<<<<<<< HEAD
-ram_addr_t qemu_ram_map(ram_addr_t size, void *host)
+ram_addr_t qemu_ram_map(DeviceState *dev, const char *name,
+                        ram_addr_t size, void *host)
 {
     RAMBlock *new_block;
 
@@ -2820,10 +2820,7 @@
     return new_block->offset;
 }
 
-ram_addr_t qemu_ram_alloc(ram_addr_t size)
-=======
 ram_addr_t qemu_ram_alloc(DeviceState *dev, const char *name, ram_addr_t size)
->>>>>>> 1724f049
 {
     RAMBlock *new_block;
 
