--- conflicted
+++ resolved
@@ -50,13 +50,10 @@
 #include "qdict.h"
 #include "qstring.h"
 #include "qerror.h"
-<<<<<<< HEAD
+#include "qjson.h"
 #include "exec-all.h"
 
 #include "qemu-kvm.h"
-=======
-#include "qjson.h"
->>>>>>> 9b57c02e
 
 //#define DEBUG
 //#define DEBUG_COMPLETION
