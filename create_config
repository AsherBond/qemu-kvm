--- conflicted
+++ resolved
@@ -46,16 +46,9 @@
     value=${line#*=}
     echo "#define $name $value"
     ;;
-<<<<<<< HEAD
- USE_NPTL=y) # configuration
-    name=${line%=*}
-    echo "#define $name 1"
-    ;;
  USE_KVM_*)
     echo "#define $(echo "$line" | sed 's/=/ /')"
     ;;
-=======
->>>>>>> 2f7bb878
 esac
 
 done # read