--- conflicted
+++ resolved
@@ -1515,12 +1515,8 @@
 echo "AIO support       $aio"
 echo "IO thread         $io_thread"
 echo "Install blobs     $blobs"
-<<<<<<< HEAD
-echo "KVM support       $kvm"
+echo -e "KVM support       $kvm"
 echo "KVM trace support $kvm_trace"
-=======
-echo -e "KVM support       $kvm"
->>>>>>> 168ccc11
 echo "fdt support       $fdt"
 echo "preadv support    $preadv"
 
