#!/bin/sh
#
# qemu configure script (c) 2003 Fabrice Bellard
#
# set temporary file name
if test ! -z "$TMPDIR" ; then
    TMPDIR1="${TMPDIR}"
elif test ! -z "$TEMPDIR" ; then
    TMPDIR1="${TEMPDIR}"
else
    TMPDIR1="/tmp"
fi

TMPC="${TMPDIR1}/qemu-conf-${RANDOM}-$$-${RANDOM}.c"
TMPO="${TMPDIR1}/qemu-conf-${RANDOM}-$$-${RANDOM}.o"
TMPE="${TMPDIR1}/qemu-conf-${RANDOM}-$$-${RANDOM}.exe"

# NB: do not call "exit" in the trap handler; this is buggy with some shells;
# see <1285349658-3122-1-git-send-email-loic.minier@linaro.org>
trap "rm -f $TMPC $TMPO $TMPE" EXIT INT QUIT TERM
rm -f config.log

compile_object() {
  echo $cc $QEMU_CFLAGS -c -o $TMPO $TMPC >> config.log
  $cc $QEMU_CFLAGS -c -o $TMPO $TMPC >> config.log 2>&1
}

compile_prog() {
  local_cflags="$1"
  local_ldflags="$2"
  echo $cc $QEMU_CFLAGS $local_cflags -o $TMPE $TMPC $LDFLAGS $local_ldflags >> config.log
  $cc $QEMU_CFLAGS $local_cflags -o $TMPE $TMPC $LDFLAGS $local_ldflags >> config.log 2>&1
}

# check whether a command is available to this shell (may be either an
# executable or a builtin)
has() {
    type "$1" >/dev/null 2>&1
}

# search for an executable in PATH
path_of() {
    local_command="$1"
    local_ifs="$IFS"
    local_dir=""

    # pathname has a dir component?
    if [ "${local_command#*/}" != "$local_command" ]; then
        if [ -x "$local_command" ] && [ ! -d "$local_command" ]; then
            echo "$local_command"
            return 0
        fi
    fi
    if [ -z "$local_command" ]; then
        return 1
    fi

    IFS=:
    for local_dir in $PATH; do
        if [ -x "$local_dir/$local_command" ] && [ ! -d "$local_dir/$local_command" ]; then
            echo "$local_dir/$local_command"
            IFS="${local_ifs:-$(printf ' \t\n')}"
            return 0
        fi
    done
    # not found
    IFS="${local_ifs:-$(printf ' \t\n')}"
    return 1
}

# default parameters
cpu=""
interp_prefix="/usr/gnemul/qemu-%M"
static="no"
sparc_cpu=""
cross_prefix=""
cc="gcc"
audio_drv_list=""
audio_card_list="ac97 es1370 sb16"
audio_possible_cards="ac97 es1370 sb16 cs4231a adlib gus"
block_drv_whitelist=""
host_cc="gcc"
ar="ar"
make="make"
install="install"
objcopy="objcopy"
ld="ld"
strip="strip"
windres="windres"
helper_cflags=""
libs_softmmu=""
libs_tools=""
audio_pt_int=""
audio_win_int=""

# parse CC options first
for opt do
  optarg=`expr "x$opt" : 'x[^=]*=\(.*\)'`
  case "$opt" in
  --cross-prefix=*) cross_prefix="$optarg"
  ;;
  --cc=*) cc="$optarg"
  ;;
  --cpu=*) cpu="$optarg"
  ;;
  --extra-cflags=*) QEMU_CFLAGS="$optarg $QEMU_CFLAGS"
  ;;
  --extra-ldflags=*) LDFLAGS="$optarg $LDFLAGS"
  ;;
  --sparc_cpu=*)
    sparc_cpu="$optarg"
    case $sparc_cpu in
    v7|v8|v8plus|v8plusa)
      cpu="sparc"
    ;;
    v9)
      cpu="sparc64"
    ;;
    *)
      echo "undefined SPARC architecture. Exiting";
      exit 1
    ;;
    esac
  ;;
  esac
done
# OS specific
# Using uname is really, really broken.  Once we have the right set of checks
# we can eliminate it's usage altogether

cc="${cross_prefix}${cc}"
ar="${cross_prefix}${ar}"
objcopy="${cross_prefix}${objcopy}"
ld="${cross_prefix}${ld}"
strip="${cross_prefix}${strip}"
windres="${cross_prefix}${windres}"

# default flags for all hosts
QEMU_CFLAGS="-fno-strict-aliasing $QEMU_CFLAGS"
CFLAGS="-g $CFLAGS"
QEMU_CFLAGS="-Wall -Wundef -Wendif-labels -Wwrite-strings -Wmissing-prototypes $QEMU_CFLAGS"
QEMU_CFLAGS="-Wstrict-prototypes -Wredundant-decls $QEMU_CFLAGS"
QEMU_CFLAGS="-D_GNU_SOURCE -D_FILE_OFFSET_BITS=64 -D_LARGEFILE_SOURCE $QEMU_CFLAGS"
QEMU_CFLAGS="-D_FORTIFY_SOURCE=2 $QEMU_CFLAGS"
QEMU_CFLAGS="-I. -I\$(SRC_PATH) $QEMU_CFLAGS"
LDFLAGS="-g $LDFLAGS"

gcc_flags="-Wold-style-declaration -Wold-style-definition -Wtype-limits"
gcc_flags="-Wformat-security -Wformat-y2k -Winit-self -Wignored-qualifiers $gcc_flags"
gcc_flags="-Wmissing-include-dirs -Wempty-body -Wnested-externs $gcc_flags"
gcc_flags="-fstack-protector-all $gcc_flags"
cat > $TMPC << EOF
int main(void) { return 0; }
EOF
for flag in $gcc_flags; do
    if compile_prog "-Werror $QEMU_CFLAGS" "-Werror $flag" ; then
	QEMU_CFLAGS="$flag $QEMU_CFLAGS"
    fi
done

# check that the C compiler works.
cat > $TMPC <<EOF
int main(void) {}
EOF

if compile_object ; then
  : C compiler works ok
else
    echo "ERROR: \"$cc\" either does not exist or does not work"
    exit 1
fi

check_define() {
cat > $TMPC <<EOF
#if !defined($1)
#error Not defined
#endif
int main(void) { return 0; }
EOF
  compile_object
}

if test ! -z "$cpu" ; then
  # command line argument
  :
elif check_define __i386__ ; then
  cpu="i386"
elif check_define __x86_64__ ; then
  cpu="x86_64"
elif check_define __sparc__ ; then
  # We can't check for 64 bit (when gcc is biarch) or V8PLUSA
  # They must be specified using --sparc_cpu
  if check_define __arch64__ ; then
    cpu="sparc64"
  else
    cpu="sparc"
  fi
elif check_define _ARCH_PPC ; then
  if check_define _ARCH_PPC64 ; then
    cpu="ppc64"
  else
    cpu="ppc"
  fi
elif check_define __mips__ ; then
  cpu="mips"
elif check_define __ia64__ ; then
  cpu="ia64"
elif check_define __s390__ ; then
  if check_define __s390x__ ; then
    cpu="s390x"
  else
    cpu="s390"
  fi
else
  cpu=`uname -m`
fi

target_list="x86_64-softmmu"
case "$cpu" in
  alpha|cris|ia64|m68k|microblaze|ppc|ppc64|sparc64)
    cpu="$cpu"
  ;;
  i386|i486|i586|i686|i86pc|BePC)
    cpu="i386"
  ;;
  x86_64|amd64)
    cpu="x86_64"
  ;;
  armv*b)
    cpu="armv4b"
  ;;
  armv*l)
    cpu="armv4l"
  ;;
  parisc|parisc64)
    cpu="hppa"
  ;;
  mips*)
    cpu="mips"
  ;;
  s390)
    cpu="s390"
  ;;
  s390x)
    cpu="s390x"
  ;;
  sparc|sun4[cdmuv])
    cpu="sparc"
  ;;
  *)
    echo "Unsupported CPU = $cpu"
    exit 1
  ;;
esac

kvm_version() {
    local fname="$(dirname "$0")/KVM_VERSION"

    if test -f "$fname"; then
        cat "$fname"
    else
        echo "qemu-kvm-devel"
    fi
}

# Default value for a variable defining feature "foo".
#  * foo="no"  feature will only be used if --enable-foo arg is given
#  * foo=""    feature will be searched for, and if found, will be used
#              unless --disable-foo is given
#  * foo="yes" this value will only be set by --enable-foo flag.
#              feature will searched for,
#              if not found, configure exits with error
#
# Always add --enable-foo and --disable-foo command line args.
# Distributions want to ensure that several features are compiled in, and it
# is impossible without a --enable-foo that exits if a feature is not found.

bluez=""
brlapi=""
curl=""
curses=""
docs=""
fdt=""
kvm=""
kvm_para=""
nptl=""
sdl=""
sparse="no"
uuid=""
vde=""
vnc_tls=""
vnc_sasl=""
vnc_jpeg=""
vnc_png=""
vnc_thread="no"
xen=""
linux_aio=""
attr=""
vhost_net=""

gprof="no"
debug_tcg="no"
debug_mon="no"
debug="no"
strip_opt="yes"
bigendian="no"
mingw32="no"
EXESUF=""
prefix="/usr/local"
mandir="\${prefix}/share/man"
datadir="\${prefix}/share/qemu"
docdir="\${prefix}/share/doc/qemu"
bindir="\${prefix}/bin"
sysconfdir="\${prefix}/etc"
confsuffix="/qemu"
slirp="yes"
fmod_lib=""
fmod_inc=""
oss_lib=""
bsd="no"
linux="no"
solaris="no"
profiler="no"
cocoa="no"
softmmu="yes"
linux_user="no"
darwin_user="no"
bsd_user="no"
guest_base=""
uname_release=""
io_thread="no"
mixemu="no"
kvm_cap_pit=""
kvm_cap_device_assignment=""
kerneldir=""
aix="no"
blobs="yes"
pkgversion=" ($(kvm_version))"
cpu_emulation="yes"
check_utests="no"
user_pie="no"
zero_malloc=""
trace_backend="nop"
trace_file="trace"
spice=""

# OS specific
if check_define __linux__ ; then
  targetos="Linux"
elif check_define _WIN32 ; then
  targetos='MINGW32'
elif check_define __OpenBSD__ ; then
  targetos='OpenBSD'
elif check_define __sun__ ; then
  targetos='SunOS'
else
  targetos=`uname -s`
fi

case $targetos in
CYGWIN*)
  mingw32="yes"
  QEMU_CFLAGS="-mno-cygwin $QEMU_CFLAGS"
  audio_possible_drivers="winwave sdl"
  audio_drv_list="winwave"
;;
MINGW32*)
  mingw32="yes"
  audio_possible_drivers="winwave dsound sdl fmod"
  audio_drv_list="winwave"
;;
GNU/kFreeBSD)
  bsd="yes"
  audio_drv_list="oss"
  audio_possible_drivers="oss sdl esd pa"
;;
FreeBSD)
  bsd="yes"
  make="gmake"
  audio_drv_list="oss"
  audio_possible_drivers="oss sdl esd pa"
  # needed for kinfo_getvmmap(3) in libutil.h
  LIBS="-lutil $LIBS"
;;
DragonFly)
  bsd="yes"
  make="gmake"
  audio_drv_list="oss"
  audio_possible_drivers="oss sdl esd pa"
;;
NetBSD)
  bsd="yes"
  make="gmake"
  audio_drv_list="oss"
  audio_possible_drivers="oss sdl esd"
  oss_lib="-lossaudio"
;;
OpenBSD)
  bsd="yes"
  make="gmake"
  audio_drv_list="oss"
  audio_possible_drivers="oss sdl esd"
  oss_lib="-lossaudio"
;;
Darwin)
  bsd="yes"
  darwin="yes"
  # on Leopard most of the system is 32-bit, so we have to ask the kernel it if we can
  # run 64-bit userspace code
  if [ "$cpu" = "i386" ] ; then
    is_x86_64=`sysctl -n hw.optional.x86_64`
    [ "$is_x86_64" = "1" ] && cpu=x86_64
  fi
  if [ "$cpu" = "x86_64" ] ; then
    QEMU_CFLAGS="-arch x86_64 $QEMU_CFLAGS"
    LDFLAGS="-arch x86_64 $LDFLAGS"
  else
    QEMU_CFLAGS="-mdynamic-no-pic $QEMU_CFLAGS"
  fi
  darwin_user="yes"
  cocoa="yes"
  audio_drv_list="coreaudio"
  audio_possible_drivers="coreaudio sdl fmod"
  LDFLAGS="-framework CoreFoundation -framework IOKit $LDFLAGS"
  libs_softmmu="-F/System/Library/Frameworks -framework Cocoa -framework IOKit $libs_softmmu"
;;
SunOS)
  solaris="yes"
  make="gmake"
  install="ginstall"
  ld="gld"
  needs_libsunmath="no"
  solarisrev=`uname -r | cut -f2 -d.`
  # have to select again, because `uname -m` returns i86pc
  # even on an x86_64 box.
  solariscpu=`isainfo -k`
  if test "${solariscpu}" = "amd64" ; then
    cpu="x86_64"
  fi
  if [ "$cpu" = "i386" -o "$cpu" = "x86_64" ] ; then
    if test "$solarisrev" -le 9 ; then
      if test -f /opt/SUNWspro/prod/lib/libsunmath.so.1; then
        needs_libsunmath="yes"
        QEMU_CFLAGS="-I/opt/SUNWspro/prod/include/cc $QEMU_CFLAGS"
        LDFLAGS="-L/opt/SUNWspro/prod/lib -R/opt/SUNWspro/prod/lib $LDFLAGS"
        LIBS="-lsunmath $LIBS"
      else
        echo "QEMU will not link correctly on Solaris 8/X86 or 9/x86 without"
        echo "libsunmath from the Sun Studio compilers tools, due to a lack of"
        echo "C99 math features in libm.so in Solaris 8/x86 and Solaris 9/x86"
        echo "Studio 11 can be downloaded from www.sun.com."
        exit 1
      fi
    fi
  fi
  if test -f /usr/include/sys/soundcard.h ; then
    audio_drv_list="oss"
  fi
  audio_possible_drivers="oss sdl"
# needed for CMSG_ macros in sys/socket.h
  QEMU_CFLAGS="-D_XOPEN_SOURCE=600 $QEMU_CFLAGS"
# needed for TIOCWIN* defines in termios.h
  QEMU_CFLAGS="-D__EXTENSIONS__ $QEMU_CFLAGS"
  QEMU_CFLAGS="-std=gnu99 $QEMU_CFLAGS"
  LIBS="-lsocket -lnsl -lresolv $LIBS"
;;
AIX)
  aix="yes"
  make="gmake"
;;
*)
  audio_drv_list="oss"
  audio_possible_drivers="oss alsa sdl esd pa"
  linux="yes"
  linux_user="yes"
  usb="linux"
  if [ "$cpu" = "i386" -o "$cpu" = "x86_64" ] ; then
    audio_possible_drivers="$audio_possible_drivers fmod"
  fi
  if [ "$cpu" = "ia64" ] ; then
     xen="no"
     target_list="ia64-softmmu"
     cpu_emulation="no"
     gdbstub="no"
     slirp="no"
  fi
;;
esac

if [ "$bsd" = "yes" ] ; then
  if [ "$darwin" != "yes" ] ; then
    usb="bsd"
  fi
  bsd_user="yes"
fi

if test "$mingw32" = "yes" ; then
  EXESUF=".exe"
  QEMU_CFLAGS="-DWIN32_LEAN_AND_MEAN -DWINVER=0x501 $QEMU_CFLAGS"
  # enable C99/POSIX format strings (needs mingw32-runtime 3.15 or later)
  QEMU_CFLAGS="-D__USE_MINGW_ANSI_STDIO=1 $QEMU_CFLAGS"
  LIBS="-lwinmm -lws2_32 -liphlpapi $LIBS"
  prefix="c:/Program Files/Qemu"
  mandir="\${prefix}"
  datadir="\${prefix}"
  docdir="\${prefix}"
  bindir="\${prefix}"
  sysconfdir="\${prefix}"
  confsuffix=""
fi

# find source path
source_path=`dirname "$0"`
source_path_used="no"
workdir=`pwd`
if [ -z "$source_path" ]; then
    source_path=$workdir
else
    source_path=`cd "$source_path"; pwd`
fi
[ -f "$workdir/vl.c" ] || source_path_used="yes"

werror=""

for opt do
  optarg=`expr "x$opt" : 'x[^=]*=\(.*\)'`
  case "$opt" in
  --help|-h) show_help=yes
  ;;
  --prefix=*) prefix="$optarg"
  ;;
  --interp-prefix=*) interp_prefix="$optarg"
  ;;
  --source-path=*) source_path="$optarg"
  source_path_used="yes"
  ;;
  --cross-prefix=*)
  ;;
  --cc=*)
  ;;
  --host-cc=*) host_cc="$optarg"
  ;;
  --make=*) make="$optarg"
  ;;
  --install=*) install="$optarg"
  ;;
  --extra-cflags=*)
  ;;
  --extra-ldflags=*)
  ;;
  --cpu=*)
  ;;
  --target-list=*) target_list="$optarg"
  ;;
  --trace-backend=*) trace_backend="$optarg"
  ;;
  --trace-file=*) trace_file="$optarg"
  ;;
  --enable-gprof) gprof="yes"
  ;;
  --static)
    static="yes"
    LDFLAGS="-static $LDFLAGS"
  ;;
  --mandir=*) mandir="$optarg"
  ;;
  --bindir=*) bindir="$optarg"
  ;;
  --datadir=*) datadir="$optarg"
  ;;
  --docdir=*) docdir="$optarg"
  ;;
  --sysconfdir=*) sysconfdir="$optarg"
  ;;
  --disable-sdl) sdl="no"
  ;;
  --enable-sdl) sdl="yes"
  ;;
  --fmod-lib=*) fmod_lib="$optarg"
  ;;
  --fmod-inc=*) fmod_inc="$optarg"
  ;;
  --oss-lib=*) oss_lib="$optarg"
  ;;
  --audio-card-list=*) audio_card_list=`echo "$optarg" | sed -e 's/,/ /g'`
  ;;
  --audio-drv-list=*) audio_drv_list="$optarg"
  ;;
  --block-drv-whitelist=*) block_drv_whitelist=`echo "$optarg" | sed -e 's/,/ /g'`
  ;;
  --enable-debug-tcg) debug_tcg="yes"
  ;;
  --disable-debug-tcg) debug_tcg="no"
  ;;
  --enable-debug-mon) debug_mon="yes"
  ;;
  --disable-debug-mon) debug_mon="no"
  ;;
  --enable-debug)
      # Enable debugging options that aren't excessively noisy
      debug_tcg="yes"
      debug_mon="yes"
      debug="yes"
      strip_opt="no"
  ;;
  --enable-sparse) sparse="yes"
  ;;
  --disable-sparse) sparse="no"
  ;;
  --disable-strip) strip_opt="no"
  ;;
  --disable-vnc-tls) vnc_tls="no"
  ;;
  --enable-vnc-tls) vnc_tls="yes"
  ;;
  --disable-vnc-sasl) vnc_sasl="no"
  ;;
  --enable-vnc-sasl) vnc_sasl="yes"
  ;;
  --disable-vnc-jpeg) vnc_jpeg="no"
  ;;
  --enable-vnc-jpeg) vnc_jpeg="yes"
  ;;
  --disable-vnc-png) vnc_png="no"
  ;;
  --enable-vnc-png) vnc_png="yes"
  ;;
  --disable-vnc-thread) vnc_thread="no"
  ;;
  --enable-vnc-thread) vnc_thread="yes"
  ;;
  --disable-slirp) slirp="no"
  ;;
  --disable-uuid) uuid="no"
  ;;
  --enable-uuid) uuid="yes"
  ;;
  --disable-vde) vde="no"
  ;;
  --enable-vde) vde="yes"
  ;;
  --disable-xen) xen="no"
  ;;
  --enable-xen) xen="yes"
  ;;
  --disable-brlapi) brlapi="no"
  ;;
  --enable-brlapi) brlapi="yes"
  ;;
  --disable-bluez) bluez="no"
  ;;
  --enable-bluez) bluez="yes"
  ;;
  --disable-kvm) kvm="no"
  ;;
  --enable-kvm) kvm="yes"
  ;;
<<<<<<< HEAD
  --disable-kvm-pit) kvm_cap_pit="no"
  ;;
  --enable-kvm-pit) kvm_cap_pit="yes"
  ;;
  --disable-kvm-device-assignment) kvm_cap_device_assignment="no"
  ;;
  --enable-kvm-device-assignment) kvm_cap_device_assignment="yes"
=======
  --disable-spice) spice="no"
  ;;
  --enable-spice) spice="yes"
>>>>>>> cd4ec0b4
  ;;
  --enable-profiler) profiler="yes"
  ;;
  --enable-cocoa)
      cocoa="yes" ;
      sdl="no" ;
      audio_drv_list="coreaudio `echo $audio_drv_list | sed s,coreaudio,,g`"
  ;;
  --disable-system) softmmu="no"
  ;;
  --enable-system) softmmu="yes"
  ;;
  --disable-user)
      linux_user="no" ;
      bsd_user="no" ;
      darwin_user="no"
  ;;
  --enable-user) ;;
  --disable-linux-user) linux_user="no"
  ;;
  --enable-linux-user) linux_user="yes"
  ;;
  --disable-darwin-user) darwin_user="no"
  ;;
  --enable-darwin-user) darwin_user="yes"
  ;;
  --disable-bsd-user) bsd_user="no"
  ;;
  --enable-bsd-user) bsd_user="yes"
  ;;
  --enable-guest-base) guest_base="yes"
  ;;
  --disable-guest-base) guest_base="no"
  ;;
  --enable-user-pie) user_pie="yes"
  ;;
  --disable-user-pie) user_pie="no"
  ;;
  --enable-uname-release=*) uname_release="$optarg"
  ;;
  --sparc_cpu=*)
  ;;
  --enable-werror) werror="yes"
  ;;
  --disable-werror) werror="no"
  ;;
  --disable-curses) curses="no"
  ;;
  --enable-curses) curses="yes"
  ;;
  --disable-curl) curl="no"
  ;;
  --enable-curl) curl="yes"
  ;;
  --disable-fdt) fdt="no"
  ;;
  --enable-fdt) fdt="yes"
  ;;
  --disable-check-utests) check_utests="no"
  ;;
  --enable-check-utests) check_utests="yes"
  ;;
  --disable-nptl) nptl="no"
  ;;
  --enable-nptl) nptl="yes"
  ;;
  --enable-mixemu) mixemu="yes"
  ;;
  --disable-linux-aio) linux_aio="no"
  ;;
  --enable-linux-aio) linux_aio="yes"
  ;;
  --disable-attr) attr="no"
  ;;
  --enable-attr) attr="yes"
  ;;
  --enable-io-thread) io_thread="yes"
  ;;
  --disable-blobs) blobs="no"
  ;;
  --kerneldir=*) kerneldir="$optarg"
  ;;
  --with-pkgversion=*) pkgversion=" ($optarg)"
  ;;
  --disable-docs) docs="no"
  ;;
  --enable-docs) docs="yes"
  ;;
  --disable-cpu-emulation) cpu_emulation="no"
  ;;
  --disable-vhost-net) vhost_net="no"
  ;;
  --enable-vhost-net) vhost_net="yes"
  ;;
  --*dir)
  ;;
  *) echo "ERROR: unknown option $opt"; show_help="yes"
  ;;
  esac
done

#
# If cpu ~= sparc and  sparc_cpu hasn't been defined, plug in the right
# QEMU_CFLAGS/LDFLAGS (assume sparc_v8plus for 32-bit and sparc_v9 for 64-bit)
#
host_guest_base="no"
case "$cpu" in
    sparc) case $sparc_cpu in
           v7|v8)
             QEMU_CFLAGS="-mcpu=${sparc_cpu} -D__sparc_${sparc_cpu}__ $QEMU_CFLAGS"
           ;;
           v8plus|v8plusa)
             QEMU_CFLAGS="-mcpu=ultrasparc -D__sparc_${sparc_cpu}__ $QEMU_CFLAGS"
           ;;
           *) # sparc_cpu not defined in the command line
             QEMU_CFLAGS="-mcpu=ultrasparc -D__sparc_v8plus__ $QEMU_CFLAGS"
           esac
           LDFLAGS="-m32 $LDFLAGS"
           QEMU_CFLAGS="-m32 -ffixed-g2 -ffixed-g3 $QEMU_CFLAGS"
           if test "$solaris" = "no" ; then
             QEMU_CFLAGS="-ffixed-g1 -ffixed-g6 $QEMU_CFLAGS"
             helper_cflags="-ffixed-i0"
           fi
           ;;
    sparc64)
           QEMU_CFLAGS="-m64 -mcpu=ultrasparc -D__sparc_v9__ $QEMU_CFLAGS"
           LDFLAGS="-m64 $LDFLAGS"
           QEMU_CFLAGS="-ffixed-g5 -ffixed-g6 -ffixed-g7 $QEMU_CFLAGS"
           if test "$solaris" != "no" ; then
             QEMU_CFLAGS="-ffixed-g1 $QEMU_CFLAGS"
           fi
           ;;
    s390)
           QEMU_CFLAGS="-m31 -march=z990 $QEMU_CFLAGS"
           LDFLAGS="-m31 $LDFLAGS"
           host_guest_base="yes"
           ;;
    s390x)
           QEMU_CFLAGS="-m64 -march=z990 $QEMU_CFLAGS"
           LDFLAGS="-m64 $LDFLAGS"
           host_guest_base="yes"
           ;;
    i386)
           QEMU_CFLAGS="-m32 $QEMU_CFLAGS"
           LDFLAGS="-m32 $LDFLAGS"
           helper_cflags="-fomit-frame-pointer"
           host_guest_base="yes"
           ;;
    x86_64)
           QEMU_CFLAGS="-m64 $QEMU_CFLAGS"
           LDFLAGS="-m64 $LDFLAGS"
           host_guest_base="yes"
           ;;
    arm*)
           host_guest_base="yes"
           ;;
    ppc*)
           host_guest_base="yes"
           ;;
    mips*)
           host_guest_base="yes"
           ;;
    ia64*)
           host_guest_base="yes"
           ;;
    hppa*)
           host_guest_base="yes"
           ;;
esac

[ -z "$guest_base" ] && guest_base="$host_guest_base"

if test x"$show_help" = x"yes" ; then
cat << EOF

Usage: configure [options]
Options: [defaults in brackets after descriptions]

EOF
echo "Standard options:"
echo "  --help                   print this message"
echo "  --prefix=PREFIX          install in PREFIX [$prefix]"
echo "  --interp-prefix=PREFIX   where to find shared libraries, etc."
echo "                           use %M for cpu name [$interp_prefix]"
echo "  --target-list=LIST       set target list [$target_list]"
echo ""
echo "Advanced options (experts only):"
echo "  --source-path=PATH       path of source code [$source_path]"
echo "  --cross-prefix=PREFIX    use PREFIX for compile tools [$cross_prefix]"
echo "  --cc=CC                  use C compiler CC [$cc]"
echo "  --host-cc=CC             use C compiler CC [$host_cc] for code run at"
echo "                           build time"
echo "  --extra-cflags=CFLAGS    append extra C compiler flags QEMU_CFLAGS"
echo "  --extra-ldflags=LDFLAGS  append extra linker flags LDFLAGS"
echo "  --make=MAKE              use specified make [$make]"
echo "  --install=INSTALL        use specified install [$install]"
echo "  --static                 enable static build [$static]"
echo "  --mandir=PATH            install man pages in PATH"
echo "  --datadir=PATH           install firmware in PATH"
echo "  --docdir=PATH            install documentation in PATH"
echo "  --bindir=PATH            install binaries in PATH"
echo "  --sysconfdir=PATH        install config in PATH/qemu"
echo "  --enable-debug-tcg       enable TCG debugging"
echo "  --disable-debug-tcg      disable TCG debugging (default)"
echo "  --enable-debug           enable common debug build options"
echo "  --enable-sparse          enable sparse checker"
echo "  --disable-sparse         disable sparse checker (default)"
echo "  --disable-strip          disable stripping binaries"
echo "  --disable-werror         disable compilation abort on warning"
echo "  --disable-sdl            disable SDL"
echo "  --enable-sdl             enable SDL"
echo "  --enable-cocoa           enable COCOA (Mac OS X only)"
echo "  --audio-drv-list=LIST    set audio drivers list:"
echo "                           Available drivers: $audio_possible_drivers"
echo "  --audio-card-list=LIST   set list of emulated audio cards [$audio_card_list]"
echo "                           Available cards: $audio_possible_cards"
echo "  --block-drv-whitelist=L  set block driver whitelist"
echo "                           (affects only QEMU, not qemu-img)"
echo "  --enable-mixemu          enable mixer emulation"
echo "  --disable-xen            disable xen backend driver support"
echo "  --enable-xen             enable xen backend driver support"
echo "  --disable-brlapi         disable BrlAPI"
echo "  --enable-brlapi          enable BrlAPI"
echo "  --disable-vnc-tls        disable TLS encryption for VNC server"
echo "  --enable-vnc-tls         enable TLS encryption for VNC server"
echo "  --disable-vnc-sasl       disable SASL encryption for VNC server"
echo "  --enable-vnc-sasl        enable SASL encryption for VNC server"
echo "  --disable-vnc-jpeg       disable JPEG lossy compression for VNC server"
echo "  --enable-vnc-jpeg        enable JPEG lossy compression for VNC server"
echo "  --disable-vnc-png        disable PNG compression for VNC server (default)"
echo "  --enable-vnc-png         enable PNG compression for VNC server"
echo "  --disable-vnc-thread     disable threaded VNC server"
echo "  --enable-vnc-thread      enable threaded VNC server"
echo "  --disable-curses         disable curses output"
echo "  --enable-curses          enable curses output"
echo "  --disable-curl           disable curl connectivity"
echo "  --enable-curl            enable curl connectivity"
echo "  --disable-fdt            disable fdt device tree"
echo "  --enable-fdt             enable fdt device tree"
echo "  --disable-check-utests   disable check unit-tests"
echo "  --enable-check-utests    enable check unit-tests"
echo "  --disable-bluez          disable bluez stack connectivity"
echo "  --enable-bluez           enable bluez stack connectivity"
echo "  --disable-kvm            disable KVM acceleration support"
echo "  --enable-kvm             enable KVM acceleration support"
echo "  --disable-kvm-pit        disable KVM pit support"
echo "  --enable-kvm-pit         enable KVM pit support"
echo "  --disable-kvm-device-assignment  disable KVM device assignment support"
echo "  --enable-kvm-device-assignment   enable KVM device assignment support"
echo "  --disable-nptl           disable usermode NPTL support"
echo "  --enable-nptl            enable usermode NPTL support"
echo "  --enable-system          enable all system emulation targets"
echo "  --disable-system         disable all system emulation targets"
echo "  --enable-user            enable supported user emulation targets"
echo "  --disable-user           disable all user emulation targets"
echo "  --enable-linux-user      enable all linux usermode emulation targets"
echo "  --disable-linux-user     disable all linux usermode emulation targets"
echo "  --enable-darwin-user     enable all darwin usermode emulation targets"
echo "  --disable-darwin-user    disable all darwin usermode emulation targets"
echo "  --enable-bsd-user        enable all BSD usermode emulation targets"
echo "  --disable-bsd-user       disable all BSD usermode emulation targets"
echo "  --enable-guest-base      enable GUEST_BASE support for usermode"
echo "                           emulation targets"
echo "  --disable-guest-base     disable GUEST_BASE support"
echo "  --enable-user-pie        build usermode emulation targets as PIE"
echo "  --disable-user-pie       do not build usermode emulation targets as PIE"
echo "  --fmod-lib               path to FMOD library"
echo "  --fmod-inc               path to FMOD includes"
echo "  --oss-lib                path to OSS library"
echo "  --enable-uname-release=R Return R for uname -r in usermode emulation"
echo "  --sparc_cpu=V            Build qemu for Sparc architecture v7, v8, v8plus, v8plusa, v9"
echo "  --disable-uuid           disable uuid support"
echo "  --enable-uuid            enable uuid support"
echo "  --disable-vde            disable support for vde network"
echo "  --enable-vde             enable support for vde network"
echo "  --disable-linux-aio      disable Linux AIO support"
echo "  --enable-linux-aio       enable Linux AIO support"
echo "  --disable-attr           disables attr and xattr support"
echo "  --enable-attr            enable attr and xattr support"
echo "  --enable-io-thread       enable IO thread"
echo "  --disable-blobs          disable installing provided firmware blobs"
echo "  --kerneldir=PATH         look for kernel includes in PATH"
echo "  --disable-cpu-emulation  disables use of qemu cpu emulation code"
echo "  --enable-docs            enable documentation build"
echo "  --disable-docs           disable documentation build"
echo "  --disable-vhost-net      disable vhost-net acceleration support"
echo "  --enable-vhost-net       enable vhost-net acceleration support"
echo "  --trace-backend=B        Trace backend nop simple ust"
echo "  --trace-file=NAME        Full PATH,NAME of file to store traces"
echo "                           Default:trace-<pid>"
echo "  --disable-spice          disable spice"
echo "  --enable-spice           enable spice"
echo ""
echo "NOTE: The object files are built at the place where configure is launched"
exit 1
fi

#
# Solaris specific configure tool chain decisions
#
if test "$solaris" = "yes" ; then
  if has $install; then
    :
  else
    echo "Solaris install program not found. Use --install=/usr/ucb/install or"
    echo "install fileutils from www.blastwave.org using pkg-get -i fileutils"
    echo "to get ginstall which is used by default (which lives in /opt/csw/bin)"
    exit 1
  fi
  if test "`path_of $install`" = "/usr/sbin/install" ; then
    echo "Error: Solaris /usr/sbin/install is not an appropriate install program."
    echo "try ginstall from the GNU fileutils available from www.blastwave.org"
    echo "using pkg-get -i fileutils, or use --install=/usr/ucb/install"
    exit 1
  fi
  if has ar; then
    :
  else
    echo "Error: No path includes ar"
    if test -f /usr/ccs/bin/ar ; then
      echo "Add /usr/ccs/bin to your path and rerun configure"
    fi
    exit 1
  fi
fi


if test -z "$target_list" ; then
# these targets are portable
    if [ "$softmmu" = "yes" ] ; then
        target_list="\
i386-softmmu \
x86_64-softmmu \
arm-softmmu \
cris-softmmu \
m68k-softmmu \
microblaze-softmmu \
mips-softmmu \
mipsel-softmmu \
mips64-softmmu \
mips64el-softmmu \
ppc-softmmu \
ppcemb-softmmu \
ppc64-softmmu \
sh4-softmmu \
sh4eb-softmmu \
sparc-softmmu \
sparc64-softmmu \
"
    fi
# the following are Linux specific
    if [ "$linux_user" = "yes" ] ; then
        target_list="${target_list}\
i386-linux-user \
x86_64-linux-user \
alpha-linux-user \
arm-linux-user \
armeb-linux-user \
cris-linux-user \
m68k-linux-user \
microblaze-linux-user \
mips-linux-user \
mipsel-linux-user \
ppc-linux-user \
ppc64-linux-user \
ppc64abi32-linux-user \
sh4-linux-user \
sh4eb-linux-user \
sparc-linux-user \
sparc64-linux-user \
sparc32plus-linux-user \
"
    fi
# the following are Darwin specific
    if [ "$darwin_user" = "yes" ] ; then
        target_list="$target_list i386-darwin-user ppc-darwin-user "
    fi
# the following are BSD specific
    if [ "$bsd_user" = "yes" ] ; then
        target_list="${target_list}\
i386-bsd-user \
x86_64-bsd-user \
sparc-bsd-user \
sparc64-bsd-user \
"
    fi
else
    target_list=`echo "$target_list" | sed -e 's/,/ /g'`
fi
if test -z "$target_list" ; then
    echo "No targets enabled"
    exit 1
fi
# see if system emulation was really requested
case " $target_list " in
  *"-softmmu "*) softmmu=yes
  ;;
  *) softmmu=no
  ;;
esac

feature_not_found() {
  feature=$1

  echo "ERROR"
  echo "ERROR: User requested feature $feature"
  echo "ERROR: configure was not able to find it"
  echo "ERROR"
  exit 1;
}

if test -z "$cross_prefix" ; then

# ---
# big/little endian test
cat > $TMPC << EOF
#include <inttypes.h>
int main(int argc, char ** argv){
        volatile uint32_t i=0x01234567;
        return (*((uint8_t*)(&i))) == 0x67;
}
EOF

if compile_prog "" "" ; then
$TMPE && bigendian="yes"
else
echo big/little test failed
fi

else

# if cross compiling, cannot launch a program, so make a static guess
case "$cpu" in
  armv4b|hppa|m68k|mips|mips64|ppc|ppc64|s390|s390x|sparc|sparc64)
    bigendian=yes
  ;;
esac

fi

# host long bits test
hostlongbits="32"
case "$cpu" in
  x86_64|alpha|ia64|sparc64|ppc64|s390x)
    hostlongbits=64
  ;;
esac


##########################################
# NPTL probe

if test "$nptl" != "no" ; then
  cat > $TMPC <<EOF
#include <sched.h>
#include <linux/futex.h>
void foo()
{
#if !defined(CLONE_SETTLS) || !defined(FUTEX_WAIT)
#error bork
#endif
}
EOF

  if compile_object ; then
    nptl=yes
  else
    if test "$nptl" = "yes" ; then
      feature_not_found "nptl"
    fi
    nptl=no
  fi
fi

##########################################
# zlib check

cat > $TMPC << EOF
#include <zlib.h>
int main(void) { zlibVersion(); return 0; }
EOF
if compile_prog "" "-lz" ; then
    :
else
    echo
    echo "Error: zlib check failed"
    echo "Make sure to have the zlib libs and headers installed."
    echo
    exit 1
fi

##########################################
# xen probe

if test "$xen" != "no" ; then
  xen_libs="-lxenstore -lxenctrl -lxenguest"
  cat > $TMPC <<EOF
#include <xenctrl.h>
#include <xs.h>
int main(void) { xs_daemon_open(); xc_interface_open(); return 0; }
EOF
  if compile_prog "" "$xen_libs" ; then
    xen=yes
    libs_softmmu="$xen_libs $libs_softmmu"
  else
    if test "$xen" = "yes" ; then
      feature_not_found "xen"
    fi
    xen=no
  fi
fi

##########################################
# pkgconfig probe

pkgconfig="${cross_prefix}pkg-config"
if ! has $pkgconfig; then
  # likely not cross compiling, or hope for the best
  pkgconfig=pkg-config
fi

##########################################
# Sparse probe
if test "$sparse" != "no" ; then
  if has cgcc; then
    sparse=yes
  else
    if test "$sparse" = "yes" ; then
      feature_not_found "sparse"
    fi
    sparse=no
  fi
fi

##########################################
# SDL probe

# Look for sdl configuration program (pkg-config or sdl-config).
# Prefer variant with cross prefix if cross compiling,
# and favour pkg-config with sdl over sdl-config.
if test -n "$cross_prefix" -a $pkgconfig != pkg-config && \
     $pkgconfig sdl --modversion >/dev/null 2>&1; then
  sdlconfig="$pkgconfig sdl"
  _sdlversion=`$sdlconfig --modversion 2>/dev/null | sed 's/[^0-9]//g'`
elif test -n "$cross_prefix" && has ${cross_prefix}sdl-config; then
  sdlconfig="${cross_prefix}sdl-config"
  _sdlversion=`$sdlconfig --version | sed 's/[^0-9]//g'`
elif $pkgconfig sdl --modversion >/dev/null 2>&1; then
  sdlconfig="$pkgconfig sdl"
  _sdlversion=`$sdlconfig --modversion 2>/dev/null | sed 's/[^0-9]//g'`
elif has sdl-config; then
  sdlconfig='sdl-config'
  _sdlversion=`$sdlconfig --version | sed 's/[^0-9]//g'`
else
  if test "$sdl" = "yes" ; then
    feature_not_found "sdl"
  fi
  sdl=no
fi

sdl_too_old=no
if test "$sdl" != "no" ; then
  cat > $TMPC << EOF
#include <SDL.h>
#undef main /* We don't want SDL to override our main() */
int main( void ) { return SDL_Init (SDL_INIT_VIDEO); }
EOF
  sdl_cflags=`$sdlconfig --cflags 2> /dev/null`
  if test "$static" = "yes" ; then
    sdl_libs=`$sdlconfig --static-libs 2>/dev/null`
  else
    sdl_libs=`$sdlconfig --libs 2> /dev/null`
  fi
  if compile_prog "$sdl_cflags" "$sdl_libs" ; then
    if test "$_sdlversion" -lt 121 ; then
      sdl_too_old=yes
    else
      if test "$cocoa" = "no" ; then
        sdl=yes
      fi
    fi

    # static link with sdl ? (note: sdl.pc's --static --libs is broken)
    if test "$sdl" = "yes" -a "$static" = "yes" ; then
      if test $? = 0 && echo $sdl_libs | grep -- -laa > /dev/null; then
         sdl_libs="$sdl_libs `aalib-config --static-libs 2>/dev/null`"
         sdl_cflags="$sdl_cflags `aalib-config --cflags 2>/dev/null`"
      fi
      if compile_prog "$sdl_cflags" "$sdl_libs" ; then
	:
      else
        sdl=no
      fi
    fi # static link
  else # sdl not found
    if test "$sdl" = "yes" ; then
      feature_not_found "sdl"
    fi
    sdl=no
  fi # sdl compile test
fi

if test "$sdl" = "yes" ; then
  cat > $TMPC <<EOF
#include <SDL.h>
#if defined(SDL_VIDEO_DRIVER_X11)
#include <X11/XKBlib.h>
#else
#error No x11 support
#endif
int main(void) { return 0; }
EOF
  if compile_prog "$sdl_cflags" "$sdl_libs" ; then
    sdl_libs="$sdl_libs -lX11"
  fi
  if test "$mingw32" = "yes" ; then
    sdl_libs="`echo $sdl_libs | sed s/-mwindows//g` -mconsole"
  fi
  libs_softmmu="$sdl_libs $libs_softmmu"
fi

##########################################
# VNC TLS detection
if test "$vnc_tls" != "no" ; then
  cat > $TMPC <<EOF
#include <gnutls/gnutls.h>
int main(void) { gnutls_session_t s; gnutls_init(&s, GNUTLS_SERVER); return 0; }
EOF
  vnc_tls_cflags=`$pkgconfig --cflags gnutls 2> /dev/null`
  vnc_tls_libs=`$pkgconfig --libs gnutls 2> /dev/null`
  if compile_prog "$vnc_tls_cflags" "$vnc_tls_libs" ; then
    vnc_tls=yes
    libs_softmmu="$vnc_tls_libs $libs_softmmu"
  else
    if test "$vnc_tls" = "yes" ; then
      feature_not_found "vnc-tls"
    fi
    vnc_tls=no
  fi
fi

##########################################
# VNC SASL detection
if test "$vnc_sasl" != "no" ; then
  cat > $TMPC <<EOF
#include <sasl/sasl.h>
#include <stdio.h>
int main(void) { sasl_server_init(NULL, "qemu"); return 0; }
EOF
  # Assuming Cyrus-SASL installed in /usr prefix
  vnc_sasl_cflags=""
  vnc_sasl_libs="-lsasl2"
  if compile_prog "$vnc_sasl_cflags" "$vnc_sasl_libs" ; then
    vnc_sasl=yes
    libs_softmmu="$vnc_sasl_libs $libs_softmmu"
  else
    if test "$vnc_sasl" = "yes" ; then
      feature_not_found "vnc-sasl"
    fi
    vnc_sasl=no
  fi
fi

##########################################
# VNC JPEG detection
if test "$vnc_jpeg" != "no" ; then
cat > $TMPC <<EOF
#include <stdio.h>
#include <jpeglib.h>
int main(void) { struct jpeg_compress_struct s; jpeg_create_compress(&s); return 0; }
EOF
    vnc_jpeg_cflags=""
    vnc_jpeg_libs="-ljpeg"
  if compile_prog "$vnc_jpeg_cflags" "$vnc_jpeg_libs" ; then
    vnc_jpeg=yes
    libs_softmmu="$vnc_jpeg_libs $libs_softmmu"
  else
    if test "$vnc_jpeg" = "yes" ; then
      feature_not_found "vnc-jpeg"
    fi
    vnc_jpeg=no
  fi
fi

##########################################
# VNC PNG detection
if test "$vnc_png" != "no" ; then
cat > $TMPC <<EOF
//#include <stdio.h>
#include <png.h>
int main(void) {
    png_structp png_ptr;
    png_ptr = png_create_write_struct(PNG_LIBPNG_VER_STRING, NULL, NULL, NULL);
    return 0;
}
EOF
    vnc_png_cflags=""
    vnc_png_libs="-lpng"
  if compile_prog "$vnc_png_cflags" "$vnc_png_libs" ; then
    vnc_png=yes
    libs_softmmu="$vnc_png_libs $libs_softmmu"
  else
    if test "$vnc_png" = "yes" ; then
      feature_not_found "vnc-png"
    fi
    vnc_png=no
  fi
fi

##########################################
# fnmatch() probe, used for ACL routines
fnmatch="no"
cat > $TMPC << EOF
#include <fnmatch.h>
int main(void)
{
    fnmatch("foo", "foo", 0);
    return 0;
}
EOF
if compile_prog "" "" ; then
   fnmatch="yes"
fi

##########################################
# uuid_generate() probe, used for vdi block driver
if test "$uuid" != "no" ; then
  uuid_libs="-luuid"
  cat > $TMPC << EOF
#include <uuid/uuid.h>
int main(void)
{
    uuid_t my_uuid;
    uuid_generate(my_uuid);
    return 0;
}
EOF
  if compile_prog "" "$uuid_libs" ; then
    uuid="yes"
    libs_softmmu="$uuid_libs $libs_softmmu"
    libs_tools="$uuid_libs $libs_tools"
  else
    if test "$uuid" = "yes" ; then
      feature_not_found "uuid"
    fi
    uuid=no
  fi
fi

##########################################
# vde libraries probe
if test "$vde" != "no" ; then
  vde_libs="-lvdeplug"
  cat > $TMPC << EOF
#include <libvdeplug.h>
int main(void)
{
    struct vde_open_args a = {0, 0, 0};
    vde_open("", "", &a);
    return 0;
}
EOF
  if compile_prog "" "$vde_libs" ; then
    vde=yes
    libs_softmmu="$vde_libs $libs_softmmu"
    libs_tools="$vde_libs $libs_tools"
  else
    if test "$vde" = "yes" ; then
      feature_not_found "vde"
    fi
    vde=no
  fi
fi

##########################################
# Sound support libraries probe

audio_drv_probe()
{
    drv=$1
    hdr=$2
    lib=$3
    exp=$4
    cfl=$5
        cat > $TMPC << EOF
#include <$hdr>
int main(void) { $exp }
EOF
    if compile_prog "$cfl" "$lib" ; then
        :
    else
        echo
        echo "Error: $drv check failed"
        echo "Make sure to have the $drv libs and headers installed."
        echo
        exit 1
    fi
}

audio_drv_list=`echo "$audio_drv_list" | sed -e 's/,/ /g'`
for drv in $audio_drv_list; do
    case $drv in
    alsa)
    audio_drv_probe $drv alsa/asoundlib.h -lasound \
        "snd_pcm_t **handle; return snd_pcm_close(*handle);"
    libs_softmmu="-lasound $libs_softmmu"
    ;;

    fmod)
    if test -z $fmod_lib || test -z $fmod_inc; then
        echo
        echo "Error: You must specify path to FMOD library and headers"
        echo "Example: --fmod-inc=/path/include/fmod --fmod-lib=/path/lib/libfmod-3.74.so"
        echo
        exit 1
    fi
    audio_drv_probe $drv fmod.h $fmod_lib "return FSOUND_GetVersion();" "-I $fmod_inc"
    libs_softmmu="$fmod_lib $libs_softmmu"
    ;;

    esd)
    audio_drv_probe $drv esd.h -lesd 'return esd_play_stream(0, 0, "", 0);'
    libs_softmmu="-lesd $libs_softmmu"
    audio_pt_int="yes"
    ;;

    pa)
    audio_drv_probe $drv pulse/simple.h "-lpulse-simple -lpulse" \
        "pa_simple *s = NULL; pa_simple_free(s); return 0;"
    libs_softmmu="-lpulse -lpulse-simple $libs_softmmu"
    audio_pt_int="yes"
    ;;

    coreaudio)
      libs_softmmu="-framework CoreAudio $libs_softmmu"
    ;;

    dsound)
      libs_softmmu="-lole32 -ldxguid $libs_softmmu"
      audio_win_int="yes"
    ;;

    oss)
      libs_softmmu="$oss_lib $libs_softmmu"
    ;;

    sdl|wav)
    # XXX: Probes for CoreAudio, DirectSound, SDL(?)
    ;;

    winwave)
      libs_softmmu="-lwinmm $libs_softmmu"
      audio_win_int="yes"
    ;;

    *)
    echo "$audio_possible_drivers" | grep -q "\<$drv\>" || {
        echo
        echo "Error: Unknown driver '$drv' selected"
        echo "Possible drivers are: $audio_possible_drivers"
        echo
        exit 1
    }
    ;;
    esac
done

##########################################
# BrlAPI probe

if test "$brlapi" != "no" ; then
  brlapi_libs="-lbrlapi"
  cat > $TMPC << EOF
#include <brlapi.h>
int main( void ) { return brlapi__openConnection (NULL, NULL, NULL); }
EOF
  if compile_prog "" "$brlapi_libs" ; then
    brlapi=yes
    libs_softmmu="$brlapi_libs $libs_softmmu"
  else
    if test "$brlapi" = "yes" ; then
      feature_not_found "brlapi"
    fi
    brlapi=no
  fi
fi

##########################################
# curses probe
curses_list="-lncurses -lcurses"

if test "$curses" != "no" ; then
  curses_found=no
  cat > $TMPC << EOF
#include <curses.h>
#ifdef __OpenBSD__
#define resize_term resizeterm
#endif
int main(void) { resize_term(0, 0); return curses_version(); }
EOF
  for curses_lib in $curses_list; do
    if compile_prog "" "$curses_lib" ; then
      curses_found=yes
      libs_softmmu="$curses_lib $libs_softmmu"
      break
    fi
  done
  if test "$curses_found" = "yes" ; then
    curses=yes
  else
    if test "$curses" = "yes" ; then
      feature_not_found "curses"
    fi
    curses=no
  fi
fi

##########################################
# curl probe

if $pkgconfig libcurl --modversion >/dev/null 2>&1; then
  curlconfig="$pkgconfig libcurl"
else
  curlconfig=curl-config
fi

if test "$curl" != "no" ; then
  cat > $TMPC << EOF
#include <curl/curl.h>
int main(void) { return curl_easy_init(); }
EOF
  curl_cflags=`$curlconfig --cflags 2>/dev/null`
  curl_libs=`$curlconfig --libs 2>/dev/null`
  if compile_prog "$curl_cflags" "$curl_libs" ; then
    curl=yes
    libs_tools="$curl_libs $libs_tools"
    libs_softmmu="$curl_libs $libs_softmmu"
  else
    if test "$curl" = "yes" ; then
      feature_not_found "curl"
    fi
    curl=no
  fi
fi # test "$curl"

##########################################
# check framework probe

if test "$check_utests" != "no" ; then
  cat > $TMPC << EOF
#include <check.h>
int main(void) { suite_create("qemu test"); return 0; }
EOF
  check_libs=`$pkgconfig --libs check`
  if compile_prog "" $check_libs ; then
    check_utests=yes
    libs_tools="$check_libs $libs_tools"
  else
    if test "$check_utests" = "yes" ; then
      feature_not_found "check"
    fi
    check_utests=no
  fi
fi # test "$check_utests"

##########################################
# bluez support probe
if test "$bluez" != "no" ; then
  cat > $TMPC << EOF
#include <bluetooth/bluetooth.h>
int main(void) { return bt_error(0); }
EOF
  bluez_cflags=`$pkgconfig --cflags bluez 2> /dev/null`
  bluez_libs=`$pkgconfig --libs bluez 2> /dev/null`
  if compile_prog "$bluez_cflags" "$bluez_libs" ; then
    bluez=yes
    libs_softmmu="$bluez_libs $libs_softmmu"
  else
    if test "$bluez" = "yes" ; then
      feature_not_found "bluez"
    fi
    bluez="no"
  fi
fi

##########################################
# kvm probe
if test "$kvm" != "no" ; then
    cat > $TMPC <<EOF
#include <linux/kvm.h>
#if !defined(KVM_API_VERSION) || KVM_API_VERSION < 12 || KVM_API_VERSION > 12
#error Invalid KVM version
#endif
#if !defined(KVM_CAP_USER_MEMORY)
#error Missing KVM capability KVM_CAP_USER_MEMORY
#endif
#if !defined(KVM_CAP_SET_TSS_ADDR)
#error Missing KVM capability KVM_CAP_SET_TSS_ADDR
#endif
#if !defined(KVM_CAP_DESTROY_MEMORY_REGION_WORKS)
#error Missing KVM capability KVM_CAP_DESTROY_MEMORY_REGION_WORKS
#endif
int main(void) { return 0; }
EOF
  if test "$kerneldir" != "" ; then
      kvm_cflags=-I"$kerneldir"/include
      if test \( "$cpu" = "i386" -o "$cpu" = "x86_64" \) \
         -a -d "$kerneldir/arch/x86/include" ; then
            kvm_cflags="$kvm_cflags -I$kerneldir/arch/x86/include"
	elif test "$cpu" = "ppc" -a -d "$kerneldir/arch/powerpc/include" ; then
	    kvm_cflags="$kvm_cflags -I$kerneldir/arch/powerpc/include"
	elif test "$cpu" = "s390x" -a -d "$kerneldir/arch/s390/include" ; then
	    kvm_cflags="$kvm_cflags -I$kerneldir/arch/s390/include"
        elif test -d "$kerneldir/arch/$cpu/include" ; then
            kvm_cflags="$kvm_cflags -I$kerneldir/arch/$cpu/include"
      fi
  else
    kvm_cflags=`$pkgconfig --cflags kvm-kmod 2>/dev/null`
    if test "$kvm_cflags" = ""; then
      case "$cpu" in
      i386 | x86_64)
        kvm_arch="x86"
        ;;
      ppc)
        kvm_arch="powerpc"
        ;;
      *)
        kvm_arch="$cpu"
        ;;
      esac
      kvm_cflags="-I$source_path/kvm/include"
      kvm_cflags="$kvm_cflags -include $source_path/kvm/include/linux/config.h"
      kvm_cflags="$kvm_cflags -I$source_path/kvm/include/$kvm_arch"
    fi
  fi
  kvm_cflags="$kvm_cflags -idirafter $source_path/compat"
  if compile_prog "$kvm_cflags" "" ; then
    kvm=yes
    cat > $TMPC <<EOF
#include <linux/kvm_para.h>
int main(void) { return 0; }
EOF
    if compile_prog "$kvm_cflags" "" ; then
      kvm_para=yes
    fi
  else
    if test "$kvm" = "yes" ; then
      if has awk && has grep; then
        kvmerr=`LANG=C $cc $QEMU_CFLAGS -o $TMPE $kvm_cflags $TMPC 2>&1 \
	| grep "error: " \
	| awk -F "error: " '{if (NR>1) printf(", "); printf("%s",$2);}'`
        if test "$kvmerr" != "" ; then
          echo -e "${kvmerr}\n\
      NOTE: To enable KVM support, update your kernel to 2.6.29+ or install \
  recent kvm-kmod from http://sourceforge.net/projects/kvm."
        fi
      fi
      feature_not_found "kvm"
    fi
    kvm=no
  fi
fi

##########################################
# test for KVM_CAP_PIT

if test "$kvm_cap_pit" != "no" ; then
  if test "$kvm" = "no" -a "$kvm_cap_pit" = "yes" ; then
      feature_not_found "kvm_cap_pit (kvm is not enabled)"
  fi
  cat > $TMPC <<EOF
#include <linux/kvm.h>
#ifndef KVM_CAP_PIT
#error "kvm no pit capability"
#endif
int main(void) { return 0; }
EOF
  if compile_prog "$kvm_cflags" ""; then
    kvm_cap_pit=yes
  else
    if test "$kvm_cap_pit" = "yes" ; then
      feature_not_found "kvm_cap_pit"
    fi
    kvm_cap_pit=no
  fi
fi

##########################################
# test for KVM_CAP_DEVICE_ASSIGNMENT

if test "$kvm_cap_device_assignment" != "no" ; then
  if test "$kvm" = "no" -a "$kvm_cap_device_assignment" = "yes" ; then
      feature_not_found "kvm_cap_device_assignment (kvm is not enabled)"
  fi
  cat > $TMPC <<EOF
#include <linux/kvm.h>
#ifndef KVM_CAP_DEVICE_ASSIGNMENT
#error "kvm no device assignment capability"
#endif
int main(void) { return 0; }
EOF
  if compile_prog "$kvm_cflags" "" ; then
    kvm_cap_device_assignment=yes
  else
    if test "$kvm_cap_device_assignment" = "yes" ; then
      feature_not_found "kvm_cap_device_assigment"
    fi
    kvm_cap_device_assignment=no
  fi
fi

##########################################
# libpci header probe for kvm_cap_device_assignment
if test $kvm_cap_device_assignment = "yes" ; then
  cat > $TMPC << EOF
#include <pci/header.h>
#ifndef PCI_VENDOR_ID
#error NO LIBPCI HEADER
#endif
int main(void) { return 0; }
EOF
  if compile_prog "" "" ; then
    kvm_cap_device_assignment=yes
  else
    echo
    echo "Error: libpci header check failed"
    echo "Disable KVM Device Assignment capability."
    echo
    kvm_cap_device_assignment=no
  fi
fi

##########################################
# test for vhost net

if test "$vhost_net" != "no"; then
    if test "$kvm" != "no"; then
            cat > $TMPC <<EOF
    #include <linux/vhost.h>
    int main(void) { return 0; }
EOF
            if compile_prog "$kvm_cflags" "" ; then
                vhost_net=yes
            else
                if test "$vhost_net" = "yes" ; then
                    feature_not_found "vhost-net"
                fi
                vhost_net=no
            fi
    else
            if test "$vhost_net" = "yes" ; then
                echo "NOTE: vhost-net feature requires KVM (--enable-kvm)."
                feature_not_found "vhost-net"
            fi
            vhost_net=no
    fi
fi

##########################################
# pthread probe
PTHREADLIBS_LIST="-lpthread -lpthreadGC2"

pthread=no
cat > $TMPC << EOF
#include <pthread.h>
int main(void) { pthread_create(0,0,0,0); return 0; }
EOF
for pthread_lib in $PTHREADLIBS_LIST; do
  if compile_prog "" "$pthread_lib" ; then
    pthread=yes
    LIBS="$pthread_lib $LIBS"
    break
  fi
done

if test "$mingw32" != yes -a "$pthread" = no; then
  echo
  echo "Error: pthread check failed"
  echo "Make sure to have the pthread libs and headers installed."
  echo
  exit 1
fi

##########################################
# linux-aio probe

if test "$linux_aio" != "no" ; then
  cat > $TMPC <<EOF
#include <libaio.h>
#include <sys/eventfd.h>
int main(void) { io_setup(0, NULL); io_set_eventfd(NULL, 0); eventfd(0, 0); return 0; }
EOF
  if compile_prog "" "-laio" ; then
    linux_aio=yes
    libs_softmmu="$libs_softmmu -laio"
    libs_tools="$libs_tools -laio"
  else
    if test "$linux_aio" = "yes" ; then
      feature_not_found "linux AIO"
    fi
    linux_aio=no
  fi
fi

##########################################
# attr probe

if test "$attr" != "no" ; then
  cat > $TMPC <<EOF
#include <stdio.h>
#include <sys/types.h>
#include <attr/xattr.h>
int main(void) { getxattr(NULL, NULL, NULL, 0); setxattr(NULL, NULL, NULL, 0, 0); return 0; }
EOF
  if compile_prog "" "-lattr" ; then
    attr=yes
    LIBS="-lattr $LIBS"
  else
    if test "$attr" = "yes" ; then
      feature_not_found "ATTR"
    fi
    attr=no
  fi
fi

##########################################
# iovec probe
cat > $TMPC <<EOF
#include <sys/types.h>
#include <sys/uio.h>
#include <unistd.h>
int main(void) { struct iovec iov; return 0; }
EOF
iovec=no
if compile_prog "" "" ; then
  iovec=yes
fi

##########################################
# preadv probe
cat > $TMPC <<EOF
#include <sys/types.h>
#include <sys/uio.h>
#include <unistd.h>
int main(void) { preadv; }
EOF
preadv=no
if compile_prog "" "" ; then
  preadv=yes
fi

##########################################
# fdt probe
if test "$fdt" != "no" ; then
  fdt_libs="-lfdt"
  cat > $TMPC << EOF
int main(void) { return 0; }
EOF
  if compile_prog "" "$fdt_libs" ; then
    fdt=yes
    libs_softmmu="$fdt_libs $libs_softmmu"
  else
    if test "$fdt" = "yes" ; then
      feature_not_found "fdt"
    fi
    fdt=no
  fi
fi

#
# Check for xxxat() functions when we are building linux-user
# emulator.  This is done because older glibc versions don't
# have syscall stubs for these implemented.
#
atfile=no
cat > $TMPC << EOF
#define _ATFILE_SOURCE
#include <sys/types.h>
#include <fcntl.h>
#include <unistd.h>

int
main(void)
{
	/* try to unlink nonexisting file */
	return (unlinkat(AT_FDCWD, "nonexistent_file", 0));
}
EOF
if compile_prog "" "" ; then
  atfile=yes
fi

# Check for inotify functions when we are building linux-user
# emulator.  This is done because older glibc versions don't
# have syscall stubs for these implemented.  In that case we
# don't provide them even if kernel supports them.
#
inotify=no
cat > $TMPC << EOF
#include <sys/inotify.h>

int
main(void)
{
	/* try to start inotify */
	return inotify_init();
}
EOF
if compile_prog "" "" ; then
  inotify=yes
fi

inotify1=no
cat > $TMPC << EOF
#include <sys/inotify.h>

int
main(void)
{
    /* try to start inotify */
    return inotify_init1(0);
}
EOF
if compile_prog "" "" ; then
  inotify1=yes
fi

# check if utimensat and futimens are supported
utimens=no
cat > $TMPC << EOF
#define _ATFILE_SOURCE
#define _GNU_SOURCE
#include <stddef.h>
#include <fcntl.h>

int main(void)
{
    utimensat(AT_FDCWD, "foo", NULL, 0);
    futimens(0, NULL);
    return 0;
}
EOF
if compile_prog "" "" ; then
  utimens=yes
fi

# check if pipe2 is there
pipe2=no
cat > $TMPC << EOF
#define _GNU_SOURCE
#include <unistd.h>
#include <fcntl.h>

int main(void)
{
    int pipefd[2];
    pipe2(pipefd, O_CLOEXEC);
    return 0;
}
EOF
if compile_prog "" "" ; then
  pipe2=yes
fi

# check if accept4 is there
accept4=no
cat > $TMPC << EOF
#define _GNU_SOURCE
#include <sys/socket.h>
#include <stddef.h>

int main(void)
{
    accept4(0, NULL, NULL, SOCK_CLOEXEC);
    return 0;
}
EOF
if compile_prog "" "" ; then
  accept4=yes
fi

# check if tee/splice is there. vmsplice was added same time.
splice=no
cat > $TMPC << EOF
#define _GNU_SOURCE
#include <unistd.h>
#include <fcntl.h>
#include <limits.h>

int main(void)
{
    int len, fd;
    len = tee(STDIN_FILENO, STDOUT_FILENO, INT_MAX, SPLICE_F_NONBLOCK);
    splice(STDIN_FILENO, NULL, fd, NULL, len, SPLICE_F_MOVE);
    return 0;
}
EOF
if compile_prog "" "" ; then
  splice=yes
fi

##########################################
# signalfd probe
signalfd="no"
cat > $TMPC << EOF
#define _GNU_SOURCE
#include <unistd.h>
#include <sys/syscall.h>
#include <signal.h>
int main(void) { return syscall(SYS_signalfd, -1, NULL, _NSIG / 8); }
EOF

if compile_prog "" "" ; then
  signalfd=yes
fi

# check if eventfd is supported
eventfd=no
cat > $TMPC << EOF
#include <sys/eventfd.h>

int main(void)
{
    int efd = eventfd(0, 0);
    return 0;
}
EOF
if compile_prog "" "" ; then
  eventfd=yes
fi

# check for fallocate
fallocate=no
cat > $TMPC << EOF
#include <fcntl.h>

int main(void)
{
    fallocate(0, 0, 0, 0);
    return 0;
}
EOF
if compile_prog "$ARCH_CFLAGS" "" ; then
  fallocate=yes
fi

# check for dup3
dup3=no
cat > $TMPC << EOF
#include <unistd.h>

int main(void)
{
    dup3(0, 0, 0);
    return 0;
}
EOF
if compile_prog "" "" ; then
  dup3=yes
fi

# Check if tools are available to build documentation.
if test "$docs" != "no" ; then
  if has makeinfo && has pod2man; then
    docs=yes
  else
    if test "$docs" = "yes" ; then
      feature_not_found "docs"
    fi
    docs=no
  fi
fi

# Search for bswap_32 function
byteswap_h=no
cat > $TMPC << EOF
#include <byteswap.h>
int main(void) { return bswap_32(0); }
EOF
if compile_prog "" "" ; then
  byteswap_h=yes
fi

# Search for bswap_32 function
bswap_h=no
cat > $TMPC << EOF
#include <sys/endian.h>
#include <sys/types.h>
#include <machine/bswap.h>
int main(void) { return bswap32(0); }
EOF
if compile_prog "" "" ; then
  bswap_h=yes
fi

##########################################
# Do we need librt
cat > $TMPC <<EOF
#include <signal.h>
#include <time.h>
int main(void) { clockid_t id; return clock_gettime(id, NULL); }
EOF

if compile_prog "" "" ; then
  :
elif compile_prog "" "-lrt" ; then
  LIBS="-lrt $LIBS"
fi

if test "$darwin" != "yes" -a "$mingw32" != "yes" -a "$solaris" != yes -a \
        "$aix" != "yes" ; then
    libs_softmmu="-lutil $libs_softmmu"
fi

##########################################
# check if the compiler defines offsetof

need_offsetof=yes
cat > $TMPC << EOF
#include <stddef.h>
int main(void) { struct s { int f; }; return offsetof(struct s, f); }
EOF
if compile_prog "" "" ; then
    need_offsetof=no
fi

##########################################
# check if the compiler understands attribute warn_unused_result
#
# This could be smarter, but gcc -Werror does not error out even when warning
# about attribute warn_unused_result

gcc_attribute_warn_unused_result=no
cat > $TMPC << EOF
#if defined(__GNUC__) && (__GNUC__ < 4) && defined(__GNUC_MINOR__) && (__GNUC__ < 4)
#error gcc 3.3 or older
#endif
int main(void) { return 0;}
EOF
if compile_prog "" ""; then
    gcc_attribute_warn_unused_result=yes
fi

# spice probe
if test "$spice" != "no" ; then
  cat > $TMPC << EOF
#include <spice.h>
int main(void) { spice_server_new(); return 0; }
EOF
  spice_cflags=$($pkgconfig --cflags spice-protocol spice-server 2>/dev/null)
  spice_libs=$($pkgconfig --libs spice-protocol spice-server 2>/dev/null)
  if $pkgconfig --atleast-version=0.5.3 spice-server &&\
     compile_prog "$spice_cflags" "$spice_libs" ; then
    spice="yes"
    libs_softmmu="$libs_softmmu $spice_libs"
    QEMU_CFLAGS="$QEMU_CFLAGS $spice_cflags"
  else
    if test "$spice" = "yes" ; then
      feature_not_found "spice"
    fi
    spice="no"
  fi
fi

##########################################

##########################################
# check if we have fdatasync

fdatasync=no
cat > $TMPC << EOF
#include <unistd.h>
int main(void) { return fdatasync(0); }
EOF
if compile_prog "" "" ; then
    fdatasync=yes
fi

##########################################
# check if we have madvise

madvise=no
cat > $TMPC << EOF
#include <sys/types.h>
#include <sys/mman.h>
int main(void) { return madvise(NULL, 0, MADV_DONTNEED); }
EOF
if compile_prog "" "" ; then
    madvise=yes
fi

##########################################
# check if we have posix_madvise

posix_madvise=no
cat > $TMPC << EOF
#include <sys/mman.h>
int main(void) { return posix_madvise(NULL, 0, POSIX_MADV_DONTNEED); }
EOF
if compile_prog "" "" ; then
    posix_madvise=yes
fi

##########################################
# check if trace backend exists

sh "$source_path/tracetool" "--$trace_backend" --check-backend > /dev/null 2> /dev/null
if test "$?" -ne 0 ; then
  echo
  echo "Error: invalid trace backend"
  echo "Please choose a supported trace backend."
  echo
  exit 1
fi

##########################################
# For 'ust' backend, test if ust headers are present
if test "$trace_backend" = "ust"; then
  cat > $TMPC << EOF
#include <ust/tracepoint.h>
#include <ust/marker.h>
int main(void) { return 0; }
EOF
  if compile_prog "" "" ; then
    LIBS="-lust $LIBS"
  else
    echo
    echo "Error: Trace backend 'ust' missing libust header files"
    echo
    exit 1
  fi
fi
##########################################
# End of CC checks
# After here, no more $cc or $ld runs

if test "$debug" = "no" ; then
  CFLAGS="-O2 $CFLAGS"
fi

# Consult white-list to determine whether to enable werror
# by default.  Only enable by default for git builds
z_version=`cut -f3 -d. $source_path/VERSION`

if test -z "$werror" ; then
    if test "$z_version" = "50" -a \
        "$linux" = "yes" ; then
        werror="yes"
    else
        werror="no"
    fi
fi

# Disable zero malloc errors for official releases unless explicitly told to
# enable/disable
if test -z "$zero_malloc" ; then
    if test "$z_version" = "50" ; then
	zero_malloc="no"
    else
	zero_malloc="yes"
    fi
fi

if test "$werror" = "yes" ; then
    QEMU_CFLAGS="-Werror $QEMU_CFLAGS"
fi

if test "$solaris" = "no" ; then
    if $ld --version 2>/dev/null | grep "GNU ld" >/dev/null 2>/dev/null ; then
        LDFLAGS="-Wl,--warn-common $LDFLAGS"
    fi
fi

# Use ASLR, no-SEH and DEP if available
if test "$mingw32" = "yes" ; then
    for flag in --dynamicbase --no-seh --nxcompat; do
        if $ld --help 2>/dev/null | grep ".$flag" >/dev/null 2>/dev/null ; then
            LDFLAGS="-Wl,$flag $LDFLAGS"
        fi
    done
fi

confdir=$sysconfdir$confsuffix

tools=
if test "$softmmu" = yes ; then
  tools="qemu-img\$(EXESUF) qemu-io\$(EXESUF) $tools"
  if [ "$linux" = "yes" -o "$bsd" = "yes" -o "$solaris" = "yes" ] ; then
      tools="qemu-nbd\$(EXESUF) $tools"
    if [ "$check_utests" = "yes" ]; then
      tools="check-qint check-qstring check-qdict check-qlist $tools"
      tools="check-qfloat check-qjson $tools"
    fi
  fi
fi

# Mac OS X ships with a broken assembler
roms=
if test \( "$cpu" = "i386" -o "$cpu" = "x86_64" \) -a \
        "$targetos" != "Darwin" -a "$targetos" != "SunOS" -a \
        "$softmmu" = yes ; then
  roms="optionrom"
fi


echo "Install prefix    $prefix"
echo "BIOS directory    `eval echo $datadir`"
echo "binary directory  `eval echo $bindir`"
echo "config directory  `eval echo $sysconfdir`"
if test "$mingw32" = "no" ; then
echo "Manual directory  `eval echo $mandir`"
echo "ELF interp prefix $interp_prefix"
fi
echo "Source path       $source_path"
echo "C compiler        $cc"
echo "Host C compiler   $host_cc"
echo "CFLAGS            $CFLAGS"
echo "QEMU_CFLAGS       $QEMU_CFLAGS"
echo "LDFLAGS           $LDFLAGS"
echo "make              $make"
echo "install           $install"
echo "host CPU          $cpu"
echo "host big endian   $bigendian"
echo "target list       $target_list"
echo "tcg debug enabled $debug_tcg"
echo "Mon debug enabled $debug_mon"
echo "gprof enabled     $gprof"
echo "sparse enabled    $sparse"
echo "strip binaries    $strip_opt"
echo "profiler          $profiler"
echo "static build      $static"
echo "-Werror enabled   $werror"
if test "$darwin" = "yes" ; then
    echo "Cocoa support     $cocoa"
fi
echo "SDL support       $sdl"
echo "curses support    $curses"
echo "curl support      $curl"
echo "check support     $check_utests"
echo "mingw32 support   $mingw32"
echo "Audio drivers     $audio_drv_list"
echo "Extra audio cards $audio_card_list"
echo "Block whitelist   $block_drv_whitelist"
echo "Mixer emulation   $mixemu"
echo "VNC TLS support   $vnc_tls"
echo "VNC SASL support  $vnc_sasl"
echo "VNC JPEG support  $vnc_jpeg"
echo "VNC PNG support   $vnc_png"
echo "VNC thread        $vnc_thread"
if test -n "$sparc_cpu"; then
    echo "Target Sparc Arch $sparc_cpu"
fi
echo "xen support       $xen"
echo "CPU emulation     $cpu_emulation"
echo "brlapi support    $brlapi"
echo "bluez  support    $bluez"
echo "Documentation     $docs"
[ ! -z "$uname_release" ] && \
echo "uname -r          $uname_release"
echo "NPTL support      $nptl"
echo "GUEST_BASE        $guest_base"
echo "PIE user targets  $user_pie"
echo "vde support       $vde"
echo "IO thread         $io_thread"
echo "Linux AIO support $linux_aio"
echo "ATTR/XATTR support $attr"
echo "Install blobs     $blobs"
echo "KVM support       $kvm"
echo "KVM PIT support   $kvm_cap_pit"
echo "KVM device assig. $kvm_cap_device_assignment"
echo "fdt support       $fdt"
echo "preadv support    $preadv"
echo "fdatasync         $fdatasync"
echo "madvise           $madvise"
echo "posix_madvise     $posix_madvise"
echo "uuid support      $uuid"
echo "vhost-net support $vhost_net"
echo "Trace backend     $trace_backend"
echo "Trace output file $trace_file-<pid>"
echo "spice support     $spice"

if test $sdl_too_old = "yes"; then
echo "-> Your SDL version is too old - please upgrade to have SDL support"
fi

config_host_mak="config-host.mak"
config_host_ld="config-host.ld"

echo "# Automatically generated by configure - do not modify" > $config_host_mak
printf "# Configured with:" >> $config_host_mak
printf " '%s'" "$0" "$@" >> $config_host_mak
echo >> $config_host_mak

echo "prefix=$prefix" >> $config_host_mak
echo "bindir=$bindir" >> $config_host_mak
echo "mandir=$mandir" >> $config_host_mak
echo "datadir=$datadir" >> $config_host_mak
echo "sysconfdir=$sysconfdir" >> $config_host_mak
echo "docdir=$docdir" >> $config_host_mak
echo "confdir=$confdir" >> $config_host_mak

case "$cpu" in
  i386|x86_64|alpha|cris|hppa|ia64|m68k|microblaze|mips|mips64|ppc|ppc64|s390|s390x|sparc|sparc64)
    ARCH=$cpu
  ;;
  armv4b|armv4l)
    ARCH=arm
  ;;
esac
echo "ARCH=$ARCH" >> $config_host_mak
if test "$debug_tcg" = "yes" ; then
  echo "CONFIG_DEBUG_TCG=y" >> $config_host_mak
fi
if test "$debug_mon" = "yes" ; then
  echo "CONFIG_DEBUG_MONITOR=y" >> $config_host_mak
fi
if test "$debug" = "yes" ; then
  echo "CONFIG_DEBUG_EXEC=y" >> $config_host_mak
fi
if test "$strip_opt" = "yes" ; then
  echo "STRIP=${strip}" >> $config_host_mak
fi
if test "$bigendian" = "yes" ; then
  echo "HOST_WORDS_BIGENDIAN=y" >> $config_host_mak
fi
echo "HOST_LONG_BITS=$hostlongbits" >> $config_host_mak
if test "$mingw32" = "yes" ; then
  echo "CONFIG_WIN32=y" >> $config_host_mak
  rc_version=`cat $source_path/VERSION`
  version_major=${rc_version%%.*}
  rc_version=${rc_version#*.}
  version_minor=${rc_version%%.*}
  rc_version=${rc_version#*.}
  version_subminor=${rc_version%%.*}
  version_micro=0
  echo "CONFIG_FILEVERSION=$version_major,$version_minor,$version_subminor,$version_micro" >> $config_host_mak
  echo "CONFIG_PRODUCTVERSION=$version_major,$version_minor,$version_subminor,$version_micro" >> $config_host_mak
else
  echo "CONFIG_POSIX=y" >> $config_host_mak
fi

if test "$linux" = "yes" ; then
  echo "CONFIG_LINUX=y" >> $config_host_mak
fi

if test "$darwin" = "yes" ; then
  echo "CONFIG_DARWIN=y" >> $config_host_mak
fi

if test "$aix" = "yes" ; then
  echo "CONFIG_AIX=y" >> $config_host_mak
fi

if test "$solaris" = "yes" ; then
  echo "CONFIG_SOLARIS=y" >> $config_host_mak
  echo "CONFIG_SOLARIS_VERSION=$solarisrev" >> $config_host_mak
  if test "$needs_libsunmath" = "yes" ; then
    echo "CONFIG_NEEDS_LIBSUNMATH=y" >> $config_host_mak
  fi
fi
if test "$static" = "yes" ; then
  echo "CONFIG_STATIC=y" >> $config_host_mak
fi
if test $profiler = "yes" ; then
  echo "CONFIG_PROFILER=y" >> $config_host_mak
fi
if test "$slirp" = "yes" ; then
  echo "CONFIG_SLIRP=y" >> $config_host_mak
  QEMU_CFLAGS="-I\$(SRC_PATH)/slirp $QEMU_CFLAGS"
fi
if test "$vde" = "yes" ; then
  echo "CONFIG_VDE=y" >> $config_host_mak
fi
for card in $audio_card_list; do
    def=CONFIG_`echo $card | tr '[:lower:]' '[:upper:]'`
    echo "$def=y" >> $config_host_mak
done
echo "CONFIG_AUDIO_DRIVERS=$audio_drv_list" >> $config_host_mak
for drv in $audio_drv_list; do
    def=CONFIG_`echo $drv | tr '[:lower:]' '[:upper:]'`
    echo "$def=y" >> $config_host_mak
    if test "$drv" = "fmod"; then
        echo "FMOD_CFLAGS=-I$fmod_inc" >> $config_host_mak
    fi
done
if test "$audio_pt_int" = "yes" ; then
  echo "CONFIG_AUDIO_PT_INT=y" >> $config_host_mak
fi
if test "$audio_win_int" = "yes" ; then
  echo "CONFIG_AUDIO_WIN_INT=y" >> $config_host_mak
fi
echo "CONFIG_BDRV_WHITELIST=$block_drv_whitelist" >> $config_host_mak
if test "$mixemu" = "yes" ; then
  echo "CONFIG_MIXEMU=y" >> $config_host_mak
fi
if test "$vnc_tls" = "yes" ; then
  echo "CONFIG_VNC_TLS=y" >> $config_host_mak
  echo "VNC_TLS_CFLAGS=$vnc_tls_cflags" >> $config_host_mak
fi
if test "$vnc_sasl" = "yes" ; then
  echo "CONFIG_VNC_SASL=y" >> $config_host_mak
  echo "VNC_SASL_CFLAGS=$vnc_sasl_cflags" >> $config_host_mak
fi
if test "$vnc_jpeg" != "no" ; then
  echo "CONFIG_VNC_JPEG=y" >> $config_host_mak
  echo "VNC_JPEG_CFLAGS=$vnc_jpeg_cflags" >> $config_host_mak
fi
if test "$vnc_png" != "no" ; then
  echo "CONFIG_VNC_PNG=y" >> $config_host_mak
  echo "VNC_PNG_CFLAGS=$vnc_png_cflags" >> $config_host_mak
fi
if test "$vnc_thread" != "no" ; then
  echo "CONFIG_VNC_THREAD=y" >> $config_host_mak
  echo "CONFIG_THREAD=y" >> $config_host_mak
fi
if test "$fnmatch" = "yes" ; then
  echo "CONFIG_FNMATCH=y" >> $config_host_mak
fi
if test "$uuid" = "yes" ; then
  echo "CONFIG_UUID=y" >> $config_host_mak
fi
qemu_version=`head $source_path/VERSION`
echo "VERSION=$qemu_version" >>$config_host_mak
echo "PKGVERSION=$pkgversion" >>$config_host_mak
echo "SRC_PATH=$source_path" >> $config_host_mak
echo "TARGET_DIRS=$target_list" >> $config_host_mak
if [ "$docs" = "yes" ] ; then
  echo "BUILD_DOCS=yes" >> $config_host_mak
fi
if test "$sdl" = "yes" ; then
  echo "CONFIG_SDL=y" >> $config_host_mak
  echo "SDL_CFLAGS=$sdl_cflags" >> $config_host_mak
fi
if test "$cocoa" = "yes" ; then
  echo "CONFIG_COCOA=y" >> $config_host_mak
fi
if test "$curses" = "yes" ; then
  echo "CONFIG_CURSES=y" >> $config_host_mak
fi
if test "$atfile" = "yes" ; then
  echo "CONFIG_ATFILE=y" >> $config_host_mak
fi
if test "$utimens" = "yes" ; then
  echo "CONFIG_UTIMENSAT=y" >> $config_host_mak
fi
if test "$pipe2" = "yes" ; then
  echo "CONFIG_PIPE2=y" >> $config_host_mak
fi
if test "$accept4" = "yes" ; then
  echo "CONFIG_ACCEPT4=y" >> $config_host_mak
fi
if test "$splice" = "yes" ; then
  echo "CONFIG_SPLICE=y" >> $config_host_mak
fi
if test "$eventfd" = "yes" ; then
  echo "CONFIG_EVENTFD=y" >> $config_host_mak
fi
if test "$fallocate" = "yes" ; then
  echo "CONFIG_FALLOCATE=y" >> $config_host_mak
fi
if test "$dup3" = "yes" ; then
  echo "CONFIG_DUP3=y" >> $config_host_mak
fi
if test "$inotify" = "yes" ; then
  echo "CONFIG_INOTIFY=y" >> $config_host_mak
fi
if test "$inotify1" = "yes" ; then
  echo "CONFIG_INOTIFY1=y" >> $config_host_mak
fi
if test "$byteswap_h" = "yes" ; then
  echo "CONFIG_BYTESWAP_H=y" >> $config_host_mak
fi
if test "$bswap_h" = "yes" ; then
  echo "CONFIG_MACHINE_BSWAP_H=y" >> $config_host_mak
fi
if test "$curl" = "yes" ; then
  echo "CONFIG_CURL=y" >> $config_host_mak
  echo "CURL_CFLAGS=$curl_cflags" >> $config_host_mak
fi
if test "$brlapi" = "yes" ; then
  echo "CONFIG_BRLAPI=y" >> $config_host_mak
fi
if test "$bluez" = "yes" ; then
  echo "CONFIG_BLUEZ=y" >> $config_host_mak
  echo "BLUEZ_CFLAGS=$bluez_cflags" >> $config_host_mak
fi
if test "$xen" = "yes" ; then
  echo "CONFIG_XEN=y" >> $config_host_mak
fi
if test "$io_thread" = "yes" ; then
  echo "CONFIG_IOTHREAD=y" >> $config_host_mak
  echo "CONFIG_THREAD=y" >> $config_host_mak
fi
if test "$linux_aio" = "yes" ; then
  echo "CONFIG_LINUX_AIO=y" >> $config_host_mak
fi
if test "$attr" = "yes" ; then
  echo "CONFIG_ATTR=y" >> $config_host_mak
fi
if test "$linux" = "yes" ; then
  if test "$attr" = "yes" ; then
    echo "CONFIG_VIRTFS=y" >> $config_host_mak
  fi
fi
if test "$blobs" = "yes" ; then
  echo "INSTALL_BLOBS=yes" >> $config_host_mak
fi
if test "$iovec" = "yes" ; then
  echo "CONFIG_IOVEC=y" >> $config_host_mak
fi
if test "$preadv" = "yes" ; then
  echo "CONFIG_PREADV=y" >> $config_host_mak
fi
if test "$fdt" = "yes" ; then
  echo "CONFIG_FDT=y" >> $config_host_mak
fi
if test "$signalfd" = "yes" ; then
  echo "CONFIG_SIGNALFD=y" >> $config_host_mak
fi
if test "$need_offsetof" = "yes" ; then
  echo "CONFIG_NEED_OFFSETOF=y" >> $config_host_mak
fi
if test "$gcc_attribute_warn_unused_result" = "yes" ; then
  echo "CONFIG_GCC_ATTRIBUTE_WARN_UNUSED_RESULT=y" >> $config_host_mak
fi
if test "$fdatasync" = "yes" ; then
  echo "CONFIG_FDATASYNC=y" >> $config_host_mak
fi
if test $cpu_emulation = "yes"; then
  echo "CONFIG_CPU_EMULATION=y" >> $config_host_mak
else
  echo "CONFIG_NO_CPU_EMULATION=y" >> $config_host_mak
fi
if test "$madvise" = "yes" ; then
  echo "CONFIG_MADVISE=y" >> $config_host_mak
fi
if test "$posix_madvise" = "yes" ; then
  echo "CONFIG_POSIX_MADVISE=y" >> $config_host_mak
fi

if test "$spice" = "yes" ; then
  echo "CONFIG_SPICE=y" >> $config_host_mak
fi

# XXX: suppress that
if [ "$bsd" = "yes" ] ; then
  echo "CONFIG_BSD=y" >> $config_host_mak
fi

echo "CONFIG_UNAME_RELEASE=\"$uname_release\"" >> $config_host_mak

if test "$zero_malloc" = "yes" ; then
  echo "CONFIG_ZERO_MALLOC=y" >> $config_host_mak
fi

# USB host support
case "$usb" in
linux)
  echo "HOST_USB=linux" >> $config_host_mak
;;
bsd)
  echo "HOST_USB=bsd" >> $config_host_mak
;;
*)
  echo "HOST_USB=stub" >> $config_host_mak
;;
esac

echo "TRACE_BACKEND=$trace_backend" >> $config_host_mak
if test "$trace_backend" = "simple"; then
  echo "CONFIG_SIMPLE_TRACE=y" >> $config_host_mak
fi
# Set the appropriate trace file.
if test "$trace_backend" = "simple"; then
  trace_file="\"$trace_file-%u\""
fi
echo "CONFIG_TRACE_FILE=$trace_file" >> $config_host_mak

echo "TOOLS=$tools" >> $config_host_mak
echo "ROMS=$roms" >> $config_host_mak
echo "MAKE=$make" >> $config_host_mak
echo "INSTALL=$install" >> $config_host_mak
echo "INSTALL_DIR=$install -d -m0755 -p" >> $config_host_mak
echo "INSTALL_DATA=$install -m0644 -p" >> $config_host_mak
echo "INSTALL_PROG=$install -m0755 -p" >> $config_host_mak
echo "CC=$cc" >> $config_host_mak
echo "HOST_CC=$host_cc" >> $config_host_mak
if test "$sparse" = "yes" ; then
  echo "CC      := REAL_CC=\"\$(CC)\" cgcc"       >> $config_host_mak
  echo "HOST_CC := REAL_CC=\"\$(HOST_CC)\" cgcc"  >> $config_host_mak
  echo "QEMU_CFLAGS  += -Wbitwise -Wno-transparent-union -Wno-old-initializer -Wno-non-pointer-null" >> $config_host_mak
fi
echo "AR=$ar" >> $config_host_mak
echo "OBJCOPY=$objcopy" >> $config_host_mak
echo "LD=$ld" >> $config_host_mak
echo "WINDRES=$windres" >> $config_host_mak
echo "CFLAGS=$CFLAGS" >> $config_host_mak
echo "QEMU_CFLAGS=$QEMU_CFLAGS" >> $config_host_mak
echo "HELPER_CFLAGS=$helper_cflags" >> $config_host_mak
echo "LDFLAGS=$LDFLAGS" >> $config_host_mak
echo "ARLIBS_BEGIN=$arlibs_begin" >> $config_host_mak
echo "ARLIBS_END=$arlibs_end" >> $config_host_mak
echo "LIBS+=$LIBS" >> $config_host_mak
echo "LIBS_TOOLS+=$libs_tools" >> $config_host_mak
echo "EXESUF=$EXESUF" >> $config_host_mak

# generate list of library paths for linker script

$ld --verbose -v 2> /dev/null | grep SEARCH_DIR > ${config_host_ld}

if test -f ${config_host_ld}~ ; then
  if cmp -s $config_host_ld ${config_host_ld}~ ; then
    mv ${config_host_ld}~ $config_host_ld
  else
    rm ${config_host_ld}~
  fi
fi

for d in libdis libdis-user; do
    mkdir -p $d
    rm -f $d/Makefile
    ln -s $source_path/Makefile.dis $d/Makefile
    echo > $d/config.mak
done
if test "$static" = "no" -a "$user_pie" = "yes" ; then
  echo "QEMU_CFLAGS+=-fpie" > libdis-user/config.mak
fi

for target in $target_list; do
target_dir="$target"
config_target_mak=$target_dir/config-target.mak
target_arch2=`echo $target | cut -d '-' -f 1`
target_bigendian="no"

case "$target_arch2" in
  armeb|m68k|microblaze|mips|mipsn32|mips64|ppc|ppcemb|ppc64|ppc64abi32|s390x|sh4eb|sparc|sparc64|sparc32plus)
  target_bigendian=yes
  ;;
esac
target_softmmu="no"
target_user_only="no"
target_linux_user="no"
target_darwin_user="no"
target_bsd_user="no"
case "$target" in
  ${target_arch2}-softmmu)
    target_softmmu="yes"
    ;;
  ${target_arch2}-linux-user)
    if test "$linux" != "yes" ; then
      echo "ERROR: Target '$target' is only available on a Linux host"
      exit 1
    fi
    target_user_only="yes"
    target_linux_user="yes"
    ;;
  ${target_arch2}-darwin-user)
    if test "$darwin" != "yes" ; then
      echo "ERROR: Target '$target' is only available on a Darwin host"
      exit 1
    fi
    target_user_only="yes"
    target_darwin_user="yes"
    ;;
  ${target_arch2}-bsd-user)
    if test "$bsd" != "yes" ; then
      echo "ERROR: Target '$target' is only available on a BSD host"
      exit 1
    fi
    target_user_only="yes"
    target_bsd_user="yes"
    ;;
  *)
    echo "ERROR: Target '$target' not recognised"
    exit 1
    ;;
esac

mkdir -p $target_dir
mkdir -p $target_dir/fpu
mkdir -p $target_dir/tcg
mkdir -p $target_dir/ide
if test "$target" = "arm-linux-user" -o "$target" = "armeb-linux-user" -o "$target" = "arm-bsd-user" -o "$target" = "armeb-bsd-user" ; then
  mkdir -p $target_dir/nwfpe
fi

#
# don't use ln -sf as not all "ln -sf" over write the file/link
#
rm -f $target_dir/Makefile
ln -s $source_path/Makefile.target $target_dir/Makefile


echo "# Automatically generated by configure - do not modify" > $config_target_mak

bflt="no"
target_nptl="no"
interp_prefix1=`echo "$interp_prefix" | sed "s/%M/$target_arch2/g"`
echo "CONFIG_QEMU_INTERP_PREFIX=\"$interp_prefix1\"" >> $config_target_mak
gdb_xml_files=""

TARGET_ARCH="$target_arch2"
TARGET_BASE_ARCH=""
TARGET_ABI_DIR=""

case "$target_arch2" in
  i386)
    target_phys_bits=32
  ;;
  x86_64)
    TARGET_BASE_ARCH=i386
    target_phys_bits=64
  ;;
  ia64)
    target_phys_bits=64
  ;;
  alpha)
    target_phys_bits=64
    target_nptl="yes"
  ;;
  arm|armeb)
    TARGET_ARCH=arm
    bflt="yes"
    target_nptl="yes"
    gdb_xml_files="arm-core.xml arm-vfp.xml arm-vfp3.xml arm-neon.xml"
    target_phys_bits=32
  ;;
  cris)
    target_nptl="yes"
    target_phys_bits=32
  ;;
  m68k)
    bflt="yes"
    gdb_xml_files="cf-core.xml cf-fp.xml"
    target_phys_bits=32
  ;;
  microblaze)
    bflt="yes"
    target_nptl="yes"
    target_phys_bits=32
  ;;
  mips|mipsel)
    TARGET_ARCH=mips
    echo "TARGET_ABI_MIPSO32=y" >> $config_target_mak
    target_nptl="yes"
    target_phys_bits=64
  ;;
  mipsn32|mipsn32el)
    TARGET_ARCH=mipsn32
    TARGET_BASE_ARCH=mips
    echo "TARGET_ABI_MIPSN32=y" >> $config_target_mak
    target_phys_bits=64
  ;;
  mips64|mips64el)
    TARGET_ARCH=mips64
    TARGET_BASE_ARCH=mips
    echo "TARGET_ABI_MIPSN64=y" >> $config_target_mak
    target_phys_bits=64
  ;;
  ppc)
    gdb_xml_files="power-core.xml power-fpu.xml power-altivec.xml power-spe.xml"
    target_phys_bits=32
    target_nptl="yes"
  ;;
  ppcemb)
    TARGET_BASE_ARCH=ppc
    TARGET_ABI_DIR=ppc
    gdb_xml_files="power-core.xml power-fpu.xml power-altivec.xml power-spe.xml"
    target_phys_bits=64
    target_nptl="yes"
  ;;
  ppc64)
    TARGET_BASE_ARCH=ppc
    TARGET_ABI_DIR=ppc
    gdb_xml_files="power64-core.xml power-fpu.xml power-altivec.xml power-spe.xml"
    target_phys_bits=64
  ;;
  ppc64abi32)
    TARGET_ARCH=ppc64
    TARGET_BASE_ARCH=ppc
    TARGET_ABI_DIR=ppc
    echo "TARGET_ABI32=y" >> $config_target_mak
    gdb_xml_files="power64-core.xml power-fpu.xml power-altivec.xml power-spe.xml"
    target_phys_bits=64
  ;;
  sh4|sh4eb)
    TARGET_ARCH=sh4
    bflt="yes"
    target_nptl="yes"
    target_phys_bits=32
  ;;
  sparc)
    target_phys_bits=64
  ;;
  sparc64)
    TARGET_BASE_ARCH=sparc
    target_phys_bits=64
  ;;
  sparc32plus)
    TARGET_ARCH=sparc64
    TARGET_BASE_ARCH=sparc
    TARGET_ABI_DIR=sparc
    echo "TARGET_ABI32=y" >> $config_target_mak
    target_phys_bits=64
  ;;
  s390x)
    target_phys_bits=64
  ;;
  *)
    echo "Unsupported target CPU"
    exit 1
  ;;
esac
echo "TARGET_ARCH=$TARGET_ARCH" >> $config_target_mak
target_arch_name="`echo $TARGET_ARCH | tr '[:lower:]' '[:upper:]'`"
echo "TARGET_$target_arch_name=y" >> $config_target_mak
echo "TARGET_ARCH2=$target_arch2" >> $config_target_mak
# TARGET_BASE_ARCH needs to be defined after TARGET_ARCH
if [ "$TARGET_BASE_ARCH" = "" ]; then
  TARGET_BASE_ARCH=$TARGET_ARCH
fi
echo "TARGET_BASE_ARCH=$TARGET_BASE_ARCH" >> $config_target_mak
if [ "$TARGET_ABI_DIR" = "" ]; then
  TARGET_ABI_DIR=$TARGET_ARCH
fi
echo "TARGET_ABI_DIR=$TARGET_ABI_DIR" >> $config_target_mak
case "$target_arch2" in
  i386|x86_64)
    if test "$xen" = "yes" -a "$target_softmmu" = "yes" ; then
      echo "CONFIG_XEN=y" >> $config_target_mak
    fi
esac
case "$target_arch2" in
  i386|x86_64|ppcemb|ppc|ppc64|s390x)
    # Make sure the target and host cpus are compatible
    if test "$kvm" = "yes" -a "$target_softmmu" = "yes" -a \
      \( "$target_arch2" = "$cpu" -o \
      \( "$target_arch2" = "ppcemb" -a "$cpu" = "ppc" \) -o \
      \( "$target_arch2" = "ppc64"  -a "$cpu" = "ppc" \) -o \
      \( "$target_arch2" = "x86_64" -a "$cpu" = "i386"   \) -o \
      \( "$target_arch2" = "i386"   -a "$cpu" = "x86_64" \) \) ; then
      echo "CONFIG_KVM=y" >> $config_target_mak
      echo "KVM_CFLAGS=$kvm_cflags" >> $config_target_mak
      if test "$kvm_para" = "yes"; then
        echo "CONFIG_KVM_PARA=y" >> $config_target_mak
      fi
      if test $kvm_cap_pit = "yes" ; then
        echo "CONFIG_KVM_PIT=y" >> $config_target_mak
      fi
      if test $kvm_cap_device_assignment = "yes" ; then
        echo "CONFIG_KVM_DEVICE_ASSIGNMENT=y" >> $config_target_mak
      fi
      if test $vhost_net = "yes" ; then
        echo "CONFIG_VHOST_NET=y" >> $config_target_mak
      fi
    fi
esac
if test "$target_bigendian" = "yes" ; then
  echo "TARGET_WORDS_BIGENDIAN=y" >> $config_target_mak
fi
if test "$target_softmmu" = "yes" ; then
  echo "TARGET_PHYS_ADDR_BITS=$target_phys_bits" >> $config_target_mak
  echo "CONFIG_SOFTMMU=y" >> $config_target_mak
  echo "LIBS+=$libs_softmmu" >> $config_target_mak
  echo "HWDIR=../libhw$target_phys_bits" >> $config_target_mak
  echo "subdir-$target: subdir-libhw$target_phys_bits" >> $config_host_mak
fi
if test "$target_user_only" = "yes" ; then
  echo "CONFIG_USER_ONLY=y" >> $config_target_mak
fi
if test "$target_linux_user" = "yes" ; then
  echo "CONFIG_LINUX_USER=y" >> $config_target_mak
fi
if test "$target_darwin_user" = "yes" ; then
  echo "CONFIG_DARWIN_USER=y" >> $config_target_mak
fi
list=""
if test ! -z "$gdb_xml_files" ; then
  for x in $gdb_xml_files; do
    list="$list $source_path/gdb-xml/$x"
  done
  echo "TARGET_XML_FILES=$list" >> $config_target_mak
fi

case "$target_arch2" in
  alpha|arm|armeb|m68k|microblaze|mips|mipsel|mipsn32|mipsn32el|mips64|mips64el|ppc|ppc64|ppc64abi32|ppcemb|s390x|sparc|sparc64|sparc32plus)
    echo "CONFIG_SOFTFLOAT=y" >> $config_target_mak
    ;;
  *)
    echo "CONFIG_NOSOFTFLOAT=y" >> $config_target_mak
    ;;
esac

if test "$target_user_only" = "yes" -a "$bflt" = "yes"; then
  echo "TARGET_HAS_BFLT=y" >> $config_target_mak
fi
if test "$target_user_only" = "yes" \
        -a "$nptl" = "yes" -a "$target_nptl" = "yes"; then
  echo "CONFIG_USE_NPTL=y" >> $config_target_mak
fi
if test "$target_user_only" = "yes" -a "$guest_base" = "yes"; then
  echo "CONFIG_USE_GUEST_BASE=y" >> $config_target_mak
fi
if test "$target_bsd_user" = "yes" ; then
  echo "CONFIG_BSD_USER=y" >> $config_target_mak
fi

# generate QEMU_CFLAGS/LDFLAGS for targets

cflags=""
ldflags=""

if test "$ARCH" = "sparc64" ; then
  cflags="-I\$(SRC_PATH)/tcg/sparc $cflags"
elif test "$ARCH" = "s390x" ; then
  cflags="-I\$(SRC_PATH)/tcg/s390 $cflags"
elif test "$ARCH" = "x86_64" ; then
  cflags="-I\$(SRC_PATH)/tcg/i386 $cflags"
else
  cflags="-I\$(SRC_PATH)/tcg/\$(ARCH) $cflags"
fi
cflags="-I\$(SRC_PATH)/tcg $cflags"
cflags="-I\$(SRC_PATH)/fpu $cflags"

if test "$target_user_only" = "yes" ; then
    libdis_config_mak=libdis-user/config.mak
else
    libdis_config_mak=libdis/config.mak
fi

for i in $ARCH $TARGET_BASE_ARCH ; do
  case "$i" in
  alpha)
    echo "CONFIG_ALPHA_DIS=y"  >> $config_target_mak
    echo "CONFIG_ALPHA_DIS=y"  >> $libdis_config_mak
  ;;
  arm)
    echo "CONFIG_ARM_DIS=y"  >> $config_target_mak
    echo "CONFIG_ARM_DIS=y"  >> $libdis_config_mak
  ;;
  cris)
    echo "CONFIG_CRIS_DIS=y"  >> $config_target_mak
    echo "CONFIG_CRIS_DIS=y"  >> $libdis_config_mak
  ;;
  hppa)
    echo "CONFIG_HPPA_DIS=y"  >> $config_target_mak
    echo "CONFIG_HPPA_DIS=y"  >> $libdis_config_mak
  ;;
  i386|x86_64)
    echo "CONFIG_I386_DIS=y"  >> $config_target_mak
    echo "CONFIG_I386_DIS=y"  >> $libdis_config_mak
  ;;
  ia64*)
    echo "CONFIG_IA64_DIS=y"  >> $config_target_mak
    echo "CONFIG_IA64_DIS=y"  >> $libdis_config_mak
  ;;
  m68k)
    echo "CONFIG_M68K_DIS=y"  >> $config_target_mak
    echo "CONFIG_M68K_DIS=y"  >> $libdis_config_mak
  ;;
  microblaze)
    echo "CONFIG_MICROBLAZE_DIS=y"  >> $config_target_mak
    echo "CONFIG_MICROBLAZE_DIS=y"  >> $libdis_config_mak
  ;;
  mips*)
    echo "CONFIG_MIPS_DIS=y"  >> $config_target_mak
    echo "CONFIG_MIPS_DIS=y"  >> $libdis_config_mak
  ;;
  ppc*)
    echo "CONFIG_PPC_DIS=y"  >> $config_target_mak
    echo "CONFIG_PPC_DIS=y"  >> $libdis_config_mak
  ;;
  s390*)
    echo "CONFIG_S390_DIS=y"  >> $config_target_mak
    echo "CONFIG_S390_DIS=y"  >> $libdis_config_mak
  ;;
  sh4)
    echo "CONFIG_SH4_DIS=y"  >> $config_target_mak
    echo "CONFIG_SH4_DIS=y"  >> $libdis_config_mak
  ;;
  sparc*)
    echo "CONFIG_SPARC_DIS=y"  >> $config_target_mak
    echo "CONFIG_SPARC_DIS=y"  >> $libdis_config_mak
  ;;
  esac
done

case "$ARCH" in
alpha)
  # Ensure there's only a single GP
  cflags="-msmall-data $cflags"
;;
esac

if test "$target_softmmu" = "yes" ; then
  case "$TARGET_BASE_ARCH" in
  arm)
    cflags="-DHAS_AUDIO $cflags"
  ;;
  i386|mips|ppc)
    cflags="-DHAS_AUDIO -DHAS_AUDIO_CHOICE $cflags"
  ;;
  esac
fi

if test "$target_user_only" = "yes" -a "$static" = "no" -a \
	"$user_pie" = "yes" ; then
  cflags="-fpie $cflags"
  ldflags="-pie $ldflags"
fi

if test "$target_softmmu" = "yes" -a \( \
        "$TARGET_ARCH" = "microblaze" -o \
        "$TARGET_ARCH" = "cris" \) ; then
  echo "CONFIG_NEED_MMU=y" >> $config_target_mak
fi

if test "$gprof" = "yes" ; then
  echo "TARGET_GPROF=yes" >> $config_target_mak
  if test "$target_linux_user" = "yes" ; then
    cflags="-p $cflags"
    ldflags="-p $ldflags"
  fi
  if test "$target_softmmu" = "yes" ; then
    ldflags="-p $ldflags"
    echo "GPROF_CFLAGS=-p" >> $config_target_mak
  fi
fi

linker_script="-Wl,-T../config-host.ld -Wl,-T,\$(SRC_PATH)/\$(ARCH).ld"
if test "$target_linux_user" = "yes" -o "$target_bsd_user" = "yes" ; then
  case "$ARCH" in
  sparc)
    # -static is used to avoid g1/g3 usage by the dynamic linker
    ldflags="$linker_script -static $ldflags"
    ;;
  alpha | s390x)
    # The default placement of the application is fine.
    ;;
  *)
    ldflags="$linker_script $ldflags"
    ;;
  esac
fi

echo "LDFLAGS+=$ldflags" >> $config_target_mak
echo "QEMU_CFLAGS+=$cflags" >> $config_target_mak

done # for target in $targets

# build tree in object directory if source path is different from current one
if test "$source_path_used" = "yes" ; then
    DIRS="tests tests/cris slirp audio block net pc-bios/optionrom"
    DIRS="$DIRS roms/seabios roms/vgabios"
    DIRS="$DIRS fsdev ui"
    FILES="Makefile tests/Makefile"
    FILES="$FILES tests/cris/Makefile tests/cris/.gdbinit"
    FILES="$FILES tests/test-mmap.c"
    FILES="$FILES pc-bios/optionrom/Makefile pc-bios/keymaps pc-bios/video.x"
    FILES="$FILES roms/seabios/Makefile roms/vgabios/Makefile"
    for bios_file in $source_path/pc-bios/*.bin $source_path/pc-bios/*.dtb $source_path/pc-bios/openbios-*; do
        FILES="$FILES pc-bios/`basename $bios_file`"
    done
    for dir in $DIRS ; do
            mkdir -p $dir
    done
    # remove the link and recreate it, as not all "ln -sf" overwrite the link
    for f in $FILES ; do
        rm -f $f
        ln -s $source_path/$f $f
    done
fi

# temporary config to build submodules
for rom in seabios vgabios; do
    config_mak=roms/$rom/config.mak
    echo "# Automatically generated by configure - do not modify" > $config_mak
    echo "SRC_PATH=$source_path/roms/$rom" >> $config_mak
    echo "CC=$cc" >> $config_mak
    echo "BCC=bcc" >> $config_mak
    echo "CPP=${cross_prefix}cpp" >> $config_mak
    echo "OBJCOPY=objcopy" >> $config_mak
    echo "IASL=iasl" >> $config_mak
    echo "HOST_CC=$host_cc" >> $config_mak
    echo "LD=$ld" >> $config_mak
done

for hwlib in 32 64; do
  d=libhw$hwlib
  mkdir -p $d
  mkdir -p $d/ide
  rm -f $d/Makefile
  ln -s $source_path/Makefile.hw $d/Makefile
  echo "QEMU_CFLAGS+=-DTARGET_PHYS_ADDR_BITS=$hwlib" > $d/config.mak
done

d=libuser
mkdir -p $d
rm -f $d/Makefile
ln -s $source_path/Makefile.user $d/Makefile
if test "$static" = "no" -a "$user_pie" = "yes" ; then
  echo "QEMU_CFLAGS+=-fpie" > $d/config.mak
fi

if test "$docs" = "yes" ; then
  mkdir -p QMP
fi<|MERGE_RESOLUTION|>--- conflicted
+++ resolved
@@ -655,7 +655,6 @@
   ;;
   --enable-kvm) kvm="yes"
   ;;
-<<<<<<< HEAD
   --disable-kvm-pit) kvm_cap_pit="no"
   ;;
   --enable-kvm-pit) kvm_cap_pit="yes"
@@ -663,11 +662,10 @@
   --disable-kvm-device-assignment) kvm_cap_device_assignment="no"
   ;;
   --enable-kvm-device-assignment) kvm_cap_device_assignment="yes"
-=======
+  ;;
   --disable-spice) spice="no"
   ;;
   --enable-spice) spice="yes"
->>>>>>> cd4ec0b4
   ;;
   --enable-profiler) profiler="yes"
   ;;
